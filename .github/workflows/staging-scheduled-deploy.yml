---
name: Scheduled Deploy From Main to Staging
on:
  schedule:
    - cron: '0 10 * * 1-5'
  workflow_dispatch: null

jobs:
  trivy-scan:
    uses: ./.github/workflows/trivy.yml
    secrets: inherit
    permissions:
      contents: read
      packages: write
      actions: read
      security-events: write

  build-container:
    needs:
      - trivy-scan
    uses: ./.github/workflows/build-docker-container.yml
    secrets: inherit
    permissions:
      contents: read
      packages: write
    with:
      docker-name: fac
      image-name: web-container
      repo-name: gsa-tts/fac
      work-dir: ./backend

  testing:
    name: Run Django, Lighthouse, a11y and lint
    needs:
      - build-container
    uses: ./.github/workflows/testing-from-ghcr.yml
    secrets: inherit

  linting:
    uses: ./.github/workflows/linting.yml
    secrets: inherit

  create-pr:
    needs:
      - testing
    name: Create Pull Request to Staging
<<<<<<< HEAD
    uses: ./.github/workflows/create-pull-request.yml
=======
    uses: ./.github/workflows/create-pull-request-to-staging.yml
>>>>>>> 3b809615
    secrets: inherit<|MERGE_RESOLUTION|>--- conflicted
+++ resolved
@@ -44,9 +44,5 @@
     needs:
       - testing
     name: Create Pull Request to Staging
-<<<<<<< HEAD
-    uses: ./.github/workflows/create-pull-request.yml
-=======
     uses: ./.github/workflows/create-pull-request-to-staging.yml
->>>>>>> 3b809615
     secrets: inherit