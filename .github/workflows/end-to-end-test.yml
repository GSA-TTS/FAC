name: Runs end to end tests
on:
  # workflow_call:
  # workflow_dispatch:
  pull_request:
    branches:
      - main

jobs:
  e2e-testing:
    runs-on: ubuntu-latest
    env:
      ENV: TESTING
      SAM_API_KEY: ${{ secrets.SAM_API_KEY }}
      DJANGO_BASE_URL: 'http://localhost:8000'
      DJANGO_SECRET_LOGIN_KEY: ${{ secrets.DJANGO_SECRET_LOGIN_KEY }}
      SECRET_KEY: ${{ secrets.SECRET_KEY }}
      ALLOWED_HOSTS: '0.0.0.0 127.0.0.1 localhost'
      DISABLE_AUTH: True
    steps:
      - name: Checkout
        uses: actions/checkout@v3

      - uses: actions/setup-node@v3
        with:
          node-version: 18

      - name: Create .env file
        run: touch .env

      - name: Start services
        working-directory: ./backend
<<<<<<< HEAD
        run: docker compose -f docker-compose-web.yml up -d

      - name: Run E2E Tests
=======
        run: touch .env && docker compose up -d
      - name: Run Cypress
>>>>>>> 368da568
        working-directory: ./backend
        run: |
          # Add running code here<|MERGE_RESOLUTION|>--- conflicted
+++ resolved
@@ -30,14 +30,8 @@
 
       - name: Start services
         working-directory: ./backend
-<<<<<<< HEAD
-        run: docker compose -f docker-compose-web.yml up -d
-
-      - name: Run E2E Tests
-=======
         run: touch .env && docker compose up -d
       - name: Run Cypress
->>>>>>> 368da568
         working-directory: ./backend
         run: |
           # Add running code here