---
name: Runs end to end tests
on:
  # workflow_call:
  # workflow_dispatch:
  pull_request:
    branches:
      - main

jobs:
  e2e-testing:
    runs-on: ubuntu-latest
    env:
      ENV: TESTING
      SAM_API_KEY: ${{ secrets.SAM_API_KEY }}
      DJANGO_BASE_URL: 'http://localhost:8000'
      DJANGO_SECRET_LOGIN_KEY: ${{ secrets.DJANGO_SECRET_LOGIN_KEY }}
      SECRET_KEY: ${{ secrets.SECRET_KEY }}
      ALLOWED_HOSTS: '0.0.0.0 127.0.0.1 localhost'
      DISABLE_AUTH: False
    steps:
      - name: Checkout
        uses: actions/checkout@v3

      - uses: actions/setup-node@v3
        with:
          node-version: 18

      - name: Create .env file
        run: touch .env

      - name: Start services
        working-directory: ./backend
        run: touch .env && docker compose up -d

      - name: Run Cypress
        working-directory: ./backend
        run: |
<<<<<<< HEAD
          # Add running code here

=======
          # Add running code here
>>>>>>> 6c3ba820
<|MERGE_RESOLUTION|>--- conflicted
+++ resolved
@@ -36,9 +36,4 @@
       - name: Run Cypress
         working-directory: ./backend
         run: |
-<<<<<<< HEAD
-          # Add running code here
-
-=======
-          # Add running code here
->>>>>>> 6c3ba820
+          # Add running code here