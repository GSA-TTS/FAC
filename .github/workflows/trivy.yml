--- conflicted
+++ resolved
@@ -65,13 +65,8 @@
       fail-fast: false
       matrix:
         image:
-<<<<<<< HEAD
-          - name: ghcr.io/asteel-gsa/fac/postgrest:latest
-          - name: ghcr.io/asteel-gsa/fac/clamav:latest
-=======
           - name: ghcr.io/gsa-tts/fac/postgrest:latest
           - name: ghcr.io/gsa-tts/fac/clamav:latest
->>>>>>> 2f204ef2
     steps:
       - name: Pull Third Party Docker Images
         run: docker pull ${{ matrix.image.name }}
