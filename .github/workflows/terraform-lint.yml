--- conflicted
+++ resolved
@@ -1,19 +1,11 @@
 ---
-<<<<<<< HEAD
-name: Terraform Format and Lint
-=======
 name: Terraform format and lint
->>>>>>> 3b809615
 on:
   workflow_call:
 
 jobs:
   test:
-<<<<<<< HEAD
-    name: Test format and validity
-=======
     name: Test format and validite
->>>>>>> 3b809615
     runs-on: ubuntu-latest
     steps:
       - name: Checkout
