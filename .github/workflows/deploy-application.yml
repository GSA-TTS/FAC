<<<<<<< HEAD
---
name: Deploy application to cloud.gov
on:
  workflow_call:
    inputs:
      environment:
        required: true
        type: string

jobs:
  push-with-creds:
    name: Deploy to cloud.gov with updated credentials
    runs-on: ubuntu-latest
    environment: ${{ inputs.environment }}
    env:
      space: ${{ inputs.environment }}

    steps:
      - name: Checkout
        uses: actions/checkout@v4

      - name: Restore npm cache
        uses: actions/cache@v4
        id: cache-npm
        with:
          path: ~/.npm
          key: fac-build-npm-${{ hashFiles('**/package-lock.json') }}
          restore-keys: |
            fac-build-npm-
            fac-build-

      - name: Set up Python 3.10
        uses: actions/setup-python@v5
        with:
          python-version: "3.10"

      - name: Restore pip cache
        uses: actions/cache@v4
        id: cache-pip
        with:
          path: |
            ~/.cache/pip
            /opt/hostedtoolcache/Python/
          key: fac-build-pip-${{ hashFiles('**/requirements.txt') }}-${{ hashFiles('**/dev-requirements.txt') }}
          restore-keys: |
            fac-build-pip-${{ hashFiles('**/requirements.txt') }}-
            fac-build-pip-
            fac-build-

      - name: Install npm dependencies
        working-directory: ./backend
        run: npm ci --production

      - name: Compile JS/CSS assets
        working-directory: ./backend
        run: npm run build

      - name: Grab sling for copying data from DB1 to DB2
        working-directory: ./backend
        run: |
          curl -L -O https://github.com/slingdata-io/sling-cli/releases/download/v1.2.20/sling_linux_amd64.tar.gz
          tar xzf sling_linux_amd64.tar.gz
          chmod 755 sling

      - name: Update service keys
        uses: cloud-gov/cg-cli-tools@main
        env:
          SAM_API_KEY: ${{ secrets.SAM_API_KEY }}
          DJANGO_SECRET_LOGIN_KEY: $${{ secrets.DJANGO_SECRET_LOGIN_KEY }}
          LOGIN_CLIENT_ID: $${{ secrets.LOGIN_CLIENT_ID }}
          SECRET_KEY: ${{ secrets.SECRET_KEY }}
        with:
          cf_username: ${{ secrets.CF_USERNAME }}
          cf_password: ${{ secrets.CF_PASSWORD }}
          cf_org: gsa-tts-oros-fac
          cf_space: ${{ env.space }}
          cf_command: update-user-provided-service fac-key-service -p '"{\"SAM_API_KEY\":\"${{ secrets.SAM_API_KEY }}\", \"DJANGO_SECRET_LOGIN_KEY\":\"${{ secrets.DJANGO_SECRET_LOGIN_KEY }}\", \"LOGIN_CLIENT_ID\":\"${{ secrets.LOGIN_CLIENT_ID }}\", \"SECRET_KEY\":\"${{ secrets.SECRET_KEY}}\"}"'

      - name: Backup the database
        # if: startsWith(github.ref, 'refs/tags/v1.')
        uses: cloud-gov/cg-cli-tools@main
        with:
          cf_username: ${{ secrets.CF_USERNAME }}
          cf_password: ${{ secrets.CF_PASSWORD }}
          cf_org: gsa-tts-oros-fac
          cf_space: ${{ env.space }}
          command: cf run-task gsa-fac -k 7G -m 3G --name deploy_backup --command "./fac-backup-util.sh v0.1.5 deploy_backup"

      - name: Deploy Preview to cloud.gov
        if: ${{ inputs.environment == 'preview' }}
        uses: cloud-gov/cg-cli-tools@main
        with:
          cf_username: ${{ secrets.CF_USERNAME }}
          cf_password: ${{ secrets.CF_PASSWORD }}
          cf_org: gsa-tts-oros-fac
          cf_space: ${{ env.space }}
          cf_manifest: backend/manifests/manifest-preview.yml
          cf_vars_file: backend/manifests/vars/vars-${{ env.space }}.yml
          command: bin/ops/deploy_preview.sh

      - name: Deploy fac to cloud.gov
        if: ${{ inputs.environment  != 'preview' }}
        uses: cloud-gov/cg-cli-tools@main
        with:
          cf_username: ${{ secrets.CF_USERNAME }}
          cf_password: ${{ secrets.CF_PASSWORD }}
          cf_org: gsa-tts-oros-fac
          cf_space: ${{ env.space }}
          cf_manifest: backend/manifests/manifest-fac.yml
          cf_vars_file: backend/manifests/vars/vars-${{ env.space }}.yml
          command: bin/ops/deploy.sh

      - name: Load historical data
        uses: cloud-gov/cg-cli-tools@main
        with:
          cf_username: ${{ secrets.CF_USERNAME }}
          cf_password: ${{ secrets.CF_PASSWORD }}
          cf_org: gsa-tts-oros-fac
          cf_space: ${{ env.space }}
          command: cf run-task gsa-fac -k 6G -m 1G --name load_data --command "./load_data.sh"

      # This has to happen after an application deployment because the manifest (currently) is responsible
      # for binding the "logdrain service" to the "gsa-fac application". This also needs to be done
      # based on the suspicion that fluentbit cannot register the incoming logs when it is initially
      # created, resulting in a 502. Restarting the application after everything is configured results
      # in a 201, or, the expected status when transmitting logs.
      - name: Restart the logshipper application
        uses: cloud-gov/cg-cli-tools@main
        with:
          cf_username: ${{ secrets.CF_USERNAME }}
          cf_password: ${{ secrets.CF_PASSWORD }}
          cf_org: gsa-tts-oros-fac
          cf_space: ${{ env.space }}
          command: cf restart logshipper
=======
---
name: Deploy application to cloud.gov
on:
  workflow_call:
    inputs:
      environment:
        required: true
        type: string

jobs:
  push-with-creds:
    name: Deploy to cloud.gov with updated credentials
    runs-on: ubuntu-latest
    environment: ${{ inputs.environment }}
    env:
      space: ${{ inputs.environment }}

    steps:
      - name: Checkout
        uses: actions/checkout@v4

      - name: Restore npm cache
        uses: actions/cache@v4
        id: cache-npm
        with:
          path: ~/.npm
          key: fac-build-npm-${{ hashFiles('**/package-lock.json') }}
          restore-keys: |
            fac-build-npm-
            fac-build-

      - name: Set up Python 3.10
        uses: actions/setup-python@v5
        with:
          python-version: "3.10"

      - name: Restore pip cache
        uses: actions/cache@v4
        id: cache-pip
        with:
          path: |
            ~/.cache/pip
            /opt/hostedtoolcache/Python/
          key: fac-build-pip-${{ hashFiles('**/requirements.txt') }}-${{ hashFiles('**/dev-requirements.txt') }}
          restore-keys: |
            fac-build-pip-${{ hashFiles('**/requirements.txt') }}-
            fac-build-pip-
            fac-build-

      - name: Install npm dependencies
        working-directory: ./backend
        run: npm ci --production

      - name: Compile JS/CSS assets
        working-directory: ./backend
        run: npm run build

      - name: Update service keys
        uses: cloud-gov/cg-cli-tools@main
        env:
          SAM_API_KEY: ${{ secrets.SAM_API_KEY }}
          DJANGO_SECRET_LOGIN_KEY: $${{ secrets.DJANGO_SECRET_LOGIN_KEY }}
          LOGIN_CLIENT_ID: $${{ secrets.LOGIN_CLIENT_ID }}
          SECRET_KEY: ${{ secrets.SECRET_KEY }}
        with:
          cf_username: ${{ secrets.CF_USERNAME }}
          cf_password: ${{ secrets.CF_PASSWORD }}
          cf_org: gsa-tts-oros-fac
          cf_space: ${{ env.space }}
          cf_command: update-user-provided-service fac-key-service -p '"{\"SAM_API_KEY\":\"${{ secrets.SAM_API_KEY }}\", \"DJANGO_SECRET_LOGIN_KEY\":\"${{ secrets.DJANGO_SECRET_LOGIN_KEY }}\", \"LOGIN_CLIENT_ID\":\"${{ secrets.LOGIN_CLIENT_ID }}\", \"SECRET_KEY\":\"${{ secrets.SECRET_KEY}}\"}"'

      - name: Backup the database
        # if: startsWith(github.ref, 'refs/tags/v1.')
        uses: cloud-gov/cg-cli-tools@main
        with:
          cf_username: ${{ secrets.CF_USERNAME }}
          cf_password: ${{ secrets.CF_PASSWORD }}
          cf_org: gsa-tts-oros-fac
          cf_space: ${{ env.space }}
          command: cf run-task gsa-fac -k 7G -m 3G --name deploy_backup --command "./fac-backup-util.sh v0.1.5 deploy_backup"

      - name: Deploy Preview to cloud.gov
        if: ${{ inputs.environment == 'preview' }}
        uses: cloud-gov/cg-cli-tools@main
        with:
          cf_username: ${{ secrets.CF_USERNAME }}
          cf_password: ${{ secrets.CF_PASSWORD }}
          cf_org: gsa-tts-oros-fac
          cf_space: ${{ env.space }}
          cf_manifest: backend/manifests/manifest-preview.yml
          cf_vars_file: backend/manifests/vars/vars-${{ env.space }}.yml
          command: bin/ops/deploy_preview.sh

      - name: Deploy fac to cloud.gov
        if: ${{ inputs.environment  != 'preview' }}
        uses: cloud-gov/cg-cli-tools@main
        with:
          cf_username: ${{ secrets.CF_USERNAME }}
          cf_password: ${{ secrets.CF_PASSWORD }}
          cf_org: gsa-tts-oros-fac
          cf_space: ${{ env.space }}
          cf_manifest: backend/manifests/manifest-fac.yml
          cf_vars_file: backend/manifests/vars/vars-${{ env.space }}.yml
          command: bin/ops/deploy.sh

      - name: Load historical data
        uses: cloud-gov/cg-cli-tools@main
        with:
          cf_username: ${{ secrets.CF_USERNAME }}
          cf_password: ${{ secrets.CF_PASSWORD }}
          cf_org: gsa-tts-oros-fac
          cf_space: ${{ env.space }}
          command: cf run-task gsa-fac -k 6G -m 1G --name load_data --command "./load_data.sh"

      # This has to happen after an application deployment because the manifest (currently) is responsible
      # for binding the "logdrain service" to the "gsa-fac application". This also needs to be done
      # based on the suspicion that fluentbit cannot register the incoming logs when it is initially
      # created, resulting in a 502. Restarting the application after everything is configured results
      # in a 201, or, the expected status when transmitting logs.
      - name: Restart the logshipper application
        uses: cloud-gov/cg-cli-tools@main
        with:
          cf_username: ${{ secrets.CF_USERNAME }}
          cf_password: ${{ secrets.CF_PASSWORD }}
          cf_org: gsa-tts-oros-fac
          cf_space: ${{ env.space }}
          command: cf restart logshipper

  check-tables:
    needs: [push-with-creds]
    uses: ./.github/workflows/fac-check-tables.yml
    secrets: inherit
    with:
      environment: ${{ inputs.environment }}
      util_version: "v0.1.8"
      backup_operation: "check_tables"
>>>>>>> f50d9cc7
<|MERGE_RESOLUTION|>--- conflicted
+++ resolved
@@ -1,273 +1,136 @@
-<<<<<<< HEAD
----
-name: Deploy application to cloud.gov
-on:
-  workflow_call:
-    inputs:
-      environment:
-        required: true
-        type: string
-
-jobs:
-  push-with-creds:
-    name: Deploy to cloud.gov with updated credentials
-    runs-on: ubuntu-latest
-    environment: ${{ inputs.environment }}
-    env:
-      space: ${{ inputs.environment }}
-
-    steps:
-      - name: Checkout
-        uses: actions/checkout@v4
-
-      - name: Restore npm cache
-        uses: actions/cache@v4
-        id: cache-npm
-        with:
-          path: ~/.npm
-          key: fac-build-npm-${{ hashFiles('**/package-lock.json') }}
-          restore-keys: |
-            fac-build-npm-
-            fac-build-
-
-      - name: Set up Python 3.10
-        uses: actions/setup-python@v5
-        with:
-          python-version: "3.10"
-
-      - name: Restore pip cache
-        uses: actions/cache@v4
-        id: cache-pip
-        with:
-          path: |
-            ~/.cache/pip
-            /opt/hostedtoolcache/Python/
-          key: fac-build-pip-${{ hashFiles('**/requirements.txt') }}-${{ hashFiles('**/dev-requirements.txt') }}
-          restore-keys: |
-            fac-build-pip-${{ hashFiles('**/requirements.txt') }}-
-            fac-build-pip-
-            fac-build-
-
-      - name: Install npm dependencies
-        working-directory: ./backend
-        run: npm ci --production
-
-      - name: Compile JS/CSS assets
-        working-directory: ./backend
-        run: npm run build
-
-      - name: Grab sling for copying data from DB1 to DB2
-        working-directory: ./backend
-        run: |
-          curl -L -O https://github.com/slingdata-io/sling-cli/releases/download/v1.2.20/sling_linux_amd64.tar.gz
-          tar xzf sling_linux_amd64.tar.gz
-          chmod 755 sling
-
-      - name: Update service keys
-        uses: cloud-gov/cg-cli-tools@main
-        env:
-          SAM_API_KEY: ${{ secrets.SAM_API_KEY }}
-          DJANGO_SECRET_LOGIN_KEY: $${{ secrets.DJANGO_SECRET_LOGIN_KEY }}
-          LOGIN_CLIENT_ID: $${{ secrets.LOGIN_CLIENT_ID }}
-          SECRET_KEY: ${{ secrets.SECRET_KEY }}
-        with:
-          cf_username: ${{ secrets.CF_USERNAME }}
-          cf_password: ${{ secrets.CF_PASSWORD }}
-          cf_org: gsa-tts-oros-fac
-          cf_space: ${{ env.space }}
-          cf_command: update-user-provided-service fac-key-service -p '"{\"SAM_API_KEY\":\"${{ secrets.SAM_API_KEY }}\", \"DJANGO_SECRET_LOGIN_KEY\":\"${{ secrets.DJANGO_SECRET_LOGIN_KEY }}\", \"LOGIN_CLIENT_ID\":\"${{ secrets.LOGIN_CLIENT_ID }}\", \"SECRET_KEY\":\"${{ secrets.SECRET_KEY}}\"}"'
-
-      - name: Backup the database
-        # if: startsWith(github.ref, 'refs/tags/v1.')
-        uses: cloud-gov/cg-cli-tools@main
-        with:
-          cf_username: ${{ secrets.CF_USERNAME }}
-          cf_password: ${{ secrets.CF_PASSWORD }}
-          cf_org: gsa-tts-oros-fac
-          cf_space: ${{ env.space }}
-          command: cf run-task gsa-fac -k 7G -m 3G --name deploy_backup --command "./fac-backup-util.sh v0.1.5 deploy_backup"
-
-      - name: Deploy Preview to cloud.gov
-        if: ${{ inputs.environment == 'preview' }}
-        uses: cloud-gov/cg-cli-tools@main
-        with:
-          cf_username: ${{ secrets.CF_USERNAME }}
-          cf_password: ${{ secrets.CF_PASSWORD }}
-          cf_org: gsa-tts-oros-fac
-          cf_space: ${{ env.space }}
-          cf_manifest: backend/manifests/manifest-preview.yml
-          cf_vars_file: backend/manifests/vars/vars-${{ env.space }}.yml
-          command: bin/ops/deploy_preview.sh
-
-      - name: Deploy fac to cloud.gov
-        if: ${{ inputs.environment  != 'preview' }}
-        uses: cloud-gov/cg-cli-tools@main
-        with:
-          cf_username: ${{ secrets.CF_USERNAME }}
-          cf_password: ${{ secrets.CF_PASSWORD }}
-          cf_org: gsa-tts-oros-fac
-          cf_space: ${{ env.space }}
-          cf_manifest: backend/manifests/manifest-fac.yml
-          cf_vars_file: backend/manifests/vars/vars-${{ env.space }}.yml
-          command: bin/ops/deploy.sh
-
-      - name: Load historical data
-        uses: cloud-gov/cg-cli-tools@main
-        with:
-          cf_username: ${{ secrets.CF_USERNAME }}
-          cf_password: ${{ secrets.CF_PASSWORD }}
-          cf_org: gsa-tts-oros-fac
-          cf_space: ${{ env.space }}
-          command: cf run-task gsa-fac -k 6G -m 1G --name load_data --command "./load_data.sh"
-
-      # This has to happen after an application deployment because the manifest (currently) is responsible
-      # for binding the "logdrain service" to the "gsa-fac application". This also needs to be done
-      # based on the suspicion that fluentbit cannot register the incoming logs when it is initially
-      # created, resulting in a 502. Restarting the application after everything is configured results
-      # in a 201, or, the expected status when transmitting logs.
-      - name: Restart the logshipper application
-        uses: cloud-gov/cg-cli-tools@main
-        with:
-          cf_username: ${{ secrets.CF_USERNAME }}
-          cf_password: ${{ secrets.CF_PASSWORD }}
-          cf_org: gsa-tts-oros-fac
-          cf_space: ${{ env.space }}
-          command: cf restart logshipper
-=======
----
-name: Deploy application to cloud.gov
-on:
-  workflow_call:
-    inputs:
-      environment:
-        required: true
-        type: string
-
-jobs:
-  push-with-creds:
-    name: Deploy to cloud.gov with updated credentials
-    runs-on: ubuntu-latest
-    environment: ${{ inputs.environment }}
-    env:
-      space: ${{ inputs.environment }}
-
-    steps:
-      - name: Checkout
-        uses: actions/checkout@v4
-
-      - name: Restore npm cache
-        uses: actions/cache@v4
-        id: cache-npm
-        with:
-          path: ~/.npm
-          key: fac-build-npm-${{ hashFiles('**/package-lock.json') }}
-          restore-keys: |
-            fac-build-npm-
-            fac-build-
-
-      - name: Set up Python 3.10
-        uses: actions/setup-python@v5
-        with:
-          python-version: "3.10"
-
-      - name: Restore pip cache
-        uses: actions/cache@v4
-        id: cache-pip
-        with:
-          path: |
-            ~/.cache/pip
-            /opt/hostedtoolcache/Python/
-          key: fac-build-pip-${{ hashFiles('**/requirements.txt') }}-${{ hashFiles('**/dev-requirements.txt') }}
-          restore-keys: |
-            fac-build-pip-${{ hashFiles('**/requirements.txt') }}-
-            fac-build-pip-
-            fac-build-
-
-      - name: Install npm dependencies
-        working-directory: ./backend
-        run: npm ci --production
-
-      - name: Compile JS/CSS assets
-        working-directory: ./backend
-        run: npm run build
-
-      - name: Update service keys
-        uses: cloud-gov/cg-cli-tools@main
-        env:
-          SAM_API_KEY: ${{ secrets.SAM_API_KEY }}
-          DJANGO_SECRET_LOGIN_KEY: $${{ secrets.DJANGO_SECRET_LOGIN_KEY }}
-          LOGIN_CLIENT_ID: $${{ secrets.LOGIN_CLIENT_ID }}
-          SECRET_KEY: ${{ secrets.SECRET_KEY }}
-        with:
-          cf_username: ${{ secrets.CF_USERNAME }}
-          cf_password: ${{ secrets.CF_PASSWORD }}
-          cf_org: gsa-tts-oros-fac
-          cf_space: ${{ env.space }}
-          cf_command: update-user-provided-service fac-key-service -p '"{\"SAM_API_KEY\":\"${{ secrets.SAM_API_KEY }}\", \"DJANGO_SECRET_LOGIN_KEY\":\"${{ secrets.DJANGO_SECRET_LOGIN_KEY }}\", \"LOGIN_CLIENT_ID\":\"${{ secrets.LOGIN_CLIENT_ID }}\", \"SECRET_KEY\":\"${{ secrets.SECRET_KEY}}\"}"'
-
-      - name: Backup the database
-        # if: startsWith(github.ref, 'refs/tags/v1.')
-        uses: cloud-gov/cg-cli-tools@main
-        with:
-          cf_username: ${{ secrets.CF_USERNAME }}
-          cf_password: ${{ secrets.CF_PASSWORD }}
-          cf_org: gsa-tts-oros-fac
-          cf_space: ${{ env.space }}
-          command: cf run-task gsa-fac -k 7G -m 3G --name deploy_backup --command "./fac-backup-util.sh v0.1.5 deploy_backup"
-
-      - name: Deploy Preview to cloud.gov
-        if: ${{ inputs.environment == 'preview' }}
-        uses: cloud-gov/cg-cli-tools@main
-        with:
-          cf_username: ${{ secrets.CF_USERNAME }}
-          cf_password: ${{ secrets.CF_PASSWORD }}
-          cf_org: gsa-tts-oros-fac
-          cf_space: ${{ env.space }}
-          cf_manifest: backend/manifests/manifest-preview.yml
-          cf_vars_file: backend/manifests/vars/vars-${{ env.space }}.yml
-          command: bin/ops/deploy_preview.sh
-
-      - name: Deploy fac to cloud.gov
-        if: ${{ inputs.environment  != 'preview' }}
-        uses: cloud-gov/cg-cli-tools@main
-        with:
-          cf_username: ${{ secrets.CF_USERNAME }}
-          cf_password: ${{ secrets.CF_PASSWORD }}
-          cf_org: gsa-tts-oros-fac
-          cf_space: ${{ env.space }}
-          cf_manifest: backend/manifests/manifest-fac.yml
-          cf_vars_file: backend/manifests/vars/vars-${{ env.space }}.yml
-          command: bin/ops/deploy.sh
-
-      - name: Load historical data
-        uses: cloud-gov/cg-cli-tools@main
-        with:
-          cf_username: ${{ secrets.CF_USERNAME }}
-          cf_password: ${{ secrets.CF_PASSWORD }}
-          cf_org: gsa-tts-oros-fac
-          cf_space: ${{ env.space }}
-          command: cf run-task gsa-fac -k 6G -m 1G --name load_data --command "./load_data.sh"
-
-      # This has to happen after an application deployment because the manifest (currently) is responsible
-      # for binding the "logdrain service" to the "gsa-fac application". This also needs to be done
-      # based on the suspicion that fluentbit cannot register the incoming logs when it is initially
-      # created, resulting in a 502. Restarting the application after everything is configured results
-      # in a 201, or, the expected status when transmitting logs.
-      - name: Restart the logshipper application
-        uses: cloud-gov/cg-cli-tools@main
-        with:
-          cf_username: ${{ secrets.CF_USERNAME }}
-          cf_password: ${{ secrets.CF_PASSWORD }}
-          cf_org: gsa-tts-oros-fac
-          cf_space: ${{ env.space }}
-          command: cf restart logshipper
-
-  check-tables:
-    needs: [push-with-creds]
-    uses: ./.github/workflows/fac-check-tables.yml
-    secrets: inherit
-    with:
-      environment: ${{ inputs.environment }}
-      util_version: "v0.1.8"
-      backup_operation: "check_tables"
->>>>>>> f50d9cc7
+---
+name: Deploy application to cloud.gov
+on:
+  workflow_call:
+    inputs:
+      environment:
+        required: true
+        type: string
+
+jobs:
+  push-with-creds:
+    name: Deploy to cloud.gov with updated credentials
+    runs-on: ubuntu-latest
+    environment: ${{ inputs.environment }}
+    env:
+      space: ${{ inputs.environment }}
+
+    steps:
+      - name: Checkout
+        uses: actions/checkout@v4
+
+      - name: Restore npm cache
+        uses: actions/cache@v4
+        id: cache-npm
+        with:
+          path: ~/.npm
+          key: fac-build-npm-${{ hashFiles('**/package-lock.json') }}
+          restore-keys: |
+            fac-build-npm-
+            fac-build-
+
+      - name: Set up Python 3.10
+        uses: actions/setup-python@v5
+        with:
+          python-version: "3.10"
+
+      - name: Restore pip cache
+        uses: actions/cache@v4
+        id: cache-pip
+        with:
+          path: |
+            ~/.cache/pip
+            /opt/hostedtoolcache/Python/
+          key: fac-build-pip-${{ hashFiles('**/requirements.txt') }}-${{ hashFiles('**/dev-requirements.txt') }}
+          restore-keys: |
+            fac-build-pip-${{ hashFiles('**/requirements.txt') }}-
+            fac-build-pip-
+            fac-build-
+
+      - name: Install npm dependencies
+        working-directory: ./backend
+        run: npm ci --production
+
+      - name: Compile JS/CSS assets
+        working-directory: ./backend
+        run: npm run build
+
+      - name: Update service keys
+        uses: cloud-gov/cg-cli-tools@main
+        env:
+          SAM_API_KEY: ${{ secrets.SAM_API_KEY }}
+          DJANGO_SECRET_LOGIN_KEY: $${{ secrets.DJANGO_SECRET_LOGIN_KEY }}
+          LOGIN_CLIENT_ID: $${{ secrets.LOGIN_CLIENT_ID }}
+          SECRET_KEY: ${{ secrets.SECRET_KEY }}
+        with:
+          cf_username: ${{ secrets.CF_USERNAME }}
+          cf_password: ${{ secrets.CF_PASSWORD }}
+          cf_org: gsa-tts-oros-fac
+          cf_space: ${{ env.space }}
+          cf_command: update-user-provided-service fac-key-service -p '"{\"SAM_API_KEY\":\"${{ secrets.SAM_API_KEY }}\", \"DJANGO_SECRET_LOGIN_KEY\":\"${{ secrets.DJANGO_SECRET_LOGIN_KEY }}\", \"LOGIN_CLIENT_ID\":\"${{ secrets.LOGIN_CLIENT_ID }}\", \"SECRET_KEY\":\"${{ secrets.SECRET_KEY}}\"}"'
+
+      - name: Backup the database
+        # if: startsWith(github.ref, 'refs/tags/v1.')
+        uses: cloud-gov/cg-cli-tools@main
+        with:
+          cf_username: ${{ secrets.CF_USERNAME }}
+          cf_password: ${{ secrets.CF_PASSWORD }}
+          cf_org: gsa-tts-oros-fac
+          cf_space: ${{ env.space }}
+          command: cf run-task gsa-fac -k 7G -m 3G --name deploy_backup --command "./fac-backup-util.sh v0.1.5 deploy_backup"
+
+      - name: Deploy Preview to cloud.gov
+        if: ${{ inputs.environment == 'preview' }}
+        uses: cloud-gov/cg-cli-tools@main
+        with:
+          cf_username: ${{ secrets.CF_USERNAME }}
+          cf_password: ${{ secrets.CF_PASSWORD }}
+          cf_org: gsa-tts-oros-fac
+          cf_space: ${{ env.space }}
+          cf_manifest: backend/manifests/manifest-preview.yml
+          cf_vars_file: backend/manifests/vars/vars-${{ env.space }}.yml
+          command: bin/ops/deploy_preview.sh
+
+      - name: Deploy fac to cloud.gov
+        if: ${{ inputs.environment  != 'preview' }}
+        uses: cloud-gov/cg-cli-tools@main
+        with:
+          cf_username: ${{ secrets.CF_USERNAME }}
+          cf_password: ${{ secrets.CF_PASSWORD }}
+          cf_org: gsa-tts-oros-fac
+          cf_space: ${{ env.space }}
+          cf_manifest: backend/manifests/manifest-fac.yml
+          cf_vars_file: backend/manifests/vars/vars-${{ env.space }}.yml
+          command: bin/ops/deploy.sh
+
+      - name: Load historical data
+        uses: cloud-gov/cg-cli-tools@main
+        with:
+          cf_username: ${{ secrets.CF_USERNAME }}
+          cf_password: ${{ secrets.CF_PASSWORD }}
+          cf_org: gsa-tts-oros-fac
+          cf_space: ${{ env.space }}
+          command: cf run-task gsa-fac -k 6G -m 1G --name load_data --command "./load_data.sh"
+
+      # This has to happen after an application deployment because the manifest (currently) is responsible
+      # for binding the "logdrain service" to the "gsa-fac application". This also needs to be done
+      # based on the suspicion that fluentbit cannot register the incoming logs when it is initially
+      # created, resulting in a 502. Restarting the application after everything is configured results
+      # in a 201, or, the expected status when transmitting logs.
+      - name: Restart the logshipper application
+        uses: cloud-gov/cg-cli-tools@main
+        with:
+          cf_username: ${{ secrets.CF_USERNAME }}
+          cf_password: ${{ secrets.CF_PASSWORD }}
+          cf_org: gsa-tts-oros-fac
+          cf_space: ${{ env.space }}
+          command: cf restart logshipper
+
+  check-tables:
+    needs: [push-with-creds]
+    uses: ./.github/workflows/fac-check-tables.yml
+    secrets: inherit
+    with:
+      environment: ${{ inputs.environment }}
+      util_version: "v0.1.8"
+      backup_operation: "check_tables"