---
name: Onboarding
about: An onboarding checklist for folks joining the team!
title: Onboarding checklist for {GitHub Username}
labels: ''
assignees: ''

---

**Instructions for the issue creator:** 
1. Fill in the GitHub username of the new person (if known) and the name of the onboarding buddy. 
1. Remove irrelevant checklists (eg designers should never see the engineer checklist.]
1. Remove the horizontal line below and everything above it (these instructions).

---

# Welcome to the team @{GitHub Username}!

{ONBOARDING BUDDY'S GH USERNAME} will be your onboarding buddy and can help you if you get stuck on any of the steps in the checklist below. There's also a separate checklist that your onboarding buddy will tackle!

## For you

Here's a checklist to get you started and to make sure you've got access to :all-the-things:!

- [ ] Review [the project README](https://docs.google.com/document/d/1g8nYqYS_ifFlZB-DBgfeSoJRMB__EqWsmLnacyk-bDI/) in Google Drive
- [ ] Join the Slack channels in [the project README](https://docs.google.com/document/d/1g8nYqYS_ifFlZB-DBgfeSoJRMB__EqWsmLnacyk-bDI/)
- [ ] Review our [process documentation](https://github.com/GSA-TTS/FAC#fac-documentation)
- [ ] Get access to our GitHub repositories
  - [ ] If you are NOT already a member of the [GSA](https://github.com/orgs/GSA/people) or [GSA-TTS](https://github.com/orgs/GSA-TTS/people) GitHub organizations, [follow the process outlined here](https://github.com/GSA/GitHub-Administration#joining-the-gsa-enterprise-organization), requesting access to the appropriate org(s). Include the Product Lead (see [the staffing list](https://docs.google.com/document/d/1g8nYqYS_ifFlZB-DBgfeSoJRMB__EqWsmLnacyk-bDI/edit#heading=h.us8xylqg455c)) on cc: for your email, and mention that you’re being added to the Federal Audit Clearinghouse project. (This may reduce back-and-forth as you’re being added to the GitHub orgs.) Note this step potentially takes a few days; there’s a person who does things in order for this to happen.
  - [ ] Once you are added to the GSA-TTS org, ask the person(s) with the "Maintainer" role to add you to [the FAC-team in GitHub](https://github.com/orgs/GSA-TTS/teams/fac-team/members). This will give you read/write access to our repositories.

**For designers, also...**
- [ ] Review the [design onboarding document](https://docs.google.com/document/d/1EILl0nZr59T4PFJJMtFbmnQDJPksgzIFPuoFDN0bk0g/edit#heading=h.bhu3dgydlbvr)

**For engineers, also...**
- [ ] Familiarize yourself with Python, Django, and Cloud.gov—all tools used in this project.
  - [ ] If you need to catch up on the latest in Python development, check out the [Python developer's guide](https://devguide.python.org/).
  - [ ] Work through the [Django Tutorial](https://docs.djangoproject.com/en/4.0/intro/tutorial01/) and writing your first Django app.
  - [ ] If you're not already, get [setup with Cloud.gov](https://cloud.gov/docs/getting-started/setup/)
  - [ ] Practice deploying a [python application](https://github.com/cloud-gov/cf-hello-worlds/tree/main/python-flask) to Cloud.gov using the Cloud.gov command line interface (CLI): https://cloud.gov/docs/getting-started/your-first-deploy/.
  - [ ] Survey existing TTS projects which use Django+Cloud.gov like: [Tock](https://github.com/18F/tock) and the [DOJ CRT Portal](https://github.com/usdoj-crt/crt-portal).
- [ ] Get set up for [local development](https://github.com/GSA-TTS/FAC/blob/main/docs/development.md#local-development) so you can start contributing



## For your onboarding buddy

Note: If you're not able to do any of these yourself, you're still responsible for making sure that the right person makes them happen!

- [ ] Add to the [FAC-team@GSA.gov](https://groups.google.com/a/gsa.gov/g/fac-team) Google Group
- [ ] Add to standing meeting invites (should happen automatically via addition to the Google Group membership)
<<<<<<< HEAD

**For designers, also...**
- [ ] Add as an editor on active Figma projects

**For engineers, also...**
- [ ] Add to the `gsa-10x-prototyping` Organization in cloud.gov

**For product leads/owners, also...**
- [ ] Make them Owner of [the various Google Groups in the project README](https://docs.google.com/document/d/1g8nYqYS_ifFlZB-DBgfeSoJRMB__EqWsmLnacyk-bDI/edit#heading=h.81zynabayrrg)
=======
- [ ] (engineers) Add to `gsa-10x-prototyping` Organization in cloud.gov
- [ ] (designers) Add as an editor to active Figma projects
>>>>>>> 9e22a83c
<|MERGE_RESOLUTION|>--- conflicted
+++ resolved
@@ -49,7 +49,6 @@
 
 - [ ] Add to the [FAC-team@GSA.gov](https://groups.google.com/a/gsa.gov/g/fac-team) Google Group
 - [ ] Add to standing meeting invites (should happen automatically via addition to the Google Group membership)
-<<<<<<< HEAD
 
 **For designers, also...**
 - [ ] Add as an editor on active Figma projects
@@ -58,8 +57,4 @@
 - [ ] Add to the `gsa-10x-prototyping` Organization in cloud.gov
 
 **For product leads/owners, also...**
-- [ ] Make them Owner of [the various Google Groups in the project README](https://docs.google.com/document/d/1g8nYqYS_ifFlZB-DBgfeSoJRMB__EqWsmLnacyk-bDI/edit#heading=h.81zynabayrrg)
-=======
-- [ ] (engineers) Add to `gsa-10x-prototyping` Organization in cloud.gov
-- [ ] (designers) Add as an editor to active Figma projects
->>>>>>> 9e22a83c
+- [ ] Make them Owner of [the various Google Groups in the project README](https://docs.google.com/document/d/1g8nYqYS_ifFlZB-DBgfeSoJRMB__EqWsmLnacyk-bDI/edit#heading=h.81zynabayrrg)