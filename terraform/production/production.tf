<<<<<<< HEAD
module "production" {
  source                = "../shared/modules/env"
  cf_space_name         = "production"
  new_relic_license_key = var.new_relic_license_key
  new_relic_account_id  = var.new_relic_account_id
  new_relic_api_key     = var.new_relic_api_key
  pgrst_jwt_secret      = var.pgrst_jwt_secret
  clamav_instances      = 1
  clamav_fs_instances   = 1
  database_plan         = "xlarge-gp-psql-redundant"
  postgrest_instances   = 4
  json_params = jsonencode(
    {
      "storage" : 50,
    }
  )
}

# Note: The very first time we run apply in production, this will fail because
# the app it refers to, gsa-fac, doesn't exist yet; gsa-fac is deployed outside
# of Terraform. To address this, we should manage deployment of gsa-fac in
# Terraform.
module "domain" {
  source = "github.com/18f/terraform-cloudgov//domain?ref=v0.7.0"

  cf_org_name    = "gsa-tts-oros-fac"
  cf_space_name  = "production"
  app_name_or_id = "gsa-fac"
  cdn_plan_name  = "domain"
  domain_name    = "fac.gov"
  host_name      = "app"
}
=======
module "production" {
  source                = "../shared/modules/env"
  cf_space_name         = "production"
  new_relic_license_key = var.new_relic_license_key
  pgrst_jwt_secret      = var.pgrst_jwt_secret
  clamav_instances      = 1
  clamav_fs_instances   = 1
  database_plan         = "xlarge-gp-psql-redundant"
  postgrest_instances   = 4
  json_params = jsonencode(
    {
      "storage" : 50,
    }
  )
}

# Note: The very first time we run apply in production, this will fail because
# the app it refers to, gsa-fac, doesn't exist yet; gsa-fac is deployed outside
# of Terraform. To address this, we should manage deployment of gsa-fac in
# Terraform.
module "domain" {
  source = "github.com/18f/terraform-cloudgov//domain?ref=v0.7.0"

  cf_org_name    = "gsa-tts-oros-fac"
  cf_space_name  = "production"
  app_name_or_id = "gsa-fac"
  cdn_plan_name  = "domain"
  domain_name    = "fac.gov"
  host_name      = "app"
}
>>>>>>> af653898
<|MERGE_RESOLUTION|>--- conflicted
+++ resolved
@@ -1,4 +1,3 @@
-<<<<<<< HEAD
 module "production" {
   source                = "../shared/modules/env"
   cf_space_name         = "production"
@@ -30,36 +29,4 @@
   cdn_plan_name  = "domain"
   domain_name    = "fac.gov"
   host_name      = "app"
-}
-=======
-module "production" {
-  source                = "../shared/modules/env"
-  cf_space_name         = "production"
-  new_relic_license_key = var.new_relic_license_key
-  pgrst_jwt_secret      = var.pgrst_jwt_secret
-  clamav_instances      = 1
-  clamav_fs_instances   = 1
-  database_plan         = "xlarge-gp-psql-redundant"
-  postgrest_instances   = 4
-  json_params = jsonencode(
-    {
-      "storage" : 50,
-    }
-  )
-}
-
-# Note: The very first time we run apply in production, this will fail because
-# the app it refers to, gsa-fac, doesn't exist yet; gsa-fac is deployed outside
-# of Terraform. To address this, we should manage deployment of gsa-fac in
-# Terraform.
-module "domain" {
-  source = "github.com/18f/terraform-cloudgov//domain?ref=v0.7.0"
-
-  cf_org_name    = "gsa-tts-oros-fac"
-  cf_space_name  = "production"
-  app_name_or_id = "gsa-fac"
-  cdn_plan_name  = "domain"
-  domain_name    = "fac.gov"
-  host_name      = "app"
-}
->>>>>>> af653898
+}