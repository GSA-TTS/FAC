--- conflicted
+++ resolved
@@ -4,13 +4,6 @@
     cloudfoundry = {
       source  = "cloudfoundry/cloudfoundry"
       version = "1.4.0"
-<<<<<<< HEAD
-    }
-    cloudfoundry-community = {
-      source  = "cloudfoundry-community/cloudfoundry"
-      version = "~>0.53.1"
-=======
->>>>>>> 2f3b0080
     }
   }
 }