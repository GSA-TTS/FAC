--- conflicted
+++ resolved
@@ -22,8 +22,4 @@
  - [ ] Practice deploying a [python application](https://github.com/cloud-gov/cf-hello-worlds/tree/main/python-flask) to Cloud.gov using the Cloud.gov command line interface (CLI): https://cloud.gov/docs/getting-started/your-first-deploy/.
  - [ ] Survey existing TTS projects which use Django+Cloud.gov like: [Tock](https://github.com/18F/tock) and the [DOJ CRT Portal](https://github.com/usdoj-crt/crt-portal).
 
-<<<<<<< HEAD
-Once you're up to speed, check out our [Development](./development.md) guide to get setup with a development environment and start contributing!
-=======
-Once you're up to speed, check out [Local Development](./development.md#local-development) to get setup with a local development environment and start contributing!
->>>>>>> 14904690
+Once you're up to speed, check out [Local Development](./development.md#local-development) to get setup with a local development environment and start contributing!