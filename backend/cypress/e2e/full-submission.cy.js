import { testCrossValidation } from '../support/cross-validation.js';
import { testLoginGovLogin } from '../support/login-gov.js';
import { testLogoutGov } from '../support/logout-gov.js';
import { testValidAccess } from '../support/check-access.js';
import { testValidEligibility } from '../support/check-eligibility.js';
import { testValidAuditeeInfo } from '../support/auditee-info.js';
import { testValidGeneralInfo } from '../support/general-info.js';
import { testAuditInformationForm } from '../support/audit-info-form.js';
import { testPdfAuditReport } from '../support/report-pdf.js';
import { testAuditorCertification } from '../support/auditor-certification.js';
import { testAuditeeCertification } from '../support/auditee-certification.js';
<<<<<<< HEAD
import {
  testWorkbookFederalAwards,
  testWorkbookFindingsUniformGuidance,
  testWorkbookFindingsText,
  testWorkbookCorrectiveActionPlan,
  testWorkbookAdditionalUEIs
} from '../support/workbook-uploads.js';

const LOGIN_TEST_EMAIL_AUDITEE = Cypress.env('LOGIN_TEST_EMAIL_AUDITEE');
const LOGIN_TEST_PASSWORD_AUDITEE = Cypress.env('LOGIN_TEST_PASSWORD_AUDITEE');
const LOGIN_TEST_OTP_SECRET_AUDITEE = Cypress.env('LOGIN_TEST_OTP_SECRET_AUDITEE');
=======
import { testWorkbookFederalAwards,
         testWorkbookNotesToSEFA,
         testWorkbookFindingsUniformGuidance,
         testWorkbookFindingsText,
         testWorkbookCorrectiveActionPlan,
         testWorkbookAdditionalUEIs } from '../support/workbook-uploads.js';
>>>>>>> 73dd72d1

describe('Full audit submission', () => {
  before(() => {
    cy.visit('/');
  });

  it('Completes a full submission', () => {
    cy.url().should('include', '/');

    // Logs in with Login.gov'
    testLoginGovLogin();

    // Moves on to the eligibility screen
    // check the terms and conditions link and click "Accept and start..."
    //
    // this click actually goes to the "terms and conditions" link which
    // brings up a modal
    cy.get('label[for=check-start-new-submission]').click();
    cy.get('.usa-button').contains('Accept and start').click();
    cy.url().should('match', /\/report_submission\/eligibility\/$/);

    // Completes the eligibility screen
    testValidEligibility();

    // Now the auditee info screen
    testValidAuditeeInfo();

    // Now the accessandsubmission screen
    testValidAccess();

    // Fill out the general info form
    testValidGeneralInfo();

    // Fill out the audit report package form, and upload its associated PDF
    // testAuditReportPackage();

    // Upload all the workbooks. Don't intercept the uploads, which means a file will make it into the DB.
    cy.get(".usa-link").contains("Federal Awards").click();
    testWorkbookFederalAwards(false);

    cy.get(".usa-link").contains("Notes to SEFA").click();
    testWorkbookNotesToSEFA(false);

    cy.get(".usa-link").contains("Audit report PDF").click();
    testPdfAuditReport(false);

    cy.get(".usa-link").contains("Federal Awards Audit Findings").click();
    testWorkbookFindingsUniformGuidance(false);

    cy.get(".usa-link").contains("Federal Awards Audit Findings Text").click();
    testWorkbookFindingsText(false);

    cy.get(".usa-link").contains("Corrective Action Plan").click();
    testWorkbookCorrectiveActionPlan(false);

    cy.get(".usa-link").contains("Additional UEIs").click();
    testWorkbookAdditionalUEIs(false);

    // Complete the audit information form
    cy.get(".usa-link").contains("Audit Information Form").click();
    testAuditInformationForm();

    cy.get(".usa-link").contains("Pre-submission validation").click();
    testCrossValidation();

    // Auditor certification
    cy.get(".usa-link").contains("Auditor Certification").click();
    testAuditorCertification();

    testLogoutGov();

    // Login as Auditee
    testLoginGovLogin(LOGIN_TEST_EMAIL_AUDITEE,
      LOGIN_TEST_PASSWORD_AUDITEE,
      LOGIN_TEST_OTP_SECRET_AUDITEE);

    // Return to the report
    cy.visit('/audit/submission-progress/2022JAN0001000017');

    // Auditee certification
    cy.get(".usa-link").contains("Auditee Certification").click();
    testAuditeeCertification();

    // Uncomment this block when ready to implement the certification steps.
    /*
    // Finally, submit for processing.
    cy.get(".usa-link").contains("Submit to the FAC for processing").click();
    // This will probably take you back to the homepage, where the audit is now oof status "submitted".
    */
  });
});<|MERGE_RESOLUTION|>--- conflicted
+++ resolved
@@ -9,26 +9,18 @@
 import { testPdfAuditReport } from '../support/report-pdf.js';
 import { testAuditorCertification } from '../support/auditor-certification.js';
 import { testAuditeeCertification } from '../support/auditee-certification.js';
-<<<<<<< HEAD
 import {
   testWorkbookFederalAwards,
+  testWorkbookNotesToSEFA,
   testWorkbookFindingsUniformGuidance,
   testWorkbookFindingsText,
   testWorkbookCorrectiveActionPlan,
-  testWorkbookAdditionalUEIs
+  testWorkbookAdditionalUEIs,
 } from '../support/workbook-uploads.js';
 
 const LOGIN_TEST_EMAIL_AUDITEE = Cypress.env('LOGIN_TEST_EMAIL_AUDITEE');
 const LOGIN_TEST_PASSWORD_AUDITEE = Cypress.env('LOGIN_TEST_PASSWORD_AUDITEE');
 const LOGIN_TEST_OTP_SECRET_AUDITEE = Cypress.env('LOGIN_TEST_OTP_SECRET_AUDITEE');
-=======
-import { testWorkbookFederalAwards,
-         testWorkbookNotesToSEFA,
-         testWorkbookFindingsUniformGuidance,
-         testWorkbookFindingsText,
-         testWorkbookCorrectiveActionPlan,
-         testWorkbookAdditionalUEIs } from '../support/workbook-uploads.js';
->>>>>>> 73dd72d1
 
 describe('Full audit submission', () => {
   before(() => {
@@ -98,19 +90,25 @@
     cy.get(".usa-link").contains("Auditor Certification").click();
     testAuditorCertification();
 
-    testLogoutGov();
+    // Auditee certification
+    cy.url().then(url => {
+      // Grab the report ID from the URL
+      const reportId = url.split('/').pop();
 
-    // Login as Auditee
-    testLoginGovLogin(LOGIN_TEST_EMAIL_AUDITEE,
-      LOGIN_TEST_PASSWORD_AUDITEE,
-      LOGIN_TEST_OTP_SECRET_AUDITEE);
+      testLogoutGov();
 
-    // Return to the report
-    cy.visit('/audit/submission-progress/2022JAN0001000017');
+      // Login as Auditee
+      testLoginGovLogin(
+        LOGIN_TEST_EMAIL_AUDITEE,
+        LOGIN_TEST_PASSWORD_AUDITEE,
+        LOGIN_TEST_OTP_SECRET_AUDITEE
+      );
 
-    // Auditee certification
-    cy.get(".usa-link").contains("Auditee Certification").click();
-    testAuditeeCertification();
+      cy.visit(`/audit/submission-progress/${reportId}`);
+
+      cy.get(".usa-link").contains("Auditee Certification").click();
+      testAuditeeCertification();
+    })
 
     // Uncomment this block when ready to implement the certification steps.
     /*
