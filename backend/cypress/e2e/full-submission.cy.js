--- conflicted
+++ resolved
@@ -9,14 +9,6 @@
 import { testPdfAuditReport } from '../support/report-pdf.js';
 import { testAuditorCertification } from '../support/auditor-certification.js';
 import { testAuditeeCertification } from '../support/auditee-certification.js';
-<<<<<<< HEAD
-import { testWorkbookFederalAwards,
-         testWorkbookNotesToSEFA,
-         testWorkbookFindingsUniformGuidance,
-         testWorkbookFindingsText,
-         testWorkbookCorrectiveActionPlan,
-         testWorkbookAdditionalUEIs } from '../support/workbook-uploads.js';
-=======
 import {
   testWorkbookFederalAwards,
   testWorkbookNotesToSEFA,
@@ -30,7 +22,6 @@
 const LOGIN_TEST_EMAIL_AUDITEE = Cypress.env('LOGIN_TEST_EMAIL_AUDITEE');
 const LOGIN_TEST_PASSWORD_AUDITEE = Cypress.env('LOGIN_TEST_PASSWORD_AUDITEE');
 const LOGIN_TEST_OTP_SECRET_AUDITEE = Cypress.env('LOGIN_TEST_OTP_SECRET_AUDITEE');
->>>>>>> 6464825f
 
 describe('Full audit submission', () => {
   before(() => {
@@ -79,20 +70,6 @@
 
     cy.get(".usa-link").contains("Federal Awards Audit Findings").click();
     testWorkbookFindingsUniformGuidance(false);
-<<<<<<< HEAD
-
-    cy.get(".usa-link").contains("Federal Awards Audit Findings Text").click();
-    testWorkbookFindingsText(false);
-
-    cy.get(".usa-link").contains("Corrective Action Plan").click();
-    testWorkbookCorrectiveActionPlan(false);
-
-    cy.get(".usa-link").contains("Additional UEIs").click();
-    testWorkbookAdditionalUEIs(false);
-
-    // Complete the audit information form
-    cy.get(".usa-link").contains("Audit Information Form").click();
-=======
 
     cy.get(".usa-link").contains("Federal Awards Audit Findings Text").click();
     testWorkbookFindingsText(false);
@@ -112,22 +89,11 @@
     
     // Complete the audit information form
     cy.get(".usa-link").contains("Audit Information form").click();
->>>>>>> 6464825f
     testAuditInformationForm();
 
     cy.get(".usa-link").contains("Pre-submission validation").click();
     testCrossValidation();
 
-<<<<<<< HEAD
-    // Second, auditor certification
-    cy.get(".usa-link").contains("Auditor Certification").click();
-    testAuditorCertification();
-
-    // Third, auditee certification
-    cy.get(".usa-link").contains("Auditee Certification").click();
-    testAuditeeCertification();
-    // The same as auditor certification, with different checkboxes.
-=======
     // Auditor certification
     cy.get(".usa-link").contains("Auditor Certification").click();
     testAuditorCertification();
@@ -151,17 +117,12 @@
       cy.get(".usa-link").contains("Auditee Certification").click();
       testAuditeeCertification();
     })
->>>>>>> 6464825f
 
     // Uncomment this block when ready to implement the certification steps.
     /*
     // Finally, submit for processing.
     cy.get(".usa-link").contains("Submit to the FAC for processing").click();
     // This will probably take you back to the homepage, where the audit is now oof status "submitted".
-<<<<<<< HEAD
-
-=======
->>>>>>> 6464825f
     */
   });
 });