import 'cypress-file-upload';
//require("@4tw/cypress-drag-drop");

<<<<<<< HEAD
import {
  testWorkbookFederalAwards,
  testWorkbookFindingsUniformGuidance,
  testWorkbookFindingsText,
  testWorkbookCorrectiveActionPlan,
  testWorkbookAdditionalUEIs,
} from '../support/workbook-uploads.js';

const reportTestId = '2023AUG0001000016';

describe('Workbook upload successful', () => {
  before(() => {
    cy.session('login-session', () => {
      cy.visit('/');
      cy.login();
    });
  });

  it('Successfully uploads Federal Awards', () => {
    cy.visit(`/report_submission/federal-awards/${reportTestId}`);
    testWorkbookFederalAwards();
  });

  it('Successfully uploads audit findings', () => {
    cy.visit(`report_submission/audit-findings/${reportTestId}`);
    testWorkbookFindingsUniformGuidance();
  });

  it('Successfully uploads audit findings text', () => {
    cy.visit(`report_submission/audit-findings-text/${reportTestId}`);
    testWorkbookFindingsText();
  });

  it('Successfully uploads CAP', () => {
    cy.visit(`/report_submission/CAP/${reportTestId}`);
    testWorkbookCorrectiveActionPlan();
  });

  it('Successfully uploads Additional UEIs', () => {
    cy.visit(`/report_submission/additional-ueis/${reportTestId}`);
    testWorkbookAdditionalUEIs();
  });

  describe('Workbook upload fail', () => {
    it('unsuccessful upload Federal Awards', () => {
      cy.intercept('POST', '/audit/excel/federal-awards-expended/*', {
        statusCode: 400,
        fixture: 'fail-res.json',
      }).as('uploadFail');
      cy.visit(`report_submission/federal-awards/${reportTestId}`);
      cy.get('#file-input-federal-awards-xlsx').attachFile(
        'fed-awards-invalid.xlsx'
      );
      cy.wait('@uploadFail').its('response.statusCode').should('eq', 400);
      cy.wait(2000)
        .get('#info_box')
        .should('have.text', 'Field Error: undefined');
    });

    it('unsuccessful upload audit findings', () => {
      cy.intercept('POST', '/audit/excel/findings-uniform-guidance/*', {
        statusCode: 400,
        fixture: 'fail-res.json',
      }).as('uploadFail');
      cy.visit(`report_submission/audit-findings/${reportTestId}`);
      cy.get('#file-input-audit-findings-xlsx').attachFile(
        'find-uni-invalid.xlsx'
      );
      cy.wait('@uploadFail').its('response.statusCode').should('eq', 400);
      cy.wait(2000)
        .get('#info_box')
        .should('have.text', 'Field Error: undefined');
    });

=======
const reportTestId = '2023MAY0001000001';

describe('Workbook upload successful', () => {
  it('Successfully uploads Federal Awards', () => {
    cy.intercept('/audit/excel/federal-awards-expended/*', {
      fixture: 'success-res.json',
    }).as('uploadSuccess');
    cy.visit(`report_submission/federal-awards/${reportTestId}`);
    cy.get('#file-input-federal-awards-xlsx').attachFile(
      'federal-awards-expended-UPDATE.xlsx'
    );
    cy.wait('@uploadSuccess').its('response.statusCode').should('eq', 200);
    cy.wait(2000)
      .get('#info_box')
      .should(
        'have.text',
        'File successfully validated! Your work has been saved.'
      );
    cy.get('#continue').click();
    cy.url().should('contain', `/audit/submission-progress/${reportTestId}`);
  });

  it('Successfully uploads audit findings', () => {
    cy.intercept('/audit/excel/findings-uniform-guidance/*', {
      fixture: 'success-res.json',
    }).as('uploadSuccess');
    cy.visit(`report_submission/audit-findings/${reportTestId}`);
    cy.get('#file-input-audit-findings-xlsx').attachFile(
      'findings-uniform-guidance-UPDATE.xlsx'
    );
    cy.wait('@uploadSuccess').its('response.statusCode').should('eq', 200);
    cy.wait(2000)
      .get('#info_box')
      .should(
        'have.text',
        'File successfully validated! Your work has been saved.'
      );
    cy.get('#continue').click();
    cy.url().should('contain', `/audit/submission-progress/${reportTestId}`);
  });

  it('Successfully uploads audit findings text', () => {
    cy.intercept('/audit/excel/findings-text/*', {
      fixture: 'success-res.json',
    }).as('uploadSuccess');
    cy.visit(`report_submission/audit-findings-text/${reportTestId}`);
    cy.get('#file-input-audit-findings-text-xlsx').attachFile(
      'findings-text-UPDATE.xlsx'
    );
    cy.wait('@uploadSuccess').its('response.statusCode').should('eq', 200);
    cy.wait(2000)
      .get('#info_box')
      .should(
        'have.text',
        'File successfully validated! Your work has been saved.'
      );
    cy.get('#continue').click();
    cy.url().should('contain', `/audit/submission-progress/${reportTestId}`);
  });

  it('Successfully uploads CAP', () => {
    cy.intercept('/audit/excel/corrective-action-plan/*', {
      fixture: 'success-res.json',
    }).as('uploadSuccess');
    cy.visit(`/report_submission/CAP/${reportTestId}`);
    cy.get('#file-input-CAP-xlsx').attachFile(
      'corrective-action-plan-UPDATE.xlsx'
    );
    cy.wait('@uploadSuccess').its('response.statusCode').should('eq', 200);
    cy.wait(2000)
      .get('#info_box')
      .should(
        'have.text',
        'File successfully validated! Your work has been saved.'
      );
    cy.get('#continue').click();
    cy.url().should('contain', `/audit/submission-progress/${reportTestId}`);
  });

  describe('Workbook upload fail', () => {
    it('unsuccessful upload Federal Awards', () => {
      cy.intercept('POST', '/audit/excel/federal-awards-expended/*', {
        statusCode: 400,
        fixture: 'fail-res.json',
      }).as('uploadFail');
      cy.visit(`report_submission/federal-awards/${reportTestId}`);
      cy.get('#file-input-federal-awards-xlsx').attachFile(
        'fed-awards-invalid.xlsx'
      );
      cy.wait('@uploadFail').its('response.statusCode').should('eq', 400);
      cy.wait(2000).get('#info_box').should('contain', 'A field is missing');
    });

    it('unsuccessful upload audit findings', () => {
      cy.intercept('POST', '/audit/excel/findings-uniform-guidance/*', {
        statusCode: 400,
        fixture: 'fail-res.json',
      }).as('uploadFail');
      cy.visit(`report_submission/audit-findings/${reportTestId}`);
      cy.get('#file-input-audit-findings-xlsx').attachFile(
        'find-uni-invalid.xlsx'
      );
      cy.wait('@uploadFail').its('response.statusCode').should('eq', 400);
      cy.wait(2000).get('#info_box').should('contain', 'A field is missing');
    });

>>>>>>> 39a3cb1a
    it('unsuccessful upload audit findings text', () => {
      cy.intercept('POST', '/audit/excel/findings-text/*', {
        statusCode: 400,
        fixture: 'fail-res.json',
      }).as('uploadFail');
      cy.visit(`/report_submission/audit-findings-text/${reportTestId}`);
      cy.get('#file-input-audit-findings-text-xlsx').attachFile(
        'find-text-invalid.xlsx'
      );
      cy.wait('@uploadFail').its('response.statusCode').should('eq', 400);
<<<<<<< HEAD
      cy.wait(2000)
        .get('#info_box')
        .should('have.text', 'Field Error: undefined');
=======
      cy.wait(2000).get('#info_box').should('contain', 'A field is missing');
>>>>>>> 39a3cb1a
    });

    it('unsuccessful upload CAP', () => {
      cy.intercept('POST', '/audit/excel/corrective-action-plan/*', {
        statusCode: 400,
        fixture: 'fail-res.json',
      }).as('uploadFail');
      cy.visit(`/report_submission/CAP/${reportTestId}`);
      cy.get('#file-input-CAP-xlsx').attachFile('cap-invalid.xlsx');
      cy.wait('@uploadFail').its('response.statusCode').should('eq', 400);
<<<<<<< HEAD
      cy.wait(2000)
        .get('#info_box')
        .should('have.text', 'Field Error: undefined');
    });

    it('unsuccessful upload Additional UEIs', () => {
      cy.intercept('POST', '/audit/excel/additional-ueis/*', {
        statusCode: 400,
        fixture: 'fail-res.json',
      }).as('uploadFail');
      cy.visit(`/report_submission/additional-ueis/${reportTestId}`);
      cy.get('#file-input-additional-ueis-xlsx').attachFile('cap-invalid.xlsx');
      cy.wait('@uploadFail').its('response.statusCode').should('eq', 400);
      cy.wait(2000)
        .get('#info_box')
        .should('have.text', 'Field Error: undefined');
=======
      cy.wait(2000).get('#info_box').should('contain', 'A field is missing');
>>>>>>> 39a3cb1a
    });
  });
});<|MERGE_RESOLUTION|>--- conflicted
+++ resolved
@@ -1,7 +1,6 @@
 import 'cypress-file-upload';
 //require("@4tw/cypress-drag-drop");
 
-<<<<<<< HEAD
 import {
   testWorkbookFederalAwards,
   testWorkbookFindingsUniformGuidance,
@@ -56,117 +55,6 @@
         'fed-awards-invalid.xlsx'
       );
       cy.wait('@uploadFail').its('response.statusCode').should('eq', 400);
-      cy.wait(2000)
-        .get('#info_box')
-        .should('have.text', 'Field Error: undefined');
-    });
-
-    it('unsuccessful upload audit findings', () => {
-      cy.intercept('POST', '/audit/excel/findings-uniform-guidance/*', {
-        statusCode: 400,
-        fixture: 'fail-res.json',
-      }).as('uploadFail');
-      cy.visit(`report_submission/audit-findings/${reportTestId}`);
-      cy.get('#file-input-audit-findings-xlsx').attachFile(
-        'find-uni-invalid.xlsx'
-      );
-      cy.wait('@uploadFail').its('response.statusCode').should('eq', 400);
-      cy.wait(2000)
-        .get('#info_box')
-        .should('have.text', 'Field Error: undefined');
-    });
-
-=======
-const reportTestId = '2023MAY0001000001';
-
-describe('Workbook upload successful', () => {
-  it('Successfully uploads Federal Awards', () => {
-    cy.intercept('/audit/excel/federal-awards-expended/*', {
-      fixture: 'success-res.json',
-    }).as('uploadSuccess');
-    cy.visit(`report_submission/federal-awards/${reportTestId}`);
-    cy.get('#file-input-federal-awards-xlsx').attachFile(
-      'federal-awards-expended-UPDATE.xlsx'
-    );
-    cy.wait('@uploadSuccess').its('response.statusCode').should('eq', 200);
-    cy.wait(2000)
-      .get('#info_box')
-      .should(
-        'have.text',
-        'File successfully validated! Your work has been saved.'
-      );
-    cy.get('#continue').click();
-    cy.url().should('contain', `/audit/submission-progress/${reportTestId}`);
-  });
-
-  it('Successfully uploads audit findings', () => {
-    cy.intercept('/audit/excel/findings-uniform-guidance/*', {
-      fixture: 'success-res.json',
-    }).as('uploadSuccess');
-    cy.visit(`report_submission/audit-findings/${reportTestId}`);
-    cy.get('#file-input-audit-findings-xlsx').attachFile(
-      'findings-uniform-guidance-UPDATE.xlsx'
-    );
-    cy.wait('@uploadSuccess').its('response.statusCode').should('eq', 200);
-    cy.wait(2000)
-      .get('#info_box')
-      .should(
-        'have.text',
-        'File successfully validated! Your work has been saved.'
-      );
-    cy.get('#continue').click();
-    cy.url().should('contain', `/audit/submission-progress/${reportTestId}`);
-  });
-
-  it('Successfully uploads audit findings text', () => {
-    cy.intercept('/audit/excel/findings-text/*', {
-      fixture: 'success-res.json',
-    }).as('uploadSuccess');
-    cy.visit(`report_submission/audit-findings-text/${reportTestId}`);
-    cy.get('#file-input-audit-findings-text-xlsx').attachFile(
-      'findings-text-UPDATE.xlsx'
-    );
-    cy.wait('@uploadSuccess').its('response.statusCode').should('eq', 200);
-    cy.wait(2000)
-      .get('#info_box')
-      .should(
-        'have.text',
-        'File successfully validated! Your work has been saved.'
-      );
-    cy.get('#continue').click();
-    cy.url().should('contain', `/audit/submission-progress/${reportTestId}`);
-  });
-
-  it('Successfully uploads CAP', () => {
-    cy.intercept('/audit/excel/corrective-action-plan/*', {
-      fixture: 'success-res.json',
-    }).as('uploadSuccess');
-    cy.visit(`/report_submission/CAP/${reportTestId}`);
-    cy.get('#file-input-CAP-xlsx').attachFile(
-      'corrective-action-plan-UPDATE.xlsx'
-    );
-    cy.wait('@uploadSuccess').its('response.statusCode').should('eq', 200);
-    cy.wait(2000)
-      .get('#info_box')
-      .should(
-        'have.text',
-        'File successfully validated! Your work has been saved.'
-      );
-    cy.get('#continue').click();
-    cy.url().should('contain', `/audit/submission-progress/${reportTestId}`);
-  });
-
-  describe('Workbook upload fail', () => {
-    it('unsuccessful upload Federal Awards', () => {
-      cy.intercept('POST', '/audit/excel/federal-awards-expended/*', {
-        statusCode: 400,
-        fixture: 'fail-res.json',
-      }).as('uploadFail');
-      cy.visit(`report_submission/federal-awards/${reportTestId}`);
-      cy.get('#file-input-federal-awards-xlsx').attachFile(
-        'fed-awards-invalid.xlsx'
-      );
-      cy.wait('@uploadFail').its('response.statusCode').should('eq', 400);
       cy.wait(2000).get('#info_box').should('contain', 'A field is missing');
     });
 
@@ -183,7 +71,6 @@
       cy.wait(2000).get('#info_box').should('contain', 'A field is missing');
     });
 
->>>>>>> 39a3cb1a
     it('unsuccessful upload audit findings text', () => {
       cy.intercept('POST', '/audit/excel/findings-text/*', {
         statusCode: 400,
@@ -194,13 +81,7 @@
         'find-text-invalid.xlsx'
       );
       cy.wait('@uploadFail').its('response.statusCode').should('eq', 400);
-<<<<<<< HEAD
-      cy.wait(2000)
-        .get('#info_box')
-        .should('have.text', 'Field Error: undefined');
-=======
       cy.wait(2000).get('#info_box').should('contain', 'A field is missing');
->>>>>>> 39a3cb1a
     });
 
     it('unsuccessful upload CAP', () => {
@@ -211,7 +92,6 @@
       cy.visit(`/report_submission/CAP/${reportTestId}`);
       cy.get('#file-input-CAP-xlsx').attachFile('cap-invalid.xlsx');
       cy.wait('@uploadFail').its('response.statusCode').should('eq', 400);
-<<<<<<< HEAD
       cy.wait(2000)
         .get('#info_box')
         .should('have.text', 'Field Error: undefined');
@@ -225,12 +105,7 @@
       cy.visit(`/report_submission/additional-ueis/${reportTestId}`);
       cy.get('#file-input-additional-ueis-xlsx').attachFile('cap-invalid.xlsx');
       cy.wait('@uploadFail').its('response.statusCode').should('eq', 400);
-      cy.wait(2000)
-        .get('#info_box')
-        .should('have.text', 'Field Error: undefined');
-=======
       cy.wait(2000).get('#info_box').should('contain', 'A field is missing');
->>>>>>> 39a3cb1a
     });
   });
 });