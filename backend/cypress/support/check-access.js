// reusable code for the accessandsubmission page
const accessFields = [
  '#certifying_auditee_contact_fullname', '#certifying_auditee_contact_email', '#certifying_auditee_contact_re_email',
  '#certifying_auditor_contact_fullname', '#certifying_auditor_contact_email', '#certifying_auditor_contact_re_email',
  '#auditee_contacts_fullname', '#auditee_contacts_email', '#auditee_contacts_re_email',
  '#auditor_contacts_fullname', '#auditor_contacts_email', '#auditor_contacts_re_email',
];
<<<<<<< HEAD

export function addValidInfo(field) {
  const fieldType = field.split('_').pop();
  cy.get(field)
    .clear()
    .type(fieldType === 'email' ? Cypress.env('LOGIN_TEST_EMAIL') : 'Percy A. Person')
=======

export function addValidInfo(field) {
  const fieldType = field.split('_').pop();
  const email = field.includes('auditee') ? Cypress.env('LOGIN_TEST_EMAIL_AUDITEE') : Cypress.env('LOGIN_TEST_EMAIL');

  cy.get(field)
    .clear()
    .type(fieldType === 'email' ? email : 'Percy A. Person')
>>>>>>> 6464825f
    .blur();
}

export function testValidAccess() {
  cy.wrap(accessFields).each((field) => {
    addValidInfo(field);
  });
  cy.get('.usa-button').contains('Save and create').click();
  cy.url().should('contains', '/report_submission/general-information/');
}<|MERGE_RESOLUTION|>--- conflicted
+++ resolved
@@ -5,14 +5,6 @@
   '#auditee_contacts_fullname', '#auditee_contacts_email', '#auditee_contacts_re_email',
   '#auditor_contacts_fullname', '#auditor_contacts_email', '#auditor_contacts_re_email',
 ];
-<<<<<<< HEAD
-
-export function addValidInfo(field) {
-  const fieldType = field.split('_').pop();
-  cy.get(field)
-    .clear()
-    .type(fieldType === 'email' ? Cypress.env('LOGIN_TEST_EMAIL') : 'Percy A. Person')
-=======
 
 export function addValidInfo(field) {
   const fieldType = field.split('_').pop();
@@ -21,7 +13,6 @@
   cy.get(field)
     .clear()
     .type(fieldType === 'email' ? email : 'Percy A. Person')
->>>>>>> 6464825f
     .blur();
 }
 
