--- conflicted
+++ resolved
@@ -4,20 +4,11 @@
 import { testValidGeneralInfo } from './general-info.js';
 import { testWithUnprivilegedKey } from './dissemination-table.js';
 
-export function testInitializeAudit(isTribal = false) {
-<<<<<<< HEAD
-  // Completes the eligibility screen
-  testValidEligibility(isTribal);
-=======
-  // Check the terms and conditions link and click "Accept and start..."
-  cy.get('[id=button-new-audit-submission]').click();
-  cy.get('label[for=check_start_new_submission]').click();
-  cy.get('.usa-button').contains('Begin New Submission').click();
-  cy.url().should('match', /\/report_submission\/auditeeinfo\/$/);
->>>>>>> 6b7b7761
-
-  // Now the auditee info screen
-  testValidAuditeeInfo();
+export function testInitializeAudit(isTribal=false, isResubmission=false) {
+  if (!isResubmission) {
+    // Now the auditee info screen
+    testValidAuditeeInfo();
+  }
 
   // Completes the eligibility screen
   testValidEligibility(isTribal);
