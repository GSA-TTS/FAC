{
   "$schema": "https://json-schema.org/draft/2019-09/schema#",
   "additionalProperties": false,
   "metamodel_version": "1.7.0",
   "properties": {
      "FederalAwards": {
         "additionalProperties": false,
         "properties": {
            "auditee_uei": {
               "allOf": [
                  {
                     "maxLength": 12,
                     "minLength": 12
                  },
                  {
                     "pattern": "^[A-HJ-NP-Z1-9][A-HJ-NP-Z0-9]+$"
                  },
                  {
                     "pattern": "^(?![A-HJ-NP-Z1-9]+[A-HJ-NP-Z0-9]*?[0-9]{9})[A-HJ-NP-Z0-9]*$"
                  },
                  {
                     "pattern": "^(?![0-9]{9})"
                  }
               ],
               "type": "string"
            },
            "federal_awards": {
               "items": {
                  "additionalProperties": false,
                  "description": "Award entry rows",
                  "properties": {
                     "award_reference": {
                        "description": "Award Reference",
                        "pattern": "^AWARD-(?!0000)[0-9]{4}$",
                        "title": "AwardReference",
                        "type": "string"
                     },
                     "cluster": {
                        "allOf": [
                           {
                              "if": {
                                 "not": {
                                    "properties": {
                                       "cluster_name": {
                                          "enum": [
                                             "OTHER CLUSTER NOT LISTED ABOVE",
                                             "STATE CLUSTER"
                                          ]
                                       }
                                    }
                                 }
                              },
                              "then": {
                                 "allOf": [
                                    {
                                       "properties": {
                                          "other_cluster_name": {
                                             "description": "Empty string or null",
                                             "enum": [
                                                "",
                                                "null"
                                             ],
                                             "title": "EmptyString_Null"
                                          }
                                       }
                                    },
                                    {
                                       "properties": {
                                          "state_cluster_name": {
                                             "description": "Empty string or null",
                                             "enum": [
                                                "",
                                                "null"
                                             ],
                                             "title": "EmptyString_Null"
                                          }
                                       }
                                    }
                                 ]
                              }
                           },
                           {
                              "if": {
                                 "properties": {
                                    "cluster_name": {
                                       "const": "STATE CLUSTER"
                                    }
                                 }
                              },
                              "then": {
                                 "allOf": [
                                    {
                                       "properties": {
                                          "other_cluster_name": {
                                             "description": "Empty string or null",
                                             "enum": [
                                                "",
                                                "null"
                                             ],
                                             "title": "EmptyString_Null"
                                          }
                                       }
                                    },
                                    {
                                       "properties": {
                                          "state_cluster_name": {
                                             "minLength": 1,
                                             "type": "string"
                                          }
                                       }
                                    }
                                 ],
                                 "required": [
                                    "state_cluster_name"
                                 ]
                              }
                           },
                           {
                              "if": {
                                 "properties": {
                                    "cluster_name": {
                                       "const": "OTHER CLUSTER NOT LISTED ABOVE"
                                    }
                                 }
                              },
                              "then": {
                                 "allOf": [
                                    {
                                       "properties": {
                                          "other_cluster_name": {
                                             "minLength": 1,
                                             "type": "string"
                                          }
                                       }
                                    },
                                    {
                                       "properties": {
                                          "state_cluster_name": {
                                             "description": "Empty string or null",
                                             "enum": [
                                                "",
                                                "null"
                                             ],
                                             "title": "EmptyString_Null"
                                          }
                                       }
                                    }
                                 ],
                                 "required": [
                                    "other_cluster_name"
                                 ]
                              }
                           }
                        ],
                        "properties": {
                           "cluster_name": {
                              "description": "All cluster names",
                              "enum": [
                                 "HEAD START CLUSTER",
                                 "477 CLUSTER",
                                 "MATERNAL, INFANT, AND EARLY CHILDHOOD HOME VISITING CLUSTER",
                                 "NAN",
                                 "RESEARCH AND DEVELOPMENT",
                                 "STUDENT FINANCIAL ASSISTANCE",
                                 "STATE CLUSTER",
                                 "AGING CLUSTER",
                                 "CCDF CLUSTER",
                                 "CDFI CLUSTER",
                                 "CHILD NUTRITION CLUSTER",
                                 "CLEAN WATER STATE REVOLVING FUND CLUSTER",
                                 "COMMUNITY FACILITIES LOANS AND GRANTS CLUSTER",
                                 "DISABILITY INSURANCE/SSI CLUSTER",
                                 "DRINKING WATER STATE REVOLVING FUND CLUSTER",
                                 "ECONOMIC DEVELOPMENT CLUSTER",
                                 "EMPLOYMENT SERVICE CLUSTER",
                                 "FEDERAL TRANSIT CLUSTER",
                                 "FISH AND WILDLIFE CLUSTER",
                                 "FOOD DISTRIBUTION CLUSTER",
                                 "FOREIGN FOOD AID DONATION CLUSTER",
                                 "FOREST SERVICE SCHOOLS AND ROADS CLUSTER",
                                 "FOSTER GRANDPARENT/SENIOR COMPANION CLUSTER",
                                 "HEALTH CENTER PROGRAM CLUSTER",
                                 "HIGHWAY PLANNING AND CONSTRUCTION CLUSTER",
                                 "HIGHWAY SAFETY CLUSTER",
                                 "HOPE VI CLUSTER",
                                 "HOUSING VOUCHER CLUSTER",
                                 "HURRICANE SANDY RELIEF CLUSTER",
                                 "MEDICAID CLUSTER",
                                 "SCHOOL IMPROVEMENT GRANTS CLUSTER",
                                 "SECTION 8 PROJECT-BASED CLUSTER",
                                 "SNAP CLUSTER",
                                 "SPECIAL EDUCATION CLUSTER (IDEA)",
                                 "TANF CLUSTER",
                                 "TRANSIT SERVICES PROGRAMS CLUSTER",
                                 "TRIO CLUSTER",
                                 "WATER AND WASTE PROGRAM CLUSTER",
                                 "WIOA CLUSTER",
                                 "CDBG - ENTITLEMENT GRANTS CLUSTER",
                                 "CDBG - DISASTER RECOVERY GRANTS - PUB. L. NO. 113-2 CLUSTER",
                                 "N/A",
                                 "OTHER CLUSTER NOT LISTED ABOVE"
                              ]
                           },
                           "cluster_total": {
                              "type": "number"
                           }
                        },
                        "required": [
                           "cluster_name",
                           "cluster_total"
                        ],
                        "type": "object"
                     },
                     "direct_or_indirect_award": {
                        "additionalProperties": false,
                        "allOf": [
                           {
                              "if": {
                                 "properties": {
                                    "is_direct": {
                                       "const": "Y"
                                    }
                                 }
                              },
                              "then": {
                                 "properties": {
                                    "entities": {
                                       "anyOf": [
                                          {
                                             "items": {
                                                "additionalProperties": false,
                                                "properties": {
                                                   "passthrough_identifying_number": {
                                                      "description": "Empty string or null",
                                                      "enum": [
                                                         "",
                                                         "null"
                                                      ],
                                                      "title": "EmptyString_Null"
                                                   },
                                                   "passthrough_name": {
                                                      "description": "Empty string or null",
                                                      "enum": [
                                                         "",
                                                         "null"
                                                      ],
                                                      "title": "EmptyString_Null"
                                                   }
                                                },
                                                "required": [
                                                   "passthrough_name",
                                                   "passthrough_identifying_number"
                                                ],
                                                "type": "object"
                                             },
                                             "type": "array"
                                          },
                                          {
                                             "description": "Empty string, empty array, or null",
                                             "enum": [
                                                "",
                                                [ ],
                                                "null"
                                             ],
                                             "title": "EmptyString_EmptyArray_Null"
                                          }
                                       ]
                                    }
                                 }
                              }
                           },
                           {
                              "if": {
                                 "properties": {
                                    "is_direct": {
                                       "const": "N"
                                    }
                                 }
                              },
                              "then": {
                                 "properties": {
                                    "entities": {
                                       "items": {
                                          "additionalProperties": false,
                                          "properties": {
                                             "passthrough_identifying_number": {
                                                "minLength": 1,
                                                "type": "string"
                                             },
                                             "passthrough_name": {
                                                "type": "string"
                                             }
                                          },
                                          "required": [
                                             "passthrough_name",
                                             "passthrough_identifying_number"
                                          ],
                                          "type": "object"
                                       },
                                       "type": "array"
                                    }
                                 },
                                 "required": [
                                    "entities"
                                 ]
                              }
                           }
                        ],
                        "description": "If direct_award is N, the form must include a list of the pass-through entity by name and identifying number",
                        "properties": {
                           "entities": {
                              "type": "array"
                           },
                           "is_direct": {
                              "enum": [
                                 "Y",
                                 "N"
                              ],
                              "type": "string"
                           }
                        },
                        "type": "object"
                     },
                     "loan_or_loan_guarantee": {
                        "additionalProperties": false,
                        "allOf": [
                           {
                              "if": {
                                 "properties": {
                                    "is_guaranteed": {
                                       "const": "Y"
                                    }
                                 }
                              },
                              "then": {
                                 "properties": {
                                    "loan_balance_at_audit_period_end": {
                                       "anyOf": [
                                          {
                                             "minimum": 1,
                                             "type": "integer"
                                          },
                                          {
                                             "enum": [
                                                "N/A"
                                             ],
                                             "title": "N/A",
                                             "type": "string"
                                          }
                                       ]
                                    }
                                 },
                                 "required": [
                                    "loan_balance_at_audit_period_end"
                                 ]
                              }
                           },
                           {
                              "if": {
                                 "properties": {
                                    "is_guaranteed": {
                                       "const": "N"
                                    }
                                 }
                              },
                              "then": {
                                 "properties": {
                                    "loan_balance_at_audit_period_end": {
                                       "description": "Empty string, zero, or null expected.",
                                       "enum": [
                                          "",
                                          0,
                                          "null"
                                       ],
                                       "title": "EmptyString_Zero_Null"
                                    }
                                 }
                              }
                           }
                        ],
                        "description": "A loan or loan guarantee and balance",
                        "properties": {
                           "is_guaranteed": {
                              "enum": [
                                 "Y",
                                 "N"
                              ],
                              "type": "string"
                           },
                           "loan_balance_at_audit_period_end": {
                              "type": [
                                 "number",
                                 "string"
                              ]
                           }
                        },
                        "required": [
                           "is_guaranteed"
                        ],
                        "type": "object"
                     },
                     "program": {
                        "additionalProperties": false,
                        "allOf": [
                           {
                              "properties": {
                                 "number_of_audit_findings": {
                                    "minimum": 0,
                                    "type": "integer"
                                 }
                              }
                           },
                           {
                              "if": {
                                 "properties": {
                                    "is_major": {
                                       "const": "Y"
                                    }
                                 }
                              },
                              "then": {
<<<<<<< HEAD
                                 "else": {
                                    "properties": {
                                       "audit_report_type": {
                                          "anyOf": [
                                             {
                                                "description": "Empty string or null",
                                                "enum": [
                                                   "",
                                                   "null"
                                                ],
                                                "title": "EmptyString_Null"
                                             },
                                             {
                                                "description": "Major program report types",
                                                "enum": [
                                                   "U",
                                                   "Q",
                                                   "A",
                                                   "D"
                                                ],
                                                "title": "MajorProgramAuditReportType",
                                                "type": "string"
                                             }
                                          ]
                                       },
                                       "number_of_audit_findings": {
                                          "minimum": 0,
                                          "type": "integer"
                                       }
                                    }
                                 },
=======
>>>>>>> 499a2e3d
                                 "if": {
                                    "properties": {
                                       "audit_report_type": {
                                          "anyOf": [
                                             {
                                                "const": "A"
                                             },
                                             {
                                                "const": "Q"
                                             }
                                          ]
                                       }
                                    }
                                 },
                                 "required": [
                                    "audit_report_type"
                                 ],
                                 "then": {
                                    "properties": {
                                       "number_of_audit_findings": {
                                          "exclusiveMinimum": 0,
                                          "type": "integer"
                                       }
                                    }
                                 }
                              }
                           },
                           {
                              "if": {
                                 "properties": {
                                    "is_major": {
                                       "const": "N"
                                    }
                                 }
                              },
                              "then": {
                                 "properties": {
                                    "audit_report_type": {
                                       "description": "Empty string or null",
                                       "enum": [
                                          "",
                                          "null"
                                       ],
                                       "title": "EmptyString_Null"
                                    }
                                 }
                              }
                           },
                           {
                              "if": {
                                 "properties": {
                                    "three_digit_extension": {
                                       "pattern": "^(RD|U[0-9]{2})$"
                                    }
                                 }
                              },
                              "then": {
                                 "properties": {
                                    "additional_award_identification": {
                                       "minLength": 1,
                                       "type": [
                                          "integer",
                                          "string"
                                       ]
                                    }
                                 },
                                 "required": [
                                    "additional_award_identification"
                                 ]
                              }
                           }
                        ],
                        "properties": {
                           "additional_award_identification": {
                              "type": [
                                 "string",
                                 "null",
                                 "integer"
                              ]
                           },
                           "amount_expended": {
                              "type": "number"
                           },
                           "audit_report_type": {
                              "type": [
                                 "string",
                                 "null"
                              ]
                           },
                           "federal_agency_prefix": {
                              "description": "Valid two-digit program numbers; part of the CFDA/ALN",
                              "enum": [
                                 "10",
                                 "11",
                                 "12",
                                 "13",
                                 "14",
                                 "15",
                                 "16",
                                 "17",
                                 "18",
                                 "19",
                                 "20",
                                 "21",
                                 "22",
                                 "23",
                                 "27",
                                 "29",
                                 "30",
                                 "32",
                                 "33",
                                 "34",
                                 "36",
                                 "39",
                                 "40",
                                 "41",
                                 "42",
                                 "43",
                                 "44",
                                 "45",
                                 "46",
                                 "47",
                                 "53",
                                 "57",
                                 "58",
                                 "59",
                                 "60",
                                 "61",
                                 "62",
                                 "64",
                                 "66",
                                 "68",
                                 "70",
                                 "77",
                                 "78",
                                 "81",
                                 "82",
                                 "83",
                                 "84",
                                 "85",
                                 "86",
                                 "87",
                                 "88",
                                 "89",
                                 "90",
                                 "91",
                                 "92",
                                 "93",
                                 "94",
                                 "96",
                                 "97",
                                 "98",
                                 "99"
                              ],
                              "type": "string"
                           },
                           "federal_program_total": {
                              "type": "number"
                           },
                           "is_major": {
                              "enum": [
                                 "Y",
                                 "N"
                              ],
                              "type": "string"
                           },
                           "number_of_audit_findings": {
                              "type": "integer"
                           },
                           "program_name": {
                              "type": "string"
                           },
                           "three_digit_extension": {
                              "description": "Three Digit Extension",
                              "pattern": "^(RD|[0-9]{3}[A-Za-z]{0,1}|U[0-9]{2})$",
                              "title": "ThreeDigitExtension",
                              "type": "string"
                           }
                        },
                        "required": [
                           "program_name",
                           "federal_agency_prefix",
                           "three_digit_extension",
                           "is_major",
                           "number_of_audit_findings"
                        ],
                        "type": "object"
                     },
                     "subrecipients": {
                        "additionalProperties": false,
                        "allOf": [
                           {
                              "if": {
                                 "properties": {
                                    "is_passed": {
                                       "const": "Y"
                                    }
                                 }
                              },
                              "then": {
                                 "properties": {
                                    "subrecipient_amount": {
                                       "type": "integer"
                                    }
                                 },
                                 "required": [
                                    "subrecipient_amount"
                                 ]
                              }
                           },
                           {
                              "if": {
                                 "properties": {
                                    "is_passed": {
                                       "const": "N"
                                    }
                                 }
                              },
                              "then": {
                                 "properties": {
                                    "subrecipient_amount": {
                                       "description": "Empty string, zero, or null expected.",
                                       "enum": [
                                          "",
                                          0,
                                          "null"
                                       ],
                                       "title": "EmptyString_Zero_Null"
                                    }
                                 }
                              }
                           }
                        ],
                        "properties": {
                           "is_passed": {
                              "enum": [
                                 "Y",
                                 "N"
                              ],
                              "type": "string"
                           },
                           "subrecipient_amount": {
                              "type": [
                                 "number",
                                 "string"
                              ]
                           }
                        },
                        "type": "object"
                     }
                  },
                  "required": [
                     "cluster",
                     "direct_or_indirect_award",
                     "loan_or_loan_guarantee",
                     "program",
                     "subrecipients"
                  ],
                  "title": "FederalAwardEntry",
                  "type": "object"
               },
               "type": "array"
            },
            "total_amount_expended": {
               "type": [
                  "number",
                  "null"
               ]
            }
         },
         "required": [
            "auditee_uei",
            "total_amount_expended"
         ],
         "title": "FederalAward",
         "type": "object",
         "version": 20230408
      }
   },
   "title": "UNNAMED",
   "type": "object",
   "version": 20230408
}<|MERGE_RESOLUTION|>--- conflicted
+++ resolved
@@ -419,40 +419,6 @@
                                  }
                               },
                               "then": {
-<<<<<<< HEAD
-                                 "else": {
-                                    "properties": {
-                                       "audit_report_type": {
-                                          "anyOf": [
-                                             {
-                                                "description": "Empty string or null",
-                                                "enum": [
-                                                   "",
-                                                   "null"
-                                                ],
-                                                "title": "EmptyString_Null"
-                                             },
-                                             {
-                                                "description": "Major program report types",
-                                                "enum": [
-                                                   "U",
-                                                   "Q",
-                                                   "A",
-                                                   "D"
-                                                ],
-                                                "title": "MajorProgramAuditReportType",
-                                                "type": "string"
-                                             }
-                                          ]
-                                       },
-                                       "number_of_audit_findings": {
-                                          "minimum": 0,
-                                          "type": "integer"
-                                       }
-                                    }
-                                 },
-=======
->>>>>>> 499a2e3d
                                  "if": {
                                     "properties": {
                                        "audit_report_type": {
