{
   "$schema": "https://json-schema.org/draft/2019-09/schema#",
   "additionalProperties": false,
   "metamodel_version": "1.7.0",
   "properties": {
      "Meta": {
         "additionalProperties": false,
         "properties": {
            "section_name": {
               "enum": [
                  "SecondaryAuditors"
               ],
               "type": "string"
            },
            "version": {
               "const": "1.0.0",
               "type": "string"
            }
         },
         "required": [
            "section_name"
         ],
         "title": "Meta",
         "type": "object",
         "version": 20230807
      },
      "SecondaryAuditors": {
         "additionalProperties": false,
         "properties": {
            "auditee_uei": {
               "allOf": [
                  {
                     "maxLength": 12,
                     "minLength": 12
                  },
                  {
                     "pattern": "^[A-HJ-NP-Z1-9][A-HJ-NP-Z0-9]+$"
                  },
                  {
                     "pattern": "^(?![A-HJ-NP-Z1-9]+[A-HJ-NP-Z0-9]*?[0-9]{9})[A-HJ-NP-Z0-9]*$"
                  },
                  {
                     "pattern": "^(?![0-9]{9})"
                  }
               ],
               "type": "string"
            },
            "secondary_auditors_entries": {
               "items": {
                  "additionalProperties": false,
                  "properties": {
                     "secondary_auditor_address_city": {
                        "type": "string"
                     },
                     "secondary_auditor_address_state": {
                        "description": "US States 2-letter abbreviations",
                        "enum": [
                           "AL",
                           "AK",
                           "AS",
                           "AZ",
                           "AR",
                           "CA",
                           "CO",
                           "CT",
                           "DE",
                           "DC",
                           "FM",
                           "FL",
                           "GA",
                           "GU",
                           "HI",
                           "ID",
                           "IL",
                           "IN",
                           "IA",
                           "KS",
                           "KY",
                           "LA",
                           "ME",
                           "MH",
                           "MD",
                           "MA",
                           "MI",
                           "MN",
                           "MS",
                           "MO",
                           "MT",
                           "NE",
                           "NV",
                           "NH",
                           "NJ",
                           "NM",
                           "NY",
                           "NC",
                           "ND",
                           "MP",
                           "OH",
                           "OK",
                           "OR",
                           "PW",
                           "PA",
                           "PR",
                           "RI",
                           "SC",
                           "SD",
                           "TN",
                           "TX",
                           "UT",
                           "VT",
                           "VI",
                           "VA",
                           "WA",
                           "WV",
                           "WI",
<<<<<<< HEAD
                           "WY",
                           ""
                        ],
                        "type": "string"
=======
                           "WY"
                        ]
>>>>>>> 815977d0
                     },
                     "secondary_auditor_address_street": {
                        "type": "string"
                     },
                     "secondary_auditor_address_zipcode": {
                        "pattern": "^[0-9]{5}(?:[0-9]{4})?$",
                        "type": "string"
                     },
                     "secondary_auditor_contact_email": {
                        "format": "email",
                        "type": "string"
                     },
                     "secondary_auditor_contact_name": {
                        "type": "string"
                     },
                     "secondary_auditor_contact_phone": {
                        "pattern": "^^(\\+0?1\\s)?\\(?\\d{3}\\)?[\\s.-]?\\d{3}[\\s.-]?\\d{4}$",
                        "type": "string"
                     },
                     "secondary_auditor_contact_title": {
                        "type": "string"
                     },
                     "secondary_auditor_ein": {
                        "pattern": "^[0-9]{9}$",
                        "type": [
                           "null",
                           "string"
                        ]
                     },
                     "secondary_auditor_name": {
                        "type": "string"
                     }
                  },
                  "required": [
                     "secondary_auditor_name",
                     "secondary_auditor_ein",
                     "secondary_auditor_address_street",
                     "secondary_auditor_address_city",
                     "secondary_auditor_address_state",
                     "secondary_auditor_address_zipcode",
                     "secondary_auditor_contact_name",
                     "secondary_auditor_contact_title",
                     "secondary_auditor_contact_phone",
                     "secondary_auditor_contact_email"
                  ],
                  "title": "SecondaryAuditorsEntry"
               },
               "minContains": 0,
               "type": "array"
            }
         },
         "required": [
            "auditee_uei"
         ],
         "title": "SecondaryAuditors",
         "type": "object",
         "version": 20230714
      }
   },
   "title": "UNNAMED",
   "type": "object",
   "version": 20230714
}<|MERGE_RESOLUTION|>--- conflicted
+++ resolved
@@ -113,15 +113,8 @@
                            "WA",
                            "WV",
                            "WI",
-<<<<<<< HEAD
-                           "WY",
-                           ""
-                        ],
-                        "type": "string"
-=======
                            "WY"
                         ]
->>>>>>> 815977d0
                      },
                      "secondary_auditor_address_street": {
                         "type": "string"
