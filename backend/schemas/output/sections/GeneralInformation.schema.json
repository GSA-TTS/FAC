{
<<<<<<< HEAD
   "$defs": {
      "AuditPeriod": {
         "description": "Period type of audit being submitted",
         "enum": [
            "annual",
            "biennial",
            "other"
         ],
         "title": "AuditPeriod",
         "type": "string"
      },
      "EIN": {
         "pattern": "^[0-9]{9}$",
         "type": [
            "null",
            "string"
         ]
      },
      "Phone": {
         "pattern": "^^(\\+0?1\\s)?\\(?\\d{3}\\)?[\\s.-]?\\d{3}[\\s.-]?\\d{4}$",
         "type": "string"
      },
      "State": {
         "description": "US States 2-letter abbreviations",
         "enum": [
            "AL",
            "AK",
            "AS",
            "AZ",
            "AR",
            "CA",
            "CO",
            "CT",
            "DE",
            "DC",
            "FM",
            "FL",
            "GA",
            "GU",
            "HI",
            "ID",
            "IL",
            "IN",
            "IA",
            "KS",
            "KY",
            "LA",
            "ME",
            "MH",
            "MD",
            "MA",
            "MI",
            "MN",
            "MS",
            "MO",
            "MT",
            "NE",
            "NV",
            "NH",
            "NJ",
            "NM",
            "NY",
            "NC",
            "ND",
            "MP",
            "OH",
            "OK",
            "OR",
            "PW",
            "PA",
            "PR",
            "RI",
            "SC",
            "SD",
            "TN",
            "TX",
            "UT",
            "VT",
            "VI",
            "VA",
            "WA",
            "WV",
            "WI",
            "WY"
         ],
         "title": "State"
      },
      "UEI": {
         "allOf": [
            {
               "maxLength": 12,
               "minLength": 12
            },
            {
               "pattern": "^[A-HJ-NP-Z1-9][A-HJ-NP-Z0-9]+$"
            },
            {
               "pattern": "^(?![A-HJ-NP-Z1-9]+[A-HJ-NP-Z0-9]*?[0-9]{9})[A-HJ-NP-Z0-9]*$"
            },
            {
               "pattern": "^(?![0-9]{9})"
            }
         ],
         "type": "string"
      },
      "UserProvidedOrganizationType": {
         "description": "Org type",
         "enum": [
            "state",
            "local",
            "tribal",
            "higher-ed",
            "non-profit",
            "unknown",
            "none"
         ],
         "title": "OrganizationType",
         "type": "string"
      },
      "Zip": {
         "pattern": "^[0-9]{5}(?:[0-9]{4})?$",
         "type": "string"
      }
   },
=======
>>>>>>> 146fe16f
   "$id": "http://example.org/generalinformation",
   "$schema": "https://json-schema.org/draft/2019-09/schema#",
   "additionalProperties": false,
   "allOf": [
      {
         "anyOf": [
            {
               "if": {
                  "properties": {
                     "audit_period_covered": {
                        "const": "annual"
                     }
                  }
               },
               "then": {
                  "audit_period_other_months": {
                     "description": "Empty string or null",
                     "enum": [
                        "",
                        "null"
                     ],
                     "title": "EmptyString_Null"
                  }
               }
            },
            {
               "if": {
                  "properties": {
                     "audit_period_covered": {
                        "const": "biennial"
                     }
                  }
               },
               "then": {
                  "audit_period_other_months": {
                     "description": "Empty string or null",
                     "enum": [
                        "",
                        "null"
                     ],
                     "title": "EmptyString_Null"
                  }
               }
            },
            {
               "if": {
                  "properties": {
                     "audit_period_covered": {
                        "const": "other"
                     }
                  }
               },
               "then": {
                  "audit_period_other_months": {
                     "pattern": "^0[0-9]|1[0-8]$",
                     "type": "string"
                  }
               }
            }
         ]
      },
      {
         "if": {
            "properties": {
               "auditor_country": {
                  "const": "USA"
               }
            }
         },
         "then": {
            "properties": {
               "auditor_state": {
                  "description": "US States 2-letter abbreviations",
                  "enum": [
                     "AL",
                     "AK",
                     "AS",
                     "AZ",
                     "AR",
                     "CA",
                     "CO",
                     "CT",
                     "DE",
                     "DC",
                     "FM",
                     "FL",
                     "GA",
                     "GU",
                     "HI",
                     "ID",
                     "IL",
                     "IN",
                     "IA",
                     "KS",
                     "KY",
                     "LA",
                     "ME",
                     "MH",
                     "MD",
                     "MA",
                     "MI",
                     "MN",
                     "MS",
                     "MO",
                     "MT",
                     "NE",
                     "NV",
                     "NH",
                     "NJ",
                     "NM",
                     "NY",
                     "NC",
                     "ND",
                     "MP",
                     "OH",
                     "OK",
                     "OR",
                     "PW",
                     "PA",
                     "PR",
                     "RI",
                     "SC",
                     "SD",
                     "TN",
                     "TX",
                     "UT",
                     "VT",
                     "VI",
                     "VA",
                     "WA",
                     "WV",
                     "WI",
                     "WY"
                  ],
                  "title": "State"
               },
               "auditor_zip": {
                  "anyOf": [
                     {
                        "pattern": "^[0-9]{5}(?:[0-9]{4})?$",
                        "type": "string"
                     },
                     {
                        "const": "",
                        "type": "string"
                     }
                  ]
               }
            }
         }
      },
      {
         "if": {
            "properties": {
               "auditor_country": {
                  "not": {
                     "const": "USA"
                  }
               }
            }
         },
         "then": {
            "properties": {
               "auditor_state": {
                  "const": "",
                  "type": "string"
               },
               "auditor_zip": {
                  "anyOf": [
                     {
                        "pattern": "^[0-9]{5}(?:[0-9]{4})?$",
                        "type": "string"
                     },
                     {
                        "const": "",
                        "type": "string"
                     }
                  ]
               }
            }
         }
      }
   ],
   "metamodel_version": "1.7.0",
   "properties": {
      "audit_period_covered": {
<<<<<<< HEAD
         "oneOf": [
            {
               "description": "Period type of audit being submitted",
               "enum": [
                  "annual",
                  "biennial",
                  "other"
               ],
               "title": "AuditPeriod",
               "type": "string"
            },
            {
               "const": "",
               "type": "string"
            }
         ]
=======
         "description": "Period type of audit being submitted",
         "enum": [
            "annual",
            "biennial",
            "other"
         ],
         "title": "AuditPeriod",
         "type": "string"
>>>>>>> 146fe16f
      },
      "audit_period_other_months": {
         "type": "string"
      },
      "audit_type": {
         "oneOf": [
            {
               "description": "Type of audit being submitted",
               "enum": [
                  "program-specific",
                  "single-audit",
                  "alternative-compliance-engagement"
               ],
               "title": "AuditType",
               "type": "string"
            },
            {
               "const": "",
               "type": "string"
            }
         ]
      },
      "auditee_address_line_1": {
         "maxLength": 100,
         "type": "string"
      },
      "auditee_city": {
         "maxLength": 100,
         "type": "string"
      },
      "auditee_contact_name": {
         "maxLength": 100,
         "type": "string"
      },
      "auditee_contact_title": {
         "maxLength": 100,
         "type": "string"
      },
      "auditee_email": {
         "oneOf": [
            {
               "format": "email"
            },
            {
               "const": "",
               "type": "string"
            }
         ],
         "type": "string"
      },
      "auditee_fiscal_period_end": {
         "oneOf": [
            {
               "format": "date"
            },
            {
               "const": "",
               "type": "string"
            }
         ],
         "type": "string"
      },
      "auditee_fiscal_period_start": {
         "oneOf": [
            {
               "format": "date"
            },
            {
               "const": "",
               "type": "string"
            }
         ],
         "type": "string"
      },
      "auditee_name": {
         "maxLength": 100,
         "type": "string"
      },
      "auditee_phone": {
<<<<<<< HEAD
         "oneOf": [
            {
               "pattern": "^^(\\+0?1\\s)?\\(?\\d{3}\\)?[\\s.-]?\\d{3}[\\s.-]?\\d{4}$",
               "type": "string"
            },
            {
               "const": "",
               "type": "string"
            }
         ]
      },
      "auditee_state": {
         "oneOf": [
            {
               "description": "US States 2-letter abbreviations",
               "enum": [
                  "AL",
                  "AK",
                  "AS",
                  "AZ",
                  "AR",
                  "CA",
                  "CO",
                  "CT",
                  "DE",
                  "DC",
                  "FM",
                  "FL",
                  "GA",
                  "GU",
                  "HI",
                  "ID",
                  "IL",
                  "IN",
                  "IA",
                  "KS",
                  "KY",
                  "LA",
                  "ME",
                  "MH",
                  "MD",
                  "MA",
                  "MI",
                  "MN",
                  "MS",
                  "MO",
                  "MT",
                  "NE",
                  "NV",
                  "NH",
                  "NJ",
                  "NM",
                  "NY",
                  "NC",
                  "ND",
                  "MP",
                  "OH",
                  "OK",
                  "OR",
                  "PW",
                  "PA",
                  "PR",
                  "RI",
                  "SC",
                  "SD",
                  "TN",
                  "TX",
                  "UT",
                  "VT",
                  "VI",
                  "VA",
                  "WA",
                  "WV",
                  "WI",
                  "WY"
               ],
               "title": "State"
            },
            {
               "const": "",
               "type": "string"
            }
         ]
=======
         "pattern": "^^(\\+0?1\\s)?\\(?\\d{3}\\)?[\\s.-]?\\d{3}[\\s.-]?\\d{4}$",
         "type": "string"
      },
      "auditee_state": {
         "description": "US States 2-letter abbreviations",
         "enum": [
            "AL",
            "AK",
            "AS",
            "AZ",
            "AR",
            "CA",
            "CO",
            "CT",
            "DE",
            "DC",
            "FM",
            "FL",
            "GA",
            "GU",
            "HI",
            "ID",
            "IL",
            "IN",
            "IA",
            "KS",
            "KY",
            "LA",
            "ME",
            "MH",
            "MD",
            "MA",
            "MI",
            "MN",
            "MS",
            "MO",
            "MT",
            "NE",
            "NV",
            "NH",
            "NJ",
            "NM",
            "NY",
            "NC",
            "ND",
            "MP",
            "OH",
            "OK",
            "OR",
            "PW",
            "PA",
            "PR",
            "RI",
            "SC",
            "SD",
            "TN",
            "TX",
            "UT",
            "VT",
            "VI",
            "VA",
            "WA",
            "WV",
            "WI",
            "WY"
         ],
         "title": "State"
>>>>>>> 146fe16f
      },
      "auditee_uei": {
         "allOf": [
            {
               "maxLength": 12,
               "minLength": 12
            },
            {
               "pattern": "^[A-HJ-NP-Z1-9][A-HJ-NP-Z0-9]+$"
            },
            {
               "pattern": "^(?![A-HJ-NP-Z1-9]+[A-HJ-NP-Z0-9]*?[0-9]{9})[A-HJ-NP-Z0-9]*$"
            },
            {
               "pattern": "^(?![0-9]{9})"
            }
         ],
         "type": "string"
      },
      "auditee_zip": {
<<<<<<< HEAD
         "anyOf": [
            {
               "pattern": "^[0-9]{5}(?:[0-9]{4})?$",
               "type": "string"
            },
            {
               "const": "",
               "type": "string"
            }
         ]
=======
         "pattern": "^[0-9]{5}(?:[0-9]{4})?$",
         "type": "string"
>>>>>>> 146fe16f
      },
      "auditor_address_line_1": {
         "maxLength": 100,
         "type": "string"
      },
      "auditor_city": {
         "maxLength": 100,
         "type": "string"
      },
      "auditor_contact_name": {
         "maxLength": 100,
         "type": "string"
      },
      "auditor_contact_title": {
         "maxLength": 100,
         "type": "string"
      },
      "auditor_country": {
         "description": "USA or International",
         "enum": [
            "USA",
            "non-USA"
         ],
         "title": "CountryType",
         "type": "string"
      },
      "auditor_ein": {
<<<<<<< HEAD
         "oneOf": [
            {
               "pattern": "^[0-9]{9}$",
               "type": "string"
            },
            {
               "const": "",
               "type": "string"
            }
         ]
=======
         "pattern": "^[0-9]{9}$",
         "type": "string"
>>>>>>> 146fe16f
      },
      "auditor_ein_not_an_ssn_attestation": {
         "type": "boolean"
      },
      "auditor_email": {
         "oneOf": [
            {
               "format": "email"
            },
            {
               "const": "",
               "type": "string"
            }
         ],
         "type": "string"
      },
      "auditor_firm_name": {
         "type": "string"
      },
      "auditor_foreign_address": {
         "type": "string"
      },
      "auditor_international_address": {
         "type": "string"
      },
      "auditor_phone": {
<<<<<<< HEAD
         "oneOf": [
            {
               "pattern": "^^(\\+0?1\\s)?\\(?\\d{3}\\)?[\\s.-]?\\d{3}[\\s.-]?\\d{4}$",
               "type": "string"
            },
            {
               "const": "",
               "type": "string"
            }
         ]
      },
      "auditor_state": {
         "oneOf": [
=======
         "pattern": "^^(\\+0?1\\s)?\\(?\\d{3}\\)?[\\s.-]?\\d{3}[\\s.-]?\\d{4}$",
         "type": "string"
      },
      "auditor_state": {
         "anyOf": [
>>>>>>> 146fe16f
            {
               "description": "US States 2-letter abbreviations",
               "enum": [
                  "AL",
                  "AK",
                  "AS",
                  "AZ",
                  "AR",
                  "CA",
                  "CO",
                  "CT",
                  "DE",
                  "DC",
                  "FM",
                  "FL",
                  "GA",
                  "GU",
                  "HI",
                  "ID",
                  "IL",
                  "IN",
                  "IA",
                  "KS",
                  "KY",
                  "LA",
                  "ME",
                  "MH",
                  "MD",
                  "MA",
                  "MI",
                  "MN",
                  "MS",
                  "MO",
                  "MT",
                  "NE",
                  "NV",
                  "NH",
                  "NJ",
                  "NM",
                  "NY",
                  "NC",
                  "ND",
                  "MP",
                  "OH",
                  "OK",
                  "OR",
                  "PW",
                  "PA",
                  "PR",
                  "RI",
                  "SC",
                  "SD",
                  "TN",
                  "TX",
                  "UT",
                  "VT",
                  "VI",
                  "VA",
                  "WA",
                  "WV",
                  "WI",
                  "WY"
               ],
               "title": "State"
            },
            {
               "const": "",
               "type": "string"
            }
         ]
      },
      "auditor_zip": {
         "anyOf": [
            {
               "pattern": "^[0-9]{5}(?:[0-9]{4})?$",
               "type": "string"
            },
            {
               "const": "",
               "type": "string"
            }
         ]
      },
      "ein": {
<<<<<<< HEAD
         "oneOf": [
            {
               "pattern": "^[0-9]{9}$",
               "type": "string"
            },
            {
               "const": "",
               "type": "string"
            }
         ]
=======
         "pattern": "^[0-9]{9}$",
         "type": "string"
>>>>>>> 146fe16f
      },
      "ein_not_an_ssn_attestation": {
         "type": "boolean"
      },
      "is_usa_based": {
         "type": "boolean"
      },
      "met_spending_threshold": {
         "type": "boolean"
      },
      "multiple_eins_covered": {
         "type": "boolean"
      },
      "multiple_ueis_covered": {
         "type": "boolean"
      },
      "secondary_auditors_exist": {
         "type": "boolean"
      },
      "user_provided_organization_type": {
<<<<<<< HEAD
         "oneOf": [
            {
               "description": "Org type",
               "enum": [
                  "state",
                  "local",
                  "tribal",
                  "higher-ed",
                  "non-profit",
                  "unknown",
                  "none"
               ],
               "title": "OrganizationType",
               "type": "string"
            },
            {
               "const": "",
               "type": "string"
            }
         ]
=======
         "description": "Org type",
         "enum": [
            "state",
            "local",
            "tribal",
            "higher-ed",
            "non-profit",
            "unknown",
            "none"
         ],
         "title": "OrganizationType",
         "type": "string"
>>>>>>> 146fe16f
      }
   },
   "title": "GeneralInformation",
   "type": "object",
   "version": null
}<|MERGE_RESOLUTION|>--- conflicted
+++ resolved
@@ -1,318 +1,189 @@
 {
-<<<<<<< HEAD
-   "$defs": {
-      "AuditPeriod": {
-         "description": "Period type of audit being submitted",
-         "enum": [
-            "annual",
-            "biennial",
-            "other"
-         ],
-         "title": "AuditPeriod",
-         "type": "string"
-      },
-      "EIN": {
-         "pattern": "^[0-9]{9}$",
-         "type": [
-            "null",
-            "string"
-         ]
-      },
-      "Phone": {
-         "pattern": "^^(\\+0?1\\s)?\\(?\\d{3}\\)?[\\s.-]?\\d{3}[\\s.-]?\\d{4}$",
-         "type": "string"
-      },
-      "State": {
-         "description": "US States 2-letter abbreviations",
-         "enum": [
-            "AL",
-            "AK",
-            "AS",
-            "AZ",
-            "AR",
-            "CA",
-            "CO",
-            "CT",
-            "DE",
-            "DC",
-            "FM",
-            "FL",
-            "GA",
-            "GU",
-            "HI",
-            "ID",
-            "IL",
-            "IN",
-            "IA",
-            "KS",
-            "KY",
-            "LA",
-            "ME",
-            "MH",
-            "MD",
-            "MA",
-            "MI",
-            "MN",
-            "MS",
-            "MO",
-            "MT",
-            "NE",
-            "NV",
-            "NH",
-            "NJ",
-            "NM",
-            "NY",
-            "NC",
-            "ND",
-            "MP",
-            "OH",
-            "OK",
-            "OR",
-            "PW",
-            "PA",
-            "PR",
-            "RI",
-            "SC",
-            "SD",
-            "TN",
-            "TX",
-            "UT",
-            "VT",
-            "VI",
-            "VA",
-            "WA",
-            "WV",
-            "WI",
-            "WY"
-         ],
-         "title": "State"
-      },
-      "UEI": {
-         "allOf": [
-            {
-               "maxLength": 12,
-               "minLength": 12
-            },
-            {
-               "pattern": "^[A-HJ-NP-Z1-9][A-HJ-NP-Z0-9]+$"
-            },
-            {
-               "pattern": "^(?![A-HJ-NP-Z1-9]+[A-HJ-NP-Z0-9]*?[0-9]{9})[A-HJ-NP-Z0-9]*$"
-            },
-            {
-               "pattern": "^(?![0-9]{9})"
-            }
-         ],
-         "type": "string"
-      },
-      "UserProvidedOrganizationType": {
-         "description": "Org type",
-         "enum": [
-            "state",
-            "local",
-            "tribal",
-            "higher-ed",
-            "non-profit",
-            "unknown",
-            "none"
-         ],
-         "title": "OrganizationType",
-         "type": "string"
-      },
-      "Zip": {
-         "pattern": "^[0-9]{5}(?:[0-9]{4})?$",
-         "type": "string"
-      }
-   },
-=======
->>>>>>> 146fe16f
    "$id": "http://example.org/generalinformation",
    "$schema": "https://json-schema.org/draft/2019-09/schema#",
    "additionalProperties": false,
-   "allOf": [
-      {
-         "anyOf": [
-            {
-               "if": {
-                  "properties": {
-                     "audit_period_covered": {
-                        "const": "annual"
+   "metamodel_version": "1.7.0",
+   "properties": {
+      "allOf": [
+         {
+            "anyOf": [
+               {
+                  "if": {
+                     "properties": {
+                        "audit_period_covered": {
+                           "const": "annual"
+                        }
+                     }
+                  },
+                  "then": {
+                     "audit_period_other_months": {
+                        "description": "Empty string or null",
+                        "enum": [
+                           "",
+                           "null"
+                        ],
+                        "title": "EmptyString_Null"
                      }
                   }
                },
-               "then": {
-                  "audit_period_other_months": {
-                     "description": "Empty string or null",
-                     "enum": [
-                        "",
-                        "null"
-                     ],
-                     "title": "EmptyString_Null"
-                  }
-               }
-            },
-            {
-               "if": {
-                  "properties": {
-                     "audit_period_covered": {
-                        "const": "biennial"
+               {
+                  "if": {
+                     "properties": {
+                        "audit_period_covered": {
+                           "const": "biennial"
+                        }
+                     }
+                  },
+                  "then": {
+                     "audit_period_other_months": {
+                        "description": "Empty string or null",
+                        "enum": [
+                           "",
+                           "null"
+                        ],
+                        "title": "EmptyString_Null"
                      }
                   }
                },
-               "then": {
-                  "audit_period_other_months": {
-                     "description": "Empty string or null",
-                     "enum": [
-                        "",
-                        "null"
-                     ],
-                     "title": "EmptyString_Null"
+               {
+                  "if": {
+                     "properties": {
+                        "audit_period_covered": {
+                           "const": "other"
+                        }
+                     }
+                  },
+                  "then": {
+                     "audit_period_other_months": {
+                        "pattern": "^0[0-9]|1[0-8]$",
+                        "type": "string"
+                     }
                   }
                }
-            },
-            {
-               "if": {
-                  "properties": {
-                     "audit_period_covered": {
-                        "const": "other"
+            ]
+         },
+         {
+            "if": {
+               "properties": {
+                  "auditor_country": {
+                     "const": "USA"
+                  }
+               }
+            },
+            "then": {
+               "properties": {
+                  "auditor_state": {
+                     "anyOf": [
+                        {
+                           "description": "US States 2-letter abbreviations",
+                           "enum": [
+                              "AL",
+                              "AK",
+                              "AS",
+                              "AZ",
+                              "AR",
+                              "CA",
+                              "CO",
+                              "CT",
+                              "DE",
+                              "DC",
+                              "FM",
+                              "FL",
+                              "GA",
+                              "GU",
+                              "HI",
+                              "ID",
+                              "IL",
+                              "IN",
+                              "IA",
+                              "KS",
+                              "KY",
+                              "LA",
+                              "ME",
+                              "MH",
+                              "MD",
+                              "MA",
+                              "MI",
+                              "MN",
+                              "MS",
+                              "MO",
+                              "MT",
+                              "NE",
+                              "NV",
+                              "NH",
+                              "NJ",
+                              "NM",
+                              "NY",
+                              "NC",
+                              "ND",
+                              "MP",
+                              "OH",
+                              "OK",
+                              "OR",
+                              "PW",
+                              "PA",
+                              "PR",
+                              "RI",
+                              "SC",
+                              "SD",
+                              "TN",
+                              "TX",
+                              "UT",
+                              "VT",
+                              "VI",
+                              "VA",
+                              "WA",
+                              "WV",
+                              "WI",
+                              "WY"
+                           ]
+                        },
+                        {
+                           "const": "",
+                           "type": "string"
+                        }
+                     ]
+                  },
+                  "auditor_zip": {
+                     "anyOf": [
+                        {
+                           "pattern": "^[0-9]{5}(?:[0-9]{4})?$",
+                           "type": "string"
+                        },
+                        {
+                           "const": "",
+                           "type": "string"
+                        }
+                     ]
+                  }
+               }
+            }
+         },
+         {
+            "if": {
+               "properties": {
+                  "auditor_country": {
+                     "not": {
+                        "const": "USA"
                      }
                   }
-               },
-               "then": {
-                  "audit_period_other_months": {
-                     "pattern": "^0[0-9]|1[0-8]$",
+               }
+            },
+            "then": {
+               "properties": {
+                  "auditor_state": {
+                     "const": "",
+                     "type": "string"
+                  },
+                  "auditor_zip": {
+                     "const": "",
                      "type": "string"
                   }
                }
             }
-         ]
-      },
-      {
-         "if": {
-            "properties": {
-               "auditor_country": {
-                  "const": "USA"
-               }
-            }
-         },
-         "then": {
-            "properties": {
-               "auditor_state": {
-                  "description": "US States 2-letter abbreviations",
-                  "enum": [
-                     "AL",
-                     "AK",
-                     "AS",
-                     "AZ",
-                     "AR",
-                     "CA",
-                     "CO",
-                     "CT",
-                     "DE",
-                     "DC",
-                     "FM",
-                     "FL",
-                     "GA",
-                     "GU",
-                     "HI",
-                     "ID",
-                     "IL",
-                     "IN",
-                     "IA",
-                     "KS",
-                     "KY",
-                     "LA",
-                     "ME",
-                     "MH",
-                     "MD",
-                     "MA",
-                     "MI",
-                     "MN",
-                     "MS",
-                     "MO",
-                     "MT",
-                     "NE",
-                     "NV",
-                     "NH",
-                     "NJ",
-                     "NM",
-                     "NY",
-                     "NC",
-                     "ND",
-                     "MP",
-                     "OH",
-                     "OK",
-                     "OR",
-                     "PW",
-                     "PA",
-                     "PR",
-                     "RI",
-                     "SC",
-                     "SD",
-                     "TN",
-                     "TX",
-                     "UT",
-                     "VT",
-                     "VI",
-                     "VA",
-                     "WA",
-                     "WV",
-                     "WI",
-                     "WY"
-                  ],
-                  "title": "State"
-               },
-               "auditor_zip": {
-                  "anyOf": [
-                     {
-                        "pattern": "^[0-9]{5}(?:[0-9]{4})?$",
-                        "type": "string"
-                     },
-                     {
-                        "const": "",
-                        "type": "string"
-                     }
-                  ]
-               }
-            }
          }
-      },
-      {
-         "if": {
-            "properties": {
-               "auditor_country": {
-                  "not": {
-                     "const": "USA"
-                  }
-               }
-            }
-         },
-         "then": {
-            "properties": {
-               "auditor_state": {
-                  "const": "",
-                  "type": "string"
-               },
-               "auditor_zip": {
-                  "anyOf": [
-                     {
-                        "pattern": "^[0-9]{5}(?:[0-9]{4})?$",
-                        "type": "string"
-                     },
-                     {
-                        "const": "",
-                        "type": "string"
-                     }
-                  ]
-               }
-            }
-         }
-      }
-   ],
-   "metamodel_version": "1.7.0",
-   "properties": {
+      ],
       "audit_period_covered": {
-<<<<<<< HEAD
          "oneOf": [
             {
                "description": "Period type of audit being submitted",
@@ -329,16 +200,6 @@
                "type": "string"
             }
          ]
-=======
-         "description": "Period type of audit being submitted",
-         "enum": [
-            "annual",
-            "biennial",
-            "other"
-         ],
-         "title": "AuditPeriod",
-         "type": "string"
->>>>>>> 146fe16f
       },
       "audit_period_other_months": {
          "type": "string"
@@ -418,7 +279,6 @@
          "type": "string"
       },
       "auditee_phone": {
-<<<<<<< HEAD
          "oneOf": [
             {
                "pattern": "^^(\\+0?1\\s)?\\(?\\d{3}\\)?[\\s.-]?\\d{3}[\\s.-]?\\d{4}$",
@@ -502,75 +362,6 @@
                "type": "string"
             }
          ]
-=======
-         "pattern": "^^(\\+0?1\\s)?\\(?\\d{3}\\)?[\\s.-]?\\d{3}[\\s.-]?\\d{4}$",
-         "type": "string"
-      },
-      "auditee_state": {
-         "description": "US States 2-letter abbreviations",
-         "enum": [
-            "AL",
-            "AK",
-            "AS",
-            "AZ",
-            "AR",
-            "CA",
-            "CO",
-            "CT",
-            "DE",
-            "DC",
-            "FM",
-            "FL",
-            "GA",
-            "GU",
-            "HI",
-            "ID",
-            "IL",
-            "IN",
-            "IA",
-            "KS",
-            "KY",
-            "LA",
-            "ME",
-            "MH",
-            "MD",
-            "MA",
-            "MI",
-            "MN",
-            "MS",
-            "MO",
-            "MT",
-            "NE",
-            "NV",
-            "NH",
-            "NJ",
-            "NM",
-            "NY",
-            "NC",
-            "ND",
-            "MP",
-            "OH",
-            "OK",
-            "OR",
-            "PW",
-            "PA",
-            "PR",
-            "RI",
-            "SC",
-            "SD",
-            "TN",
-            "TX",
-            "UT",
-            "VT",
-            "VI",
-            "VA",
-            "WA",
-            "WV",
-            "WI",
-            "WY"
-         ],
-         "title": "State"
->>>>>>> 146fe16f
       },
       "auditee_uei": {
          "allOf": [
@@ -591,7 +382,6 @@
          "type": "string"
       },
       "auditee_zip": {
-<<<<<<< HEAD
          "anyOf": [
             {
                "pattern": "^[0-9]{5}(?:[0-9]{4})?$",
@@ -602,20 +392,12 @@
                "type": "string"
             }
          ]
-=======
-         "pattern": "^[0-9]{5}(?:[0-9]{4})?$",
-         "type": "string"
->>>>>>> 146fe16f
       },
       "auditor_address_line_1": {
          "maxLength": 100,
          "type": "string"
       },
       "auditor_city": {
-         "maxLength": 100,
-         "type": "string"
-      },
-      "auditor_contact_name": {
          "maxLength": 100,
          "type": "string"
       },
@@ -633,7 +415,6 @@
          "type": "string"
       },
       "auditor_ein": {
-<<<<<<< HEAD
          "oneOf": [
             {
                "pattern": "^[0-9]{9}$",
@@ -644,15 +425,9 @@
                "type": "string"
             }
          ]
-=======
-         "pattern": "^[0-9]{9}$",
-         "type": "string"
->>>>>>> 146fe16f
-      },
-      "auditor_ein_not_an_ssn_attestation": {
-         "type": "boolean"
       },
       "auditor_email": {
+         "maxLength": 100,
          "oneOf": [
             {
                "format": "email"
@@ -664,17 +439,10 @@
          ],
          "type": "string"
       },
-      "auditor_firm_name": {
-         "type": "string"
-      },
-      "auditor_foreign_address": {
-         "type": "string"
-      },
       "auditor_international_address": {
          "type": "string"
       },
       "auditor_phone": {
-<<<<<<< HEAD
          "oneOf": [
             {
                "pattern": "^^(\\+0?1\\s)?\\(?\\d{3}\\)?[\\s.-]?\\d{3}[\\s.-]?\\d{4}$",
@@ -685,16 +453,9 @@
                "type": "string"
             }
          ]
-      },
-      "auditor_state": {
-         "oneOf": [
-=======
-         "pattern": "^^(\\+0?1\\s)?\\(?\\d{3}\\)?[\\s.-]?\\d{3}[\\s.-]?\\d{4}$",
-         "type": "string"
       },
       "auditor_state": {
          "anyOf": [
->>>>>>> 146fe16f
             {
                "description": "US States 2-letter abbreviations",
                "enum": [
@@ -779,7 +540,50 @@
          ]
       },
       "ein": {
-<<<<<<< HEAD
+         "audit_period_covered": {
+            "description": "Period type of audit being submitted",
+            "enum": [
+               "annual",
+               "biennial",
+               "other"
+            ],
+            "title": "AuditPeriod",
+            "type": "string"
+         },
+         "audit_period_other_months": {
+            "maxLength": 100,
+            "type": "string"
+         },
+         "auditor_contact_name": {
+            "maxLength": 100,
+            "type": "string"
+         },
+         "auditor_ein_not_an_ssn_attestation": {
+            "type": "boolean"
+         },
+         "auditor_firm_name": {
+            "maxLength": 100,
+            "type": "string"
+         },
+         "auditor_foreign_address": {
+            "maxLength": 100,
+            "type": "string"
+         },
+         "ein_not_an_ssn_attestation": {
+            "type": "boolean"
+         },
+         "is_usa_based": {
+            "type": "boolean"
+         },
+         "met_spending_threshold": {
+            "type": "boolean"
+         },
+         "multiple_eins_covered": {
+            "type": "boolean"
+         },
+         "multiple_ueis_covered": {
+            "type": "boolean"
+         },
          "oneOf": [
             {
                "pattern": "^[0-9]{9}$",
@@ -789,69 +593,35 @@
                "const": "",
                "type": "string"
             }
-         ]
-=======
-         "pattern": "^[0-9]{9}$",
-         "type": "string"
->>>>>>> 146fe16f
-      },
-      "ein_not_an_ssn_attestation": {
-         "type": "boolean"
-      },
-      "is_usa_based": {
-         "type": "boolean"
-      },
-      "met_spending_threshold": {
-         "type": "boolean"
-      },
-      "multiple_eins_covered": {
-         "type": "boolean"
-      },
-      "multiple_ueis_covered": {
-         "type": "boolean"
-      },
-      "secondary_auditors_exist": {
-         "type": "boolean"
-      },
-      "user_provided_organization_type": {
-<<<<<<< HEAD
-         "oneOf": [
-            {
-               "description": "Org type",
-               "enum": [
-                  "state",
-                  "local",
-                  "tribal",
-                  "higher-ed",
-                  "non-profit",
-                  "unknown",
-                  "none"
-               ],
-               "title": "OrganizationType",
-               "type": "string"
-            },
-            {
-               "const": "",
-               "type": "string"
-            }
-         ]
-=======
-         "description": "Org type",
-         "enum": [
-            "state",
-            "local",
-            "tribal",
-            "higher-ed",
-            "non-profit",
-            "unknown",
-            "none"
          ],
-         "title": "OrganizationType",
-         "type": "string"
->>>>>>> 146fe16f
-      }
-   },
-   "title": "GeneralInformation",
-   "type": "object",
-   "version": null
+         "secondary_auditors_exist": {
+            "type": "boolean"
+         },
+         "user_provided_organization_type": {
+            "oneOf": [
+               {
+                  "description": "Org type",
+                  "enum": [
+                     "state",
+                     "local",
+                     "tribal",
+                     "higher-ed",
+                     "non-profit",
+                     "unknown",
+                     "none"
+                  ],
+                  "title": "OrganizationType",
+                  "type": "string"
+               },
+               {
+                  "const": "",
+                  "type": "string"
+               }
+            ]
+         }
+      },
+      "title": "GeneralInformation",
+      "type": "object",
+      "version": null
+   }
 }