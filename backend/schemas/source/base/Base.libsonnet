local ClusterNames = import 'ClusterNames.json';
local ComplianceRequirementTypes = import 'ComplianceRequirementTypes.json';
local FederalProgramNames = import 'FederalProgramNames.json';
local Func = import 'Functions.libsonnet';
local GAAP = import 'GAAP.libsonnet';

local Const = {
  Y: 'Y',
  N: 'N',
  Y_N: 'Y&N',
  NA: 'N/A',
  SCHEMA_VERSION: 'https://json-schema.org/draft/2019-09/schema#',
  empty_string: '',
  empty_array: [],
  empty_object: {},
  NULL: 'null',
  STATE_CLUSTER: 'STATE CLUSTER',
  OTHER_CLUSTER: 'OTHER CLUSTER NOT LISTED ABOVE',
};

local Types = {
  string: { type: 'string' },
  integer: { type: 'integer' },
  object: { type: 'object' },
  array: { type: 'array' },
  number: { type: 'number' },
  NULL: { type: Const.NULL },
  boolean: { type: 'boolean' },
};

// Support components for the Meta object.
// Use the leading _ for components we don't want
// to directly render.
local _Meta = {
  row: Types.integer {
    description: 'A row reference',
    minimum: 0,
  },
  column: Types.integer {
    description: 'A column reference',
    minimum: 0,
  },
  RC: Types.object {
    description: 'A row/column reference',
    properties: {
      row: _Meta.row,
      column: _Meta.column,
    },
    required: ['row', 'column'],
  },
};

local Meta = {
  error_location: {
    source_file: Types.object {
      description: 'Source file where an error occurred',
      properties: {
        RC: _Meta.RC,
        filename: Types.string,
        required: ['RC', 'filename'],
      },
    },
  },
};

local REGEX_ALN_PREFIX = '^([0-9]{2})$';
local REGEX_RD_EXTENSION = 'RD';
local REGEX_THREE_DIGIT_EXTENSION = '[0-9]{3}[A-Za-z]{0,1}';
local REGEX_U_EXTENSION = 'U[0-9]{2}';

local type_aln_prefix = Types.string {
  allOf: [
    {
      minLength: 2,
      maxLength: 2,
    },
    {
      pattern: REGEX_ALN_PREFIX,
    },
  ],
};
local type_three_digit_extension = Types.string {
  pattern: '^('
           + REGEX_RD_EXTENSION
           + '|'
           + REGEX_THREE_DIGIT_EXTENSION
           + '|'
           + REGEX_U_EXTENSION
           + ')$',

};

local Validation = {
  AdditionalAwardIdentificationValidation: [
    {
      'if': {
        properties: {
          three_digit_extension: {
            pattern: '^(' + REGEX_RD_EXTENSION + '|' + REGEX_U_EXTENSION + ')$',
          },
        },
      },
      'then': {
        properties: {
          additional_award_identification: Func.compound_type([Types.integer, Types.string]) {
            minLength: 1,
          },
        },
        required: ['additional_award_identification'],
      },
    },
  ],
};

local Atoms = {

};

local Enum = {
  YorN: Types.string {
    // description: 'A yes or no answer',
    enum: [
      Const.Y,
      Const.N,
    ],
    //title: 'YorN'
  },
  YorNorBoth: Types.string {
    enum: [
      Const.Y,
      Const.N,
      Const.Y_N,
    ],
  },
  NA: Types.string {
    //description: 'A 'not applicable' answer',
    enum: [
      Const.NA,
    ],
    title: Const.NA,
  },
  EmptyString_Zero_Null: {
    description: 'Empty string, zero, or null expected.',
    enum: [
      Const.empty_string,
      0,
      Const.NULL,
    ],
    title: 'EmptyString_Zero_Null',
  },
  EmptyString_Null: {
    description: 'Empty string or null',
    enum: [
      Const.empty_string,
      Const.NULL,
    ],
    title: 'EmptyString_Null',
  },
  EmptyString_EmptyArray_Null: {
    description: 'Empty string, empty array, or null',
    enum: [
      Const.empty_string,
      Const.empty_array,
      Const.NULL,
    ],
    title: 'EmptyString_EmptyArray_Null',
  },
  // Source: https://pe.usps.com/text/pub28/28apb.htm
  UnitedStatesStateAbbr: Types.string {
    enum: [
      'AL',
      'AK',
      'AS',
      'AZ',
      'AR',
      'CA',
      'CO',
      'CT',
      'DE',
      'DC',
      'FM',
      'FL',
      'GA',
      'GU',
      'HI',
      'ID',
      'IL',
      'IN',
      'IA',
      'KS',
      'KY',
      'LA',
      'ME',
      'MH',
      'MD',
      'MA',
      'MI',
      'MN',
      'MS',
      'MO',
      'MT',
      'NE',
      'NV',
      'NH',
      'NJ',
      'NM',
      'NY',
      'NC',
      'ND',
      'MP',
      'OH',
      'OK',
      'OR',
      'PW',
      'PA',
      'PR',
      'RI',
      'SC',
      'SD',
      'TN',
      'TX',
      'UT',
      'VT',
      'VI',
      'VA',
      'WA',
      'WV',
      'WI',
      'WY',
    ],
  },
  AuditPeriod: Types.string {
    description: 'Period type of audit being submitted',
    enum: [
      'annual',
      'biennial',
      'other',
    ],
    title: 'AuditPeriod',
  },
  AuditType: Types.string {
    description: 'Type of audit being submitted',
    enum: [
      'program-specific',
      'single-audit',
      'alternative-compliance-engagement',
    ],
    title: 'AuditType',
  },
  MajorProgramAuditReportType: Types.string {
    description: 'Major program report types',
    enum: [
      'U',
      'Q',
      'A',
      'D',
    ],
    title: 'MajorProgramAuditReportType',
  },
  OrganizationType: Types.string {
    description: 'Org type',
    enum: [
      'state',
      'local',
      'tribal',
      'higher-ed',
      'non-profit',
      'unknown',
      'none',
    ],
    title: 'OrganizationType',
  },
  SubmissionStatus: Types.string {
    description: 'Submission status',
    enum: [
      'in_progress',
      'submitted',
      'received',
      'available',
    ],
    title: 'SubmissionStatus',
  },
  GAAPResults: Types.string {
    description: 'GAAP Results (Audit Information)',
    enum: std.map(function(pair) pair.tag, GAAP.gaap_results),
  },
  SP_Framework_Basis: Types.string {
    description: 'SP Framework Basis (Audit Information)',
    enum: std.map(function(pair) pair.tag, GAAP.sp_framework_basis),
  },
  SP_Framework_Opinions: Types.string {
    description: 'SP Framework Opinions (Audit Information)',
    enum: std.map(function(pair) pair.tag, GAAP.sp_framework_opinions),
  },

};

local simple_phone_regex = '[1-9]{1}[0-9]{9}+';
local phone_regex = '^^(\\+0?1\\s)?\\(?\\d{3}\\)?[\\s.-]?\\d{3}[\\s.-]?\\d{4}$';
local e164_regex = '^\\+[0-9]{1,3}[ ]*[0-9]{2,3}[ ]*[0-9]{2,3}[ ]*[0-9]{4}|^\\+[0-9]{1,3}[ ]*[0-9]{1,14}([ ]*[0-9]{1,13})?|^\\([0-9]{3}\\)[ ]*[0-9]{3}[ ]*[0-9]{4}?';
local email_regex = "^[a-zA-Z0-9!#$%&'*+/=?^_`{|}~-]+(?:\\.[a-zA-Z0-9!#$%&'*+/=?^_`{|}~-]+)*@(?:[a-zA-Z0-9](?:[a-zA-Z0-9-]*[a-zA-Z0-9])?\\.)+[a-zA-Z0-9](?:[a-zA-Z0-9-]*[a-zA-Z0-9])?$";


local REGEX_ZIPCODE = '^[0-9]{5}(?:[0-9]{4})?$';
local REGEX_DBKEY = '[1-9][0-9]+';
local REGEX_MONTHS_OTHER = '^0[0-9]|1[0-8]$';
local type_zipcode = Types.string {
  pattern: REGEX_ZIPCODE,
};

// UEIs are not case-sensitive, but we will upper-case all UEIs and store them
// as uppercase-only, so we're only dealing with uppercase letters in these patterns.
// This is not a *complete* UEI validator.
// However, it is a start of one.
// The UEI rules we know of are broken out so that all of the rules must apply.

// No I or O allowed.
local REGEX_UEI_ALPHA = 'A-HJ-NP-Z';
local REGEX_UEI_LEADING_CLOISTER = '[' + REGEX_UEI_ALPHA + '1-9]';
local REGEX_UEI_BODY_CLOISTER = '[' + REGEX_UEI_ALPHA + '0-9]';

local type_uei = Types.string {
  allOf: [
    // Is a string
    {
      minLength: 12,
      maxLength: 12,
    },
    {
      pattern: '^'
               + REGEX_UEI_LEADING_CLOISTER
               + REGEX_UEI_BODY_CLOISTER
               + '+$',
    },
    // Does not have 9 digits in a row
    {
      pattern: '^(?!'
               + REGEX_UEI_LEADING_CLOISTER
               + '+'
               + REGEX_UEI_BODY_CLOISTER
               + '*?[0-9]{9})'
               + REGEX_UEI_BODY_CLOISTER
               + '*$',
    },
    // Does not start with 9 digits in a row
    {
      pattern: '^(?![0-9]{9})',
    },
  ],
};

local Compound = {
  AwardReference: Types.string {
    title: 'AwardReference',
    description: 'Award Reference',
    pattern: '^AWARD-(?!0000)[0-9]{4}$',
  },
  PriorReferences: Types.string {
    title: 'PriorReferences',
    description: 'Prior references',
    pattern: '^20[2-9][0-9]-[0-9]{3}(,\\s*20[2-9][0-9]-[0-9]{3})*$',
  },
  ReferenceNumber: Types.string {
    title: 'ReferenceNumber',
    description: 'Reference Number',
    pattern: '^20[2-9][0-9]-[0-9]{3}$',
  },
  ComplianceRequirement: {
    title: 'ComplianceRequirement',
    description: 'Compliance requirement type',
    pattern: '^A?B?C?E?F?G?H?I?J?L?M?N?P?$',
  },
  Date: Types.string {
    title: 'Date',
    description: 'MM/DD/YYYY',
    pattern: '^[0-9]{2}/[0-9]{2}/[0-9]{4}$',
  },
  NonEmptyString: Types.string {
    minLength: 1,
  },
  EmployerIdentificationNumber: Types.string {
    pattern: '^[0-9]{9}$',
  },
  UniqueEntityIdentifier: type_uei,
  UnitedStatesPhone: Types.string {
    pattern: phone_regex,
  },
  Zip: type_zipcode,
  MonthsOther: Types.string {
    pattern: REGEX_MONTHS_OTHER,
  },
};


local SchemaBase = Types.object {
  '$schema': Const.SCHEMA_VERSION,
  additionalProperties: false,
  metamodel_version: '1.7.0',
  properties: Const.empty_object,
  title: 'UNNAMED',
  version: 0,
};

{
  Const: Const,
  Types: Types,
  Atoms: Atoms,
  Meta: Meta,
  Enum: Enum,
  Compound: Compound {
    FederalProgramNames: Types.string {
      description: 'All Federal program names',
      enum: FederalProgramNames.program_names,
    },
    AllALNNumbers: Types.string {
      description: 'All program numbers',
      enum: FederalProgramNames.all_alns,
    },
    ClusterNames: Types.string {
      description: 'All cluster names',
      enum: ClusterNames.cluster_names,
    },
    ClusterNamesNA: Types.string {
      description: 'All cluster names + N/A',
      enum: ClusterNames.cluster_names + [Const.NA],
    },
    ClusterNamesNAStateOther: Types.string {
      description: 'All cluster names',
      enum: ClusterNames.cluster_names + [Const.NA, Const.STATE_CLUSTER, Const.OTHER_CLUSTER],
    },
    ClusterNamesStateOther: Types.string {
      description: 'All cluster names',
<<<<<<< HEAD
      enum: ClusterNames.cluster_names + [Const.OTHER_CLUSTER, Const.OTHER_CLUSTER],
=======
      enum: ClusterNames.cluster_names + [Const.STATE_CLUSTER, Const.OTHER_CLUSTER],
>>>>>>> a1367f23
    },
    ALNPrefixes: type_aln_prefix,
    ThreeDigitExtension: type_three_digit_extension,
    ComplianceRequirementTypes: {
      description: 'Compliance requirement types',
      enum: ComplianceRequirementTypes.requirement_types,
    },
  },
  Validation: Validation,
  SchemaBase: SchemaBase,
}<|MERGE_RESOLUTION|>--- conflicted
+++ resolved
@@ -430,11 +430,7 @@
     },
     ClusterNamesStateOther: Types.string {
       description: 'All cluster names',
-<<<<<<< HEAD
-      enum: ClusterNames.cluster_names + [Const.OTHER_CLUSTER, Const.OTHER_CLUSTER],
-=======
       enum: ClusterNames.cluster_names + [Const.STATE_CLUSTER, Const.OTHER_CLUSTER],
->>>>>>> a1367f23
     },
     ALNPrefixes: type_aln_prefix,
     ThreeDigitExtension: type_three_digit_extension,
