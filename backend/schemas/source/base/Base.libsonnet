--- conflicted
+++ resolved
@@ -1,11 +1,8 @@
 local FederalProgramNames = import 'FederalProgramNames.json';
-<<<<<<< HEAD
 local Func = import 'Functions.libsonnet';
 local GAAP = import 'GAAP.libsonnet';
-=======
 local ComplianceRequirementTypes = import 'ComplianceRequirementTypes.json';
 local ClusterNames = import 'ClusterNames.json';
->>>>>>> f57b2590
 
 local Const = {
   Y: 'Y',
@@ -458,16 +455,12 @@
     },
     AllALNNumbers: {
       description: 'All program numbers',
-<<<<<<< HEAD
       enum: FederalProgramNames.all_alns,
     },
     ALNPrefixes: {
       description: 'Unique ALN prefixes',
       enum: FederalProgramNames.aln_prefixes,
     },
-=======
-      enum: FederalProgramNames.all_alns
-      },
     # 20230719 HDMS FIXME: Because there is discrepancy between the ALN numbers 
     # from the CSV and ALN numbers from the Enum object above, I commented out the ALNPrefixes enum below.  
     # This is a temporary fix until we figure how the resolve the discrepancy (i.e., which list to use as source of truth).  
@@ -479,7 +472,6 @@
       description: 'All cluster names',
       enum: ClusterNames.cluster_names + [Const.NA, Const.OTHER_CLUSTER]
     }
->>>>>>> f57b2590
   },
   Validation: Validation,
   SchemaBase: SchemaBase,
