local FederalProgramNames = import 'FederalProgramNames.json';
<<<<<<< HEAD
local Func = import 'Functions.libsonnet';
local GAAP = import 'GAAP.libsonnet';
local ComplianceRequirementTypes = import 'ComplianceRequirementTypes.json';
=======
>>>>>>> 029b5c55
local ClusterNames = import 'ClusterNames.json';

local Const = {
  Y: 'Y',
  N: 'N',
  Y_N: 'Y&N',
  NA: 'N/A',
  SCHEMA_VERSION: 'https://json-schema.org/draft/2019-09/schema#',
  empty_string: '',
  empty_array: [],
  empty_object: {},
  NULL: 'null',
  STATE_CLUSTER: 'STATE CLUSTER',
  OTHER_CLUSTER: 'OTHER CLUSTER NOT LISTED ABOVE',
};

local Types = {
  string: { type: 'string' },
  integer: { type: 'integer' },
  object: { type: 'object' },
  array: { type: 'array' },
  number: { type: 'number' },
  NULL: { type: Const.NULL },
  boolean: { type: 'boolean' },
};

// Support components for the Meta object.
// Use the leading _ for components we don't want
// to directly render.
local _Meta = {
  row: Types.integer {
    description: 'A row reference',
    minimum: 0,
  },
  column: Types.integer {
    description: 'A column reference',
    minimum: 0,
  },
  RC: Types.object {
    description: 'A row/column reference',
    properties: {
      row: _Meta.row,
      column: _Meta.column,
    },
    required: ['row', 'column'],
  },
};

local Meta = {
  error_location: {
    source_file: Types.object {
      description: 'Source file where an error occurred',
      properties: {
        RC: _Meta.RC,
        filename: Types.string,
        required: ['RC', 'filename'],
      },
    },
  },
};

local Validation = {
  AdditionalAwardIdentificationValidation: [
    {
      'if': {
        properties: {
          three_digit_extension: {
            pattern: '^(RD|U[0-9]{2})$',
          },
        },
      },
      'then': {
        properties: {
          additional_award_identification: Func.compound_type([Types.integer, Types.string]) {
            minLength: 1,
          },
        },
        required: ['additional_award_identification'],
      },
    },
  ],
};

local Atoms = {

};

local Enum = {
  YorN: Types.string {
    // description: 'A yes or no answer',
    enum: [
      Const.Y,
      Const.N,
    ],
    //title: 'YorN'
  },
  YorNorBoth: Types.string {
    enum: [
      Const.Y,
      Const.N,
      Const.Y_N,
    ],
  },
  NA: Types.string {
    //description: 'A 'not applicable' answer',
    enum: [
      Const.NA,
    ],
    title: Const.NA,
  },
  EmptyString_Zero_Null: {
    description: 'Empty string, zero, or null expected.',
    enum: [
      Const.empty_string,
      0,
      Const.NULL,
    ],
    title: 'EmptyString_Zero_Null',
  },
  EmptyString_Null: {
    description: 'Empty string or null',
    enum: [
      Const.empty_string,
      Const.NULL,
    ],
    title: 'EmptyString_Null',
  },
  EmptyString_EmptyArray_Null: {
    description: 'Empty string, empty array, or null',
    enum: [
      Const.empty_string,
      Const.empty_array,
      Const.NULL,
    ],
    title: 'EmptyString_EmptyArray_Null',
  },
  // Source: https://pe.usps.com/text/pub28/28apb.htm
  UnitedStatesStateAbbr: Types.string {
    enum: [
      'AL',
      'AK',
      'AS',
      'AZ',
      'AR',
      'CA',
      'CO',
      'CT',
      'DE',
      'DC',
      'FM',
      'FL',
      'GA',
      'GU',
      'HI',
      'ID',
      'IL',
      'IN',
      'IA',
      'KS',
      'KY',
      'LA',
      'ME',
      'MH',
      'MD',
      'MA',
      'MI',
      'MN',
      'MS',
      'MO',
      'MT',
      'NE',
      'NV',
      'NH',
      'NJ',
      'NM',
      'NY',
      'NC',
      'ND',
      'MP',
      'OH',
      'OK',
      'OR',
      'PW',
      'PA',
      'PR',
      'RI',
      'SC',
      'SD',
      'TN',
      'TX',
      'UT',
      'VT',
      'VI',
      'VA',
      'WA',
      'WV',
      'WI',
      'WY',
    ],
  },
  AuditPeriod: Types.string {
    description: 'Period type of audit being submitted',
    enum: [
      'annual',
      'biennial',
      'other',
    ],
    title: 'AuditPeriod',
  },
  AuditType: Types.string {
    description: 'Type of audit being submitted',
    enum: [
      'program-specific',
      'single-audit',
    ],
    title: 'AuditType',
  },
  MajorProgramAuditReportType: Types.string {
    description: 'Major program report types',
    enum: [
      'U',
      'Q',
      'A',
      'D',
    ],
    title: 'MajorProgramAuditReportType',
  },
  OrganizationType: Types.string {
    description: 'Org type',
    enum: [
      'state',
      'local',
      'tribal',
      'higher-ed',
      'non-profit',
      'unknown',
      'none',
    ],
    title: 'OrganizationType',
  },
  SubmissionStatus: Types.string {
    description: 'Submission status',
    enum: [
      'in_progress',
      'submitted',
      'received',
      'available',
    ],
    title: 'SubmissionStatus',
  },
  GAAPResults: Types.string {
    description: 'GAAP Results (Audit Information)',
    enum: std.map(function(pair) pair.tag, GAAP.gaap_results),
  },
  ALNPrefixes: Types.string {
    description: 'Valid two-digit program numbers; part of the CFDA/ALN',
    enum: [
      '00',
      '01', 
      '02',
      '03',
      '04',
      '05',
      '06',
      '07',
      '08',
      '09',
      '10',
      '11',
      '12',
      '13',
      '14',
      '15',
      '16',
      '17',
      '18',
      '19',
      '20',
      '21',
      '22',
      '23',
      '27',
      '29',
      '30',
      '32',
      '33',
      '34',
      '36',
      '39',
      '40',
      '41',
      '42',
      '43',
      '44',
      '45',
      '46',
      '47',
      '53',
      '57',
      '58',
      '59',
      '60',
      '61',
      '62',
      '64',
      '66',
      '68',
      '70',
      '77',
      '78',
      '81',
      '82',
      '83',
      '84',
      '85',
      '86',
      '87',
      '88',
      '89',
      '90',
      '91',
      '92',
      '93',
      '94',
      '96',
      '97',
      '98',
      '99',
    ],
  },
};

local simple_phone_regex = '[1-9]{1}[0-9]{9}+';
local phone_regex = '^^(\\+0?1\\s)?\\(?\\d{3}\\)?[\\s.-]?\\d{3}[\\s.-]?\\d{4}$';
local e164_regex = '^\\+[0-9]{1,3}[ ]*[0-9]{2,3}[ ]*[0-9]{2,3}[ ]*[0-9]{4}|^\\+[0-9]{1,3}[ ]*[0-9]{1,14}([ ]*[0-9]{1,13})?|^\\([0-9]{3}\\)[ ]*[0-9]{3}[ ]*[0-9]{4}?';
local email_regex = "^[a-zA-Z0-9!#$%&'*+/=?^_`{|}~-]+(?:\\.[a-zA-Z0-9!#$%&'*+/=?^_`{|}~-]+)*@(?:[a-zA-Z0-9](?:[a-zA-Z0-9-]*[a-zA-Z0-9])?\\.)+[a-zA-Z0-9](?:[a-zA-Z0-9-]*[a-zA-Z0-9])?$";


local REGEX_ZIPCODE = '^[0-9]{5}(?:-[0-9]{4})?$';
local REGEX_DBKEY = '[1-9][0-9]+';
local type_zipcode = Types.string {
  pattern: REGEX_ZIPCODE,
};

// UEIs are not case-sensitive, but we will upper-case all UEIs and store them
// as uppercase-only, so we're only dealing with uppercase letters in these patterns.
// This is not a *complete* UEI validator.
// However, it is a start of one.
// The UEI rules we know of are broken out so that all of the rules must apply.

// No I or O allowed.
local REGEX_UEI_ALPHA = 'A-HJ-NP-Z';
local REGEX_UEI_LEADING_CLOISTER = '[' + REGEX_UEI_ALPHA + '1-9]';
local REGEX_UEI_BODY_CLOISTER = '[' + REGEX_UEI_ALPHA + '0-9]';

local type_uei = Types.string {
  allOf: [
    // Is a string
    {
      minLength: 12,
      maxLength: 12,
    },
    {
      pattern: '^'
               + REGEX_UEI_LEADING_CLOISTER
               + REGEX_UEI_BODY_CLOISTER
               + '+$',
    },
    // Does not have 9 digits in a row
    {
      pattern: '^(?!'
               + REGEX_UEI_LEADING_CLOISTER
               + '+'
               + REGEX_UEI_BODY_CLOISTER
               + '*?[0-9]{9})'
               + REGEX_UEI_BODY_CLOISTER
               + '*$',
    },
    // Does not start with 9 digits in a row
    {
      pattern: '^(?![0-9]{9})',
    },
  ],
};

local Compound = {
  AwardReference: Types.string {
    title: 'AwardReference',
    description: 'Award Reference',
    pattern: '^AWARD-(?!0000)[0-9]{4}$',
  },
  ThreeDigitExtension: Types.string {
    title: 'ThreeDigitExtension',
    description: 'Three Digit Extension',
    pattern: '^(RD|[0-9]{3}[A-Za-z]{0,1}|U[0-9]{2})$',
  },
  PriorReferences: Types.string {
    title: 'PriorReferences',
    description: 'Prior references',
    pattern: '^20[2-9][0-9]-[0-9]{3}(,\\s*20[2-9][0-9]-[0-9]{3})*$',
  },
  ReferenceNumber: Types.string {
    title: 'ReferenceNumber',
    description: 'Reference Number',
    pattern: '^20[2-9][0-9]-[0-9]{3}$',
  },
  ComplianceRequirement: {
    title: 'ComplianceRequirement',
    description: 'Compliance requirement type',
    pattern: '^A?B?C?E?F?G?H?I?J?L?M?N?P?$',
  },

  NonEmptyString: Types.string {
    minLength: 1,
  },
  EmployerIdentificationNumber: Types.string {
    pattern: '^[0-9]{9}$',
  },
  UniqueEntityIdentifier: type_uei,
  UnitedStatesPhone: Types.string {
    pattern: phone_regex,
  },
  Zip: type_zipcode,

};


local SchemaBase = Types.object {
  '$schema': Const.SCHEMA_VERSION,
  additionalProperties: false,
  metamodel_version: '1.7.0',
  properties: Const.empty_object,
  title: 'UNNAMED',
  version: 0,
};

{
  Const: Const,
  Types: Types,
  Atoms: Atoms,
  Meta: Meta,
  Enum: Enum,
  Compound: Compound {
    FederalProgramNames: {
      description: 'All Federal program names',
      enum: FederalProgramNames.program_names,
    },
    AllALNNumbers: {
      description: 'All program numbers',
      enum: FederalProgramNames.all_alns,
    },
    ALNPrefixes: {
      description: 'Unique ALN prefixes',
      enum: FederalProgramNames.aln_prefixes,
    },
    # 20230719 HDMS FIXME: Because there is discrepancy between the ALN numbers 
    # from the CSV and ALN numbers from the Enum object above, I commented out the ALNPrefixes enum below.  
    # This is a temporary fix until we figure how the resolve the discrepancy (i.e., which list to use as source of truth).  
    // ALNPrefixes: {
    //   description: 'Unique ALN prefixes',
    //   enum: FederalProgramNames.aln_prefixes
    // },
    ClusterNames: {
      description: 'All cluster names',
      enum: ClusterNames.cluster_names + [Const.NA, Const.OTHER_CLUSTER]
    }
  },
  Validation: Validation,
  SchemaBase: SchemaBase,
}<|MERGE_RESOLUTION|>--- conflicted
+++ resolved
@@ -1,10 +1,7 @@
 local FederalProgramNames = import 'FederalProgramNames.json';
-<<<<<<< HEAD
 local Func = import 'Functions.libsonnet';
 local GAAP = import 'GAAP.libsonnet';
 local ComplianceRequirementTypes = import 'ComplianceRequirementTypes.json';
-=======
->>>>>>> 029b5c55
 local ClusterNames = import 'ClusterNames.json';
 
 local Const = {
