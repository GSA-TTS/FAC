local Base = import '../base/Base.libsonnet';

local Validations = {
  Combinations:[
    {
      'if': {
        properties: {
          modified_opinion: {
            const: Base.Const.Y,
          },
          other_matters: {
            const: Base.Const.N,
          },
          material_weakness: {
            const: Base.Const.N,
          },
          significant_deficiency: {
            const: Base.Const.N,
          },          
        },
      },
      'then': {
        properties: {
          other_findings: {
            const: Base.Const.N,
          },
        },
      },
    },
    {
      'if': {
        properties: {
          modified_opinion: {
            const: Base.Const.Y,
          },
          other_matters: {
            const: Base.Const.N,
          },
          material_weakness: {
            const: Base.Const.Y,
          },
          significant_deficiency: {
            const: Base.Const.N,
          },          
        },
      },
      'then': {
        properties: {
          other_findings: {
            const: Base.Const.N,
          },
        },
      },
    },
    {
      'if': {
        properties: {
          modified_opinion: {
            const: Base.Const.Y,
          },
          other_matters: {
            const: Base.Const.N,
          },
          material_weakness: {
            const: Base.Const.N,
          },
          significant_deficiency: {
            const: Base.Const.Y,
          },          
        },
      },
      'then': {
        properties: {
          other_findings: {
            const: Base.Const.N,
          },
        },
      },
    },
    {
      'if': {
        properties: {
          modified_opinion: {
            const: Base.Const.N,
          },
          other_matters: {
            const: Base.Const.Y,
          },
          material_weakness: {
            const: Base.Const.N,
          },
          significant_deficiency: {
            const: Base.Const.N,
          },          
        },
      },
      'then': {
        properties: {
          other_findings: {
            const: Base.Const.N,
          },
        },
      },
    },
    {
      'if': {
        properties: {
          modified_opinion: {
            const: Base.Const.N,
          },
          other_matters: {
            const: Base.Const.Y,
          },
          material_weakness: {
            const: Base.Const.Y,
          },
          significant_deficiency: {
            const: Base.Const.N,
          },          
        },
      },
      'then': {
        properties: {
          other_findings: {
            const: Base.Const.N,
          },
        },
      },
    },
    {
      'if': {
        properties: {
          modified_opinion: {
            const: Base.Const.N,
          },
          other_matters: {
            const: Base.Const.Y,
          },
          material_weakness: {
            const: Base.Const.N,
          },
          significant_deficiency: {
            const: Base.Const.Y,
          },          
        },
      },
      'then': {
        properties: {
          other_findings: {
            const: Base.Const.N,
          },
        },
      },
    },
    {
      'if': {
        properties: {
          modified_opinion: {
            const: Base.Const.N,
          },
          other_matters: {
            const: Base.Const.N,
          },
          material_weakness: {
            const: Base.Const.Y,
          },
          significant_deficiency: {
            const: Base.Const.N,
          },          
        },
      },
      'then': {
        properties: {
          other_findings: {
            const: Base.Const.N,
          },
        },
      },
    },
    {
      'if': {
        properties: {
          modified_opinion: {
            const: Base.Const.N,
          },
          other_matters: {
            const: Base.Const.N,
          },
          material_weakness: {
            const: Base.Const.N,
          },
          significant_deficiency: {
            const: Base.Const.Y,
          },          
        },
      },
      'then': {
        properties: {
          other_findings: {
            const: Base.Const.N,
          },
        },
      },
    },
    {
      'if': {
        properties: {
          modified_opinion: {
            const: Base.Const.N,
          },
          other_matters: {
            const: Base.Const.N,
          },
          material_weakness: {
            const: Base.Const.N,
          },
          significant_deficiency: {
            const: Base.Const.N,
          },          
        },
      },
      'then': {
        properties: {
          other_findings: {
            const: Base.Const.Y,
          },
        },
      },
    },                  
  ],
  PriorReferences: [
    {
<<<<<<< HEAD
      allOf: [
        {
          "if": {
            properties: {
              repeat_prior_reference: {
                const: Base.Const.Y
              }
            }
          },
          "then": {
            properties: {
              "prior_references": Base.Compound.PriorReferences
            }
          }
=======
      'if': {
        properties: {
          repeat_prior_reference: Base.Types.string {
            const: Base.Const.Y,
          },
>>>>>>> 50379b82
        },
        {
          not: {
            properties: {
              repeat_prior_reference: {
                const: Base.Const.N
              }
            }
          }
        }
      ]
    },
    {
<<<<<<< HEAD
      allOf: [
        {
          "if": {
            properties: {
              repeat_prior_reference: {
                const: Base.Const.N
              }
            }
          },
          "then": {
            properties: {
              prior_references: {
                const: Base.Const.NA
              }
            }
          }
        },
        {
          not: {
            properties: {
              repeat_prior_reference: {
                const: Base.Const.Y
              }
            }
          }
        }
      ]
    }
=======
      'if': {
        properties: {
          repeat_prior_reference: Base.Types.string {
            const: Base.Const.N,
          },
        },
      },
      'then': {
        properties: {
          // required:['prior_references'], 
          prior_references: Base.Types.string {
            const: Base.Const.NA
          },
        },
      },
    },
>>>>>>> 50379b82
  ],   
};

{
  Validations: Validations,
}<|MERGE_RESOLUTION|>--- conflicted
+++ resolved
@@ -230,7 +230,6 @@
   ],
   PriorReferences: [
     {
-<<<<<<< HEAD
       allOf: [
         {
           "if": {
@@ -245,13 +244,6 @@
               "prior_references": Base.Compound.PriorReferences
             }
           }
-=======
-      'if': {
-        properties: {
-          repeat_prior_reference: Base.Types.string {
-            const: Base.Const.Y,
-          },
->>>>>>> 50379b82
         },
         {
           not: {
@@ -265,7 +257,6 @@
       ]
     },
     {
-<<<<<<< HEAD
       allOf: [
         {
           "if": {
@@ -294,24 +285,6 @@
         }
       ]
     }
-=======
-      'if': {
-        properties: {
-          repeat_prior_reference: Base.Types.string {
-            const: Base.Const.N,
-          },
-        },
-      },
-      'then': {
-        properties: {
-          // required:['prior_references'], 
-          prior_references: Base.Types.string {
-            const: Base.Const.NA
-          },
-        },
-      },
-    },
->>>>>>> 50379b82
   ],   
 };
 
