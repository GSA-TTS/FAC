local Base = import '../base/Base.libsonnet';
local Func = import '../base/Functions.libsonnet';
local Types = Base.Types;

local AuditInformation = Types.object {
  additionalProperties: false,
  properties: {
    gaap_results: Types.array {
      items: Base.Enum.GAAPResults,
    },
    sp_framework_basis: Types.array {
      items: Base.Enum.SP_Framework_Basis,
    },
    sp_framework_opinions: Types.array {
      items: Base.Enum.SP_Framework_Opinions,
    },
    dollar_threshold: Types.integer,
    is_sp_framework_required: Types.boolean,
    is_going_concern_included: Types.boolean,
    is_internal_control_deficiency_disclosed: Types.boolean,
    is_internal_control_material_weakness_disclosed: Types.boolean,
    is_material_noncompliance_disclosed: Types.boolean,
    is_aicpa_audit_guide_included: Types.boolean,
    is_low_risk_auditee: Types.boolean,
    agencies: Types.array {
      items: Base.Compound.ALNPrefixes,
    },
  },
  allOf: [
    {
      'if': {
        properties: {
          gaap_results: {
            contains: {
              const: 'not_gaap',
            },
          },
        },
      },
      'then': {
<<<<<<< HEAD
        required: ['is_sp_framework_required', 'sp_framework_basis', 'sp_framework_opinions'],
=======
        required:['is_sp_framework_required', 'sp_framework_basis', 'sp_framework_opinions'],
>>>>>>> c8ecd822
      },
    },
    {
      'if': {
        properties: {
          gaap_results: {
            not: {
              contains: {
                const: 'not_gaap',
              },
            },
          },
        },
      },
      'then': {
        not: {
          required: ['is_sp_framework_required'],
        },
      },
    },
    {
      'if': {
        properties: {
          gaap_results: {
            not: {
              contains: {
                const: 'not_gaap',
              },
            },
          },
        },
      },
      'then': {
        not: {
          required: ['sp_framework_basis'],
        },
      },
    },
    {
      'if': {
        properties: {
          gaap_results: {
            not: {
              contains: {
                const: 'not_gaap',
              },
            },
          },
        },
      },
      'then': {
        not: {
          required: ['sp_framework_opinions'],
        },
      },
<<<<<<< HEAD
    },
=======
    }
>>>>>>> c8ecd822
  ],
  required: [
    'dollar_threshold',
    'gaap_results',
    'is_going_concern_included',
    'is_internal_control_deficiency_disclosed',
    'is_internal_control_material_weakness_disclosed',
    'is_material_noncompliance_disclosed',
    'is_aicpa_audit_guide_included',
    'is_low_risk_auditee',
    'agencies',
  ],
  title: 'AuditInformation',
};

// WARNING: If a comment is the last thing in a Jsonnet file, then the formatter will
// ALWAYS add a new line to the end of the file, meaning this file will change every
// time we run the formatter.
//
// The directions below suggest that the array should be added to the end of the file
// to run local tests. There might be a better way: create a new file that we run the tests
// against that imports from this one, and wraps the AuditInformation object in an array.
// This will have the same effect, but make it testable without modifying this file.

//To manually text against data_fixtures/audit/excel_schema_test_files/audit-information-pass-01.js
//1. Uncomment the code below and comment out the line above
//2. Regenerate the schema output file by running `make build_sections`
//3. and Run `check-jsonschema --schemafile schemas/output/sections/AuditInformation.schema.json data_fixtures/audit/excel_schema_test_files/audit-information-pass-01.js`
// Types.array {
//       items: AuditInformation,
// }

local Root = Types.object {
  additionalProperties: false,
  properties: {
    AuditInformation: AuditInformation,
  },
  version: 20230719,
};

AuditInformation

//To manually text against data_fixtures/audit/excel_schema_test_files/audit-information-pass-01.js
//1. Uncomment the code below and comment out the line above 
//2. Regenerate the schema output file by running `make build_sections`
//3. and Run `check-jsonschema --schemafile schemas/output/sections/AuditInformation.schema.json data_fixtures/audit/excel_schema_test_files/audit-information-pass-01.js`
// Types.array {
//       items: AuditInformation,
// }<|MERGE_RESOLUTION|>--- conflicted
+++ resolved
@@ -38,11 +38,7 @@
         },
       },
       'then': {
-<<<<<<< HEAD
-        required: ['is_sp_framework_required', 'sp_framework_basis', 'sp_framework_opinions'],
-=======
         required:['is_sp_framework_required', 'sp_framework_basis', 'sp_framework_opinions'],
->>>>>>> c8ecd822
       },
     },
     {
@@ -98,11 +94,7 @@
           required: ['sp_framework_opinions'],
         },
       },
-<<<<<<< HEAD
-    },
-=======
     }
->>>>>>> c8ecd822
   ],
   required: [
     'dollar_threshold',
@@ -118,22 +110,6 @@
   title: 'AuditInformation',
 };
 
-// WARNING: If a comment is the last thing in a Jsonnet file, then the formatter will
-// ALWAYS add a new line to the end of the file, meaning this file will change every
-// time we run the formatter.
-//
-// The directions below suggest that the array should be added to the end of the file
-// to run local tests. There might be a better way: create a new file that we run the tests
-// against that imports from this one, and wraps the AuditInformation object in an array.
-// This will have the same effect, but make it testable without modifying this file.
-
-//To manually text against data_fixtures/audit/excel_schema_test_files/audit-information-pass-01.js
-//1. Uncomment the code below and comment out the line above
-//2. Regenerate the schema output file by running `make build_sections`
-//3. and Run `check-jsonschema --schemafile schemas/output/sections/AuditInformation.schema.json data_fixtures/audit/excel_schema_test_files/audit-information-pass-01.js`
-// Types.array {
-//       items: AuditInformation,
-// }
 
 local Root = Types.object {
   additionalProperties: false,
