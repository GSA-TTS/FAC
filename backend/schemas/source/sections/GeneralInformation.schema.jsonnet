local Base = import '../base/Base.libsonnet';
local Func = import '../base/Functions.libsonnet';
local Types = Base.Types;

{
  '$id': 'http://example.org/generalinformation',
  '$schema': Base.Const.SCHEMA_VERSION,
  additionalProperties: false,
  metamodel_version: '1.7.0',
  properties: {
<<<<<<< HEAD
    audit_type: {
      oneOf: [
        Base.Enum.AuditType,
        Base.Compound.EmptyString,
      ]
    },
    audit_period_covered: {
      oneOf: [
        Base.Enum.AuditPeriod,
        Base.Compound.EmptyString,
      ]
    },
    audit_period_other_months: Types.string,
=======
>>>>>>> 146fe16f
    auditee_address_line_1: Types.string {
      maxLength: 100,
    },
    auditee_city: Types.string {
      maxLength: 100,
    },
    auditee_contact_name: Types.string {
      maxLength: 100,
    },
    auditee_contact_title: Types.string {
      maxLength: 100,
    },
    auditee_email: Types.string {
      oneOf: [
        {
          format: 'email',
        },
        Base.Compound.EmptyString,
      ]
    },
<<<<<<< HEAD
    auditee_fiscal_period_end: Types.string {
      oneOf: [
        {
          format: 'date',
        },
        Base.Compound.EmptyString,
      ]
    },
    auditee_fiscal_period_start: Types.string {
      oneOf: [
        {
          format: 'date',
        },
        Base.Compound.EmptyString,
      ]
    },
    auditee_name: Func.compound_type([Types.string, Types.NULL]),
    auditee_phone: {
      oneOf: [
        Base.Compound.UnitedStatesPhone,
        Base.Compound.EmptyString,
      ]
    },
    auditee_state: {
      oneOf: [
=======
    auditee_name: Types.string {
      maxLength: 100,
    },
    auditee_phone: Base.Compound.UnitedStatesPhone,
    auditee_state: Base.Enum.UnitedStatesStateAbbr {
      title: 'State',
    },
    auditee_uei: Base.Compound.UniqueEntityIdentifier,
    auditee_zip: Base.Compound.Zip,
    ein: Base.Compound.EmployerIdentificationNumber,


    auditor_phone: Base.Compound.UnitedStatesPhone,
    auditor_state: {
      anyOf: [
>>>>>>> 146fe16f
        Base.Enum.UnitedStatesStateAbbr {
          title: 'State',
        },
        Base.Compound.EmptyString,
<<<<<<< HEAD
      ]
=======
      ],
>>>>>>> 146fe16f
    },
    auditor_city: Types.string {
      maxLength: 100,
    },
<<<<<<< HEAD
    auditee_zip: {
      anyOf: [
        Base.Compound.Zip,
        Base.Compound.EmptyString,
      ],
=======
    auditor_contact_title: Types.string {
      maxLength: 100,
>>>>>>> 146fe16f
    },
    auditor_address_line_1: Types.string {
      maxLength: 100,
    },
    auditor_zip: {
      anyOf: [
        Base.Compound.Zip,
        Base.Compound.EmptyString,
      ],
    },
    auditor_country: Base.Enum.CountryType,
    auditor_contact_name: Types.string {
      maxLength: 100,
    },
    auditor_international_address: Types.string,
<<<<<<< HEAD
    auditor_ein: {
      oneOf: [
        Base.Compound.EmployerIdentificationNumber,
        Base.Compound.EmptyString,
      ],
    },
    auditor_ein_not_an_ssn_attestation: Func.compound_type([Types.boolean, Types.NULL]),
=======

>>>>>>> 146fe16f
    auditor_email: Types.string {
      oneOf: [
        {
          format: 'email',
        },
        Base.Compound.EmptyString
      ]
    },
    
    auditor_firm_name: Types.string,
<<<<<<< HEAD
    auditor_phone: {
      oneOf: [
        Base.Compound.UnitedStatesPhone,
        Base.Compound.EmptyString,
      ]
    },
    auditor_state: {
      oneOf: [
        Base.Enum.UnitedStatesStateAbbr {
          title: 'State',
        },
        Base.Compound.EmptyString,
      ]
    },
    auditor_zip: {
      anyOf: [
        Base.Compound.Zip,
        Base.Compound.EmptyString,
      ],
    },
    ein: {
      oneOf: [
        Base.Compound.EmployerIdentificationNumber,
        Base.Compound.EmptyString,
      ],
=======
    auditor_foreign_address: Types.string,
    auditor_ein: Base.Compound.EmployerIdentificationNumber,

    auditee_fiscal_period_start: Types.string {
      format: 'date',
    },
    auditee_fiscal_period_end: Types.string {
      format: 'date',
>>>>>>> 146fe16f
    },
    audit_type: Base.Enum.AuditType,
    user_provided_organization_type: Base.Enum.OrganizationType,
    audit_period_other_months: Types.string,
    audit_period_covered: Base.Enum.AuditPeriod,

    auditor_ein_not_an_ssn_attestation: Types.boolean,
    ein_not_an_ssn_attestation: Types.boolean,

    is_usa_based: Types.boolean,
    met_spending_threshold: Types.boolean,
<<<<<<< HEAD
    multiple_eins_covered: Func.compound_type([Types.boolean, Types.NULL]),
    multiple_ueis_covered: Func.compound_type([Types.boolean, Types.NULL]),
    secondary_auditors_exist: Func.compound_type([Types.boolean, Types.NULL]),
    user_provided_organization_type: {
      oneOf: [
        Base.Enum.OrganizationType,
        Base.Compound.EmptyString,
      ],
    },
=======

    multiple_eins_covered: Types.boolean,
    multiple_ueis_covered: Types.boolean,
    secondary_auditors_exist: Types.boolean,

>>>>>>> 146fe16f
  },
  allOf: [
    {
      anyOf: [
        {
          'if': {
            properties: {
              audit_period_covered: {
                const: 'annual',
              },
            },
          },
          'then': {
            audit_period_other_months: Base.Enum.EmptyString_Null,
          },
        },
        {
          'if': {
            properties: {
              audit_period_covered: {
                const: 'biennial',
              },
            },
          },
          'then': {
            audit_period_other_months: Base.Enum.EmptyString_Null,
          },
        },
        {
          'if': {
            properties: {
              audit_period_covered: {
                const: 'other',
              },
            },
          },
          'then': {
            audit_period_other_months: Base.Compound.MonthsOther,
          },
        },
      ],
    },
    {
      'if': {
        properties: {
          auditor_country: {
            const: 'USA',
          },
        },
      },
      'then': {
        properties: {
<<<<<<< HEAD
          auditor_zip: {
            anyOf: [
              Base.Compound.Zip,
              Base.Compound.EmptyString,
            ],
          }
=======
          auditor_zip: Base.Compound.Zip,
          auditor_state: Base.Enum.UnitedStatesStateAbbr {
            title: 'State',
          },
>>>>>>> 146fe16f
        },
      },
    },
    {
      'if': {
        properties: {
          auditor_country: {
            not: {
              const: 'USA',
            },
          },
        },
      },
      'then': {
        properties: {
<<<<<<< HEAD
          auditor_zip: {
            anyOf: [
              Base.Compound.Zip,
              Base.Compound.EmptyString,
            ],
          }
=======
          auditor_zip: Base.Compound.EmptyString,
          auditor_state: Base.Compound.EmptyString,
>>>>>>> 146fe16f
        },
      },
    },
  ],
  title: 'GeneralInformation',
  type: 'object',
  version: null,
}<|MERGE_RESOLUTION|>--- conflicted
+++ resolved
@@ -8,7 +8,6 @@
   additionalProperties: false,
   metamodel_version: '1.7.0',
   properties: {
-<<<<<<< HEAD
     audit_type: {
       oneOf: [
         Base.Enum.AuditType,
@@ -22,8 +21,6 @@
       ]
     },
     audit_period_other_months: Types.string,
-=======
->>>>>>> 146fe16f
     auditee_address_line_1: Types.string {
       maxLength: 100,
     },
@@ -44,7 +41,6 @@
         Base.Compound.EmptyString,
       ]
     },
-<<<<<<< HEAD
     auditee_fiscal_period_end: Types.string {
       oneOf: [
         {
@@ -61,7 +57,6 @@
         Base.Compound.EmptyString,
       ]
     },
-    auditee_name: Func.compound_type([Types.string, Types.NULL]),
     auditee_phone: {
       oneOf: [
         Base.Compound.UnitedStatesPhone,
@@ -70,95 +65,60 @@
     },
     auditee_state: {
       oneOf: [
-=======
-    auditee_name: Types.string {
-      maxLength: 100,
-    },
-    auditee_phone: Base.Compound.UnitedStatesPhone,
-    auditee_state: Base.Enum.UnitedStatesStateAbbr {
-      title: 'State',
-    },
-    auditee_uei: Base.Compound.UniqueEntityIdentifier,
-    auditee_zip: Base.Compound.Zip,
-    ein: Base.Compound.EmployerIdentificationNumber,
-
-
-    auditor_phone: Base.Compound.UnitedStatesPhone,
-    auditor_state: {
-      anyOf: [
->>>>>>> 146fe16f
         Base.Enum.UnitedStatesStateAbbr {
           title: 'State',
         },
         Base.Compound.EmptyString,
-<<<<<<< HEAD
-      ]
-=======
-      ],
->>>>>>> 146fe16f
-    },
-    auditor_city: Types.string {
-      maxLength: 100,
-    },
-<<<<<<< HEAD
+      ]
+    },
     auditee_zip: {
       anyOf: [
         Base.Compound.Zip,
         Base.Compound.EmptyString,
       ],
-=======
-    auditor_contact_title: Types.string {
-      maxLength: 100,
->>>>>>> 146fe16f
     },
     auditor_address_line_1: Types.string {
       maxLength: 100,
     },
-    auditor_zip: {
-      anyOf: [
-        Base.Compound.Zip,
-        Base.Compound.EmptyString,
-      ],
-    },
-    auditor_country: Base.Enum.CountryType,
-    auditor_contact_name: Types.string {
-      maxLength: 100,
-    },
-    auditor_international_address: Types.string,
-<<<<<<< HEAD
-    auditor_ein: {
-      oneOf: [
-        Base.Compound.EmployerIdentificationNumber,
-        Base.Compound.EmptyString,
-      ],
-    },
-    auditor_ein_not_an_ssn_attestation: Func.compound_type([Types.boolean, Types.NULL]),
-=======
-
->>>>>>> 146fe16f
-    auditor_email: Types.string {
-      oneOf: [
-        {
-          format: 'email',
-        },
-        Base.Compound.EmptyString
-      ]
-    },
-    
-    auditor_firm_name: Types.string,
-<<<<<<< HEAD
-    auditor_phone: {
-      oneOf: [
-        Base.Compound.UnitedStatesPhone,
-        Base.Compound.EmptyString,
-      ]
-    },
+    auditee_name: Types.string {
+      maxLength: 100,
+    },
+    auditee_uei: Base.Compound.UniqueEntityIdentifier,
     auditor_state: {
-      oneOf: [
+      anyOf: [
         Base.Enum.UnitedStatesStateAbbr {
           title: 'State',
         },
         Base.Compound.EmptyString,
+      ],
+    },
+    auditor_city: Types.string {
+      maxLength: 100,
+    },
+    auditor_contact_title: Types.string {
+      maxLength: 100,
+    },
+    auditor_country: Base.Enum.CountryType,
+    auditor_international_address: Types.string,
+    auditor_ein: {
+      oneOf: [
+        Base.Compound.EmployerIdentificationNumber,
+        Base.Compound.EmptyString,
+      ],
+    },
+    auditor_email: Types.string {
+      oneOf: [
+        {
+          format: 'email',
+        },
+        Base.Compound.EmptyString
+      ],
+      maxLength: 100,
+    },
+    auditor_phone: {
+      oneOf: [
+        Base.Compound.UnitedStatesPhone,
+        Base.Compound.EmptyString,
       ]
     },
     auditor_zip: {
@@ -172,44 +132,32 @@
         Base.Compound.EmployerIdentificationNumber,
         Base.Compound.EmptyString,
       ],
-=======
-    auditor_foreign_address: Types.string,
-    auditor_ein: Base.Compound.EmployerIdentificationNumber,
-
-    auditee_fiscal_period_start: Types.string {
-      format: 'date',
-    },
-    auditee_fiscal_period_end: Types.string {
-      format: 'date',
->>>>>>> 146fe16f
-    },
-    audit_type: Base.Enum.AuditType,
-    user_provided_organization_type: Base.Enum.OrganizationType,
-    audit_period_other_months: Types.string,
+    auditor_contact_name: Types.string {
+      maxLength: 100,
+    },
+    auditor_firm_name: Types.string {
+      maxLength: 100,
+    },
+    auditor_foreign_address: Types.string {
+      maxLength: 100,
+    },
+    audit_period_other_months: Types.string {
+      maxLength: 100,
+    },
     audit_period_covered: Base.Enum.AuditPeriod,
-
     auditor_ein_not_an_ssn_attestation: Types.boolean,
     ein_not_an_ssn_attestation: Types.boolean,
-
     is_usa_based: Types.boolean,
     met_spending_threshold: Types.boolean,
-<<<<<<< HEAD
-    multiple_eins_covered: Func.compound_type([Types.boolean, Types.NULL]),
-    multiple_ueis_covered: Func.compound_type([Types.boolean, Types.NULL]),
-    secondary_auditors_exist: Func.compound_type([Types.boolean, Types.NULL]),
     user_provided_organization_type: {
       oneOf: [
         Base.Enum.OrganizationType,
         Base.Compound.EmptyString,
       ],
     },
-=======
-
     multiple_eins_covered: Types.boolean,
     multiple_ueis_covered: Types.boolean,
     secondary_auditors_exist: Types.boolean,
-
->>>>>>> 146fe16f
   },
   allOf: [
     {
@@ -262,19 +210,18 @@
       },
       'then': {
         properties: {
-<<<<<<< HEAD
           auditor_zip: {
             anyOf: [
               Base.Compound.Zip,
               Base.Compound.EmptyString,
             ],
+          },
+          auditor_state: {
+            anyOf: [
+              Base.Enum.UnitedStatesStateAbbr,
+              Base.Compound.EmptyString,
+            ],
           }
-=======
-          auditor_zip: Base.Compound.Zip,
-          auditor_state: Base.Enum.UnitedStatesStateAbbr {
-            title: 'State',
-          },
->>>>>>> 146fe16f
         },
       },
     },
@@ -290,17 +237,8 @@
       },
       'then': {
         properties: {
-<<<<<<< HEAD
-          auditor_zip: {
-            anyOf: [
-              Base.Compound.Zip,
-              Base.Compound.EmptyString,
-            ],
-          }
-=======
           auditor_zip: Base.Compound.EmptyString,
           auditor_state: Base.Compound.EmptyString,
->>>>>>> 146fe16f
         },
       },
     },
@@ -308,4 +246,5 @@
   title: 'GeneralInformation',
   type: 'object',
   version: null,
+}
 }