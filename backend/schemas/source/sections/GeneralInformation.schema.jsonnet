local Base = import '../base/Base.libsonnet';
local Func = import '../base/Functions.libsonnet';
local Types = Base.Types;

{
  '$defs': {
    AuditPeriod: Base.Enum.AuditPeriod,
    UEI: Base.Compound.UniqueEntityIdentifier,
    UserProvidedOrganizationType: Base.Enum.OrganizationType,
    Zip: Base.Compound.Zip,
  },
  '$id': 'http://example.org/generalinformation',
  '$schema': 'http://json-schema.org/draft/2019-09/schema#',
  additionalProperties: false,
  metamodel_version: '1.7.0',
  properties: {
<<<<<<< HEAD
=======
    audit_type: Base.Enum.AuditType,
    audit_period_covered: {
      '$ref': '#/$defs/AuditPeriod',
    },
    audit_period_other_months: Types.string,
>>>>>>> 6464825f
    auditee_address_line_1: Types.string {
      maxLength: 100,
    },
    auditee_city: Types.string {
      maxLength: 100,
    },
    auditee_contact_name: Types.string {
      maxLength: 100,
    },
    auditee_contact_title: Types.string {
      maxLength: 100,
    },
    auditee_email: Types.string {
      format: 'email',
    },
    auditee_name: Types.string {
      maxLength: 100
    },
    auditee_phone: Base.Compound.UnitedStatesPhone,
    auditee_state: Base.Enum.UnitedStatesStateAbbr {
      title: 'State',
    },
    auditee_uei: Base.Compound.UniqueEntityIdentifier,
    auditee_zip:  Base.Compound.Zip,
    ein: Base.Compound.EmployerIdentificationNumber,


    auditor_phone: Base.Compound.UnitedStatesPhone,
    auditor_state: Base.Enum.UnitedStatesStateAbbr {
      title: 'State',
    },
    auditor_city: Types.string {
      maxLength: 100,
    },
    auditor_contact_title: Types.string {
      maxLength: 100,
    },
    auditor_address_line_1: Types.string {
      maxLength: 100,
    },
    auditor_zip: Base.Compound.Zip,
    auditor_country: Types.string {
      maxLength: 100,
    },
    auditor_contact_name: Types.string {
      maxLength: 100,
    },
    auditor_email: Types.string {
      format: 'email',
    },
    auditor_firm_name: Types.string,
    auditor_foreign_address: Types.string,
    auditor_ein: Base.Compound.EmployerIdentificationNumber,

    auditee_fiscal_period_start: Types.string {
      format: 'date'
    },
    auditee_fiscal_period_end: Types.string {
      format: 'date'
    },
    audit_type: Base.Enum.AuditType,
    user_provided_organization_type: Base.Enum.OrganizationType,  
    audit_period_other_months: Types.string,
    audit_period_covered: Base.Enum.AuditPeriod,
    
    auditor_ein_not_an_ssn_attestation: Types.boolean,
    ein_not_an_ssn_attestation: Types.boolean,
    
    is_usa_based: Types.boolean,
    met_spending_threshold: Types.boolean,
<<<<<<< HEAD
    
    multiple_eins_covered: Types.boolean,
    multiple_ueis_covered: Types.boolean,
    secondary_auditors_exist: Types.boolean,

  },
  required: [
    'auditee_contact_name',
    'auditee_email',
    'auditee_name',
    'auditee_phone',
    'auditee_contact_title',
    'auditee_address_line_1',
    'auditee_city',
    'auditee_state',
    'ein',
    'auditee_uei',
    'auditee_zip',

    'auditor_phone',
    'auditor_state',
    'auditor_city',
    'auditor_contact_title',
    'auditor_address_line_1',
    'auditor_zip',
    'auditor_country',
    'auditor_contact_name',
    'auditor_email',
    'auditor_firm_name',
    // foreign address optional
    'auditor_ein',

    'auditee_fiscal_period_start',
    'auditee_fiscal_period_end',

    'audit_type',
    'user_provided_organization_type',

    // audit_period_other_months is optional
    'audit_period_covered',

    'multiple_eins_covered',
    'multiple_ueis_covered',
    'secondary_auditors_exist',
    'met_spending_threshold',
    'is_usa_based',
    'ein_not_an_ssn_attestation',
    'auditor_ein_not_an_ssn_attestation'

    
  ],
=======
    multiple_eins_covered: Func.compound_type([Types.boolean, Types.NULL]),
    multiple_ueis_covered: Func.compound_type([Types.boolean, Types.NULL]),
    secondary_auditors_exist: Func.compound_type([Types.boolean, Types.NULL]),
    user_provided_organization_type: {
      '$ref': '#/$defs/UserProvidedOrganizationType',
    },
  },
>>>>>>> 6464825f
  anyOf: [
    {
      'if': {
        properties: {
          audit_period_covered: {
            const: 'annual',
          },
        },
      },
      'then': {
        audit_period_other_months: Base.Enum.EmptyString_Null,
      },
    },
    {
      'if': {
        properties: {
          audit_period_covered: {
            const: 'biennial',
          },
        },
      },
      'then': {
        audit_period_other_months: Base.Enum.EmptyString_Null,
      },
    },
    {
      'if': {
        properties: {
          audit_period_covered: {
            const: 'other',
          },
        },
      },
      'then': {
        audit_period_other_months: Base.Compound.MonthsOther,
      },
    },
  ],
<<<<<<< HEAD
=======
  required: [],
>>>>>>> 6464825f
  title: 'GeneralInformation',
  type: 'object',
  version: null,
}<|MERGE_RESOLUTION|>--- conflicted
+++ resolved
@@ -14,14 +14,11 @@
   additionalProperties: false,
   metamodel_version: '1.7.0',
   properties: {
-<<<<<<< HEAD
-=======
     audit_type: Base.Enum.AuditType,
     audit_period_covered: {
       '$ref': '#/$defs/AuditPeriod',
     },
     audit_period_other_months: Types.string,
->>>>>>> 6464825f
     auditee_address_line_1: Types.string {
       maxLength: 100,
     },
@@ -92,7 +89,6 @@
     
     is_usa_based: Types.boolean,
     met_spending_threshold: Types.boolean,
-<<<<<<< HEAD
     
     multiple_eins_covered: Types.boolean,
     multiple_ueis_covered: Types.boolean,
@@ -144,15 +140,6 @@
 
     
   ],
-=======
-    multiple_eins_covered: Func.compound_type([Types.boolean, Types.NULL]),
-    multiple_ueis_covered: Func.compound_type([Types.boolean, Types.NULL]),
-    secondary_auditors_exist: Func.compound_type([Types.boolean, Types.NULL]),
-    user_provided_organization_type: {
-      '$ref': '#/$defs/UserProvidedOrganizationType',
-    },
-  },
->>>>>>> 6464825f
   anyOf: [
     {
       'if': {
@@ -191,10 +178,6 @@
       },
     },
   ],
-<<<<<<< HEAD
-=======
-  required: [],
->>>>>>> 6464825f
   title: 'GeneralInformation',
   type: 'object',
   version: null,
