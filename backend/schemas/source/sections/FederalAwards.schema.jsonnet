local Base = import '../base/Base.libsonnet';
local Func = import '../base/Functions.libsonnet';
local Sheets = import '../excel/libs/Sheets.libsonnet';

local Types = Base.Types;

local Validations = {
  PassThroughEntity: Types.object {
    additionalProperties: false,
    properties: {
      passthrough_name: Types.string,
      passthrough_identifying_number: Types.string,
    },
    required: ['passthrough_name'],
  },
<<<<<<< HEAD
  PassThroughEntityEmpty: Types.object {
    additionalProperties: false,
    properties: {
      passthrough_name: Base.Enum.EmptyString_Null,
      passthrough_identifying_number: Base.Enum.EmptyString_Null,
    },
    // The passthrough number is not requier
    required: ['passthrough_name'],
  },
  DirectAwardValidations: [
    {
      'if': {
        properties: {
          is_direct: {
            const: Base.Const.Y,
          },
        },
      },
      'then': {
        properties: {
          entities: {
            anyOf: [
              Types.array {
                items: Validations.PassThroughEntityEmpty,
              },
              Base.Enum.EmptyString_EmptyArray_Null,
            ],
          },
        },
      },
    },
    {
      'if': {
        properties: {
          is_direct: {
            const: Base.Const.N,
          },
        },
      },
      'then': {
        properties: {
          entities: Types.array {
            items: Validations.PassThroughEntity,
          },
        },
        required: [
          'entities',
        ],
      },
    },
  ],
=======
>>>>>>> f0bede6f
  LoanOrLoanGuaranteeValidations: [
    {
      'if': {
        properties: {
          is_guaranteed: {
            const: Base.Const.Y,
          },
        },
      },
      'then': {
        oneOf: [
          {
            properties: {
              loan_balance_at_audit_period_end: Types.integer {
                minimum: 1,
              },
            },
          },
          {
            properties: {
              loan_balance_at_audit_period_end: Base.Enum.NA,
            },
          },
        ],
        required: ['loan_balance_at_audit_period_end'],
      },
    },
    {
      'if': {
        properties: {
          is_guaranteed: {
            const: Base.Const.N,
          },
        },
      },
      'then': {
        properties: {
          loan_balance_at_audit_period_end: Base.Enum.EmptyString_Zero_Null,
        },
      },
    },
  ],
  SubrecipientValidations: [
    {
      'if': {
        properties: {
          is_passed: {
            const: Base.Const.Y,
          },
        },
      },
      'then': {
        required: [
          'subrecipient_amount',
        ],
        properties: {
          subrecipient_amount: Types.integer,
        },
      },
    },
    {
      'if': {
        properties: {
          is_passed: {
            const: Base.Const.N,
          },
        },
      },
      'then': {
        properties: {
          subrecipient_amount: Base.Enum.EmptyString_Zero_Null,
        },
      },
    },
  ],
  ProgramValidations: [
    {
      properties: {
        number_of_audit_findings: Types.integer {
          minimum: 0,
        },
      },
    },
    {
      'if': {
        properties: {
          is_major: {
            const: Base.Const.Y,
          },
        },
      },
      'then': {
        required: ['audit_report_type'],
        // MCJ FIXME can we find in UG that this condition is true?
        // 'if': {
        //   properties: {
        //     audit_report_type: {
        //       anyOf: [
        //         {
        //           const: 'A',
        //         },
        //         {
        //           const: 'Q',
        //         },
        //       ],
        //     },
        //   },
        // },
        // 'then': {
        //   properties: {
        //     // If it is A or Q, then the number MUST be greater than 0.
        //     number_of_audit_findings: Types.integer {
        //       exclusiveMinimum: 0,
        //     },
        //   },
        // },
      },
    },
    {
      'if': {
        properties: {
          is_major: {
            const: Base.Const.N,
          },
        },
      },
      'then': {
        properties: {
          audit_report_type: Base.Enum.EmptyString_Null,
        },
      },
    },
    Base.Validation.AdditionalAwardIdentificationValidation[0],
  ],
};

local Parts = {
  // FIXME
  // cluster_name should always be present.
  // At the least, it should always be N/A.
  Cluster: Types.object {
    properties: {
      // Cluster name must always be present, and it must EITHER be:
      //  - A valid cluster name from the enumeration
      //  - N/A
      //  - STATE CLUSTER, or
      //  - the designation for other cluster name
<<<<<<< HEAD
      cluster_name: Base.Compound.ClusterNamesNAStateOther,
=======
      cluster_name: Types.string,
      other_cluster_name: Types.string,
      state_cluster_name: Types.string,
>>>>>>> f0bede6f
      // cluster_total: Types.number {
      //   minimum: 0,
      // },
    },
    allOf: [

      // IF we have OTHER_CLUSTER, THEN...
      //   - other_cluster_name is required
      //   - other_cluster_name must not be empty
      //   - state_cluster_name must be empty
      {
        'if': {
          properties: {
<<<<<<< HEAD
            cluster_name: {
              const: Base.Const.OTHER_CLUSTER,
            },
=======
            cluster_name: Base.Compound.ClusterNamesNA,
>>>>>>> f0bede6f
          },
        },
        'then': {
          required: ['other_cluster_name'],
          allOf: [
            {
<<<<<<< HEAD
              properties: {
                other_cluster_name: Base.Compound.NonEmptyString,
=======
              not: {
                required: ['other_cluster_name'],
              },
            },
            {
              not: {
                required: ['state_cluster_name'],
>>>>>>> f0bede6f
              },
            },
          ],

        },
      },
      {
        'if': {
          properties: {
            cluster_name: Types.string {
              const: Base.Const.OTHER_CLUSTER,
            },
          },
        },
        'then': {
          allOf: [
            {
              required: ['other_cluster_name'],
            },
            {
              not: {
                required: ['state_cluster_name'],
              },
            },

          ],

        },
      },
      // IF we have STATE_CLUSTER, THEN...
      //   - state_cluster_name is required
      //   - state_cluster_name must not be empty
      //   - other_cluster_name must be empty
      {
        'if': {
          properties: {
<<<<<<< HEAD
            cluster_name: {
=======
            cluster_name: Types.string {
>>>>>>> f0bede6f
              const: Base.Const.STATE_CLUSTER,
            },
          },
        },
        'then': {
          required: ['state_cluster_name'],
          allOf: [
            {
<<<<<<< HEAD
              properties: {
                other_cluster_name: Base.Enum.EmptyString_Null,
              },
            },
            {
              properties: {
                state_cluster_name: Base.Compound.NonEmptyString,
=======
              required: ['state_cluster_name'],
            },
            {
              not: {
                required: ['other_cluster_name'],
>>>>>>> f0bede6f
              },
            },

          ],

        },
      },

    ],
<<<<<<< HEAD
    // Handle all requireds conditionally?
=======
>>>>>>> f0bede6f
    required: ['cluster_name'],
  },

  DirectOrIndirectAward: Types.object {
    // 20230409 MCJ FIXME: I think this needs the amount...
    additionalProperties: false,
    description: 'If direct_award is N, the form must include a list of the pass-through entity by name and identifying number',
    properties: {
      is_direct: Base.Enum.YorN,
      entities: Types.array {
        items: Validations.PassThroughEntity,
      },
    },
    allOf: [
      {
        'if': {
          properties: {
            is_direct: {
              const: Base.Const.N,
            },
          },
        },
        'then': {
          required: ['entities'],
        },
      },
      {
        'if': {
          properties: {
            is_direct: {
              const: Base.Const.Y,
            },
          },
        },
        'then': {
          not: {
            required: ['entities'],
          },
        },
      },
    ],
    required: ['is_direct'],
  },
  LoanOrLoanGuarantee: Types.object {
    additionalProperties: false,
    description: 'A loan or loan guarantee and balance',
    properties: {
      is_guaranteed: Base.Enum.YorN,
      loan_balance_at_audit_period_end: Func.compound_type([Types.number, Types.string]),
    },
    required: [
      'is_guaranteed',
    ],
    allOf: Validations.LoanOrLoanGuaranteeValidations,
  },
  Subrecipients: Types.object {
    additionalProperties: false,
    properties: {
      is_passed: Base.Enum.YorN,
      subrecipient_amount: Func.compound_type([Types.number, Types.string]),
    },
    allOf: Validations.SubrecipientValidations,
  },
  Program: Types.object {
    additionalProperties: false,
    properties: {
      federal_agency_prefix: Base.Compound.ALNPrefixes,
      three_digit_extension: Base.Compound.ThreeDigitExtension,
      additional_award_identification: Func.compound_type([Types.string, Types.NULL, Types.integer]),
      program_name: Types.string,
      amount_expended: Types.number,
      federal_program_total: Types.number,
      is_major: Base.Enum.YorN,
      audit_report_type: Func.compound_type([Base.Enum.MajorProgramAuditReportType, Types.NULL]),
      number_of_audit_findings: Types.integer,
    },
    required: ['program_name', 'federal_agency_prefix', 'three_digit_extension', 'is_major', 'number_of_audit_findings'],
    allOf: Validations.ProgramValidations,
  },
};

local FederalAwardEntry = Types.object {
  additionalProperties: false,
  description: 'Award entry rows',
  properties: {
    cluster: Parts.Cluster,
    direct_or_indirect_award: Parts.DirectOrIndirectAward,
    loan_or_loan_guarantee: Parts.LoanOrLoanGuarantee,
    program: Parts.Program,
    subrecipients: Parts.Subrecipients,
    award_reference: Base.Compound.AwardReference,
  },
  required: [
    'cluster',
    'direct_or_indirect_award',
    'loan_or_loan_guarantee',
    'program',
    'subrecipients',
  ],
  title: 'FederalAwardEntry',
};

local Meta = Types.object {
  additionalProperties: false,
  properties: {
    section_name: Types.string {
      enum: [Sheets.section_names.FEDERAL_AWARDS],
    },
    // FIXME: 2023-08-07 MSHD: The 'Version' is currently used here as a placeholder, and it is not being enforced at the moment.
    // Once we establish a versioning pattern, we can update this and enforce it accordingly.
    version: Types.string {
      const: Sheets.WORKBOOKS_VERSION,
    },
  },
  required: ['section_name'],
  title: 'Meta',
  version: 20230807,
};

local FederalAwards = Types.object {
  additionalProperties: false,
  properties: {
    auditee_uei: Base.Compound.UniqueEntityIdentifier,
    federal_awards: Types.array {
      items: FederalAwardEntry,
    },
    total_amount_expended: Func.compound_type([Types.number {
      minimum: 0,
    }, Types.NULL]),
  },
  required: ['auditee_uei', 'total_amount_expended'],
  title: 'FederalAward',
  version: 20230408,
};

local Root = Types.object {
  additionalProperties: false,
  properties: {
    FederalAwards: FederalAwards,
    Meta: Meta,
  },
  version: 20230408,
};

Base.SchemaBase + Root<|MERGE_RESOLUTION|>--- conflicted
+++ resolved
@@ -13,60 +13,6 @@
     },
     required: ['passthrough_name'],
   },
-<<<<<<< HEAD
-  PassThroughEntityEmpty: Types.object {
-    additionalProperties: false,
-    properties: {
-      passthrough_name: Base.Enum.EmptyString_Null,
-      passthrough_identifying_number: Base.Enum.EmptyString_Null,
-    },
-    // The passthrough number is not requier
-    required: ['passthrough_name'],
-  },
-  DirectAwardValidations: [
-    {
-      'if': {
-        properties: {
-          is_direct: {
-            const: Base.Const.Y,
-          },
-        },
-      },
-      'then': {
-        properties: {
-          entities: {
-            anyOf: [
-              Types.array {
-                items: Validations.PassThroughEntityEmpty,
-              },
-              Base.Enum.EmptyString_EmptyArray_Null,
-            ],
-          },
-        },
-      },
-    },
-    {
-      'if': {
-        properties: {
-          is_direct: {
-            const: Base.Const.N,
-          },
-        },
-      },
-      'then': {
-        properties: {
-          entities: Types.array {
-            items: Validations.PassThroughEntity,
-          },
-        },
-        required: [
-          'entities',
-        ],
-      },
-    },
-  ],
-=======
->>>>>>> f0bede6f
   LoanOrLoanGuaranteeValidations: [
     {
       'if': {
@@ -214,43 +160,23 @@
       //  - N/A
       //  - STATE CLUSTER, or
       //  - the designation for other cluster name
-<<<<<<< HEAD
-      cluster_name: Base.Compound.ClusterNamesNAStateOther,
-=======
       cluster_name: Types.string,
       other_cluster_name: Types.string,
       state_cluster_name: Types.string,
->>>>>>> f0bede6f
       // cluster_total: Types.number {
       //   minimum: 0,
       // },
     },
     allOf: [
-
-      // IF we have OTHER_CLUSTER, THEN...
-      //   - other_cluster_name is required
-      //   - other_cluster_name must not be empty
-      //   - state_cluster_name must be empty
-      {
-        'if': {
-          properties: {
-<<<<<<< HEAD
-            cluster_name: {
-              const: Base.Const.OTHER_CLUSTER,
-            },
-=======
+      {
+        'if': {
+          properties: {
             cluster_name: Base.Compound.ClusterNamesNA,
->>>>>>> f0bede6f
-          },
-        },
-        'then': {
-          required: ['other_cluster_name'],
+          },
+        },
+        'then': {
           allOf: [
             {
-<<<<<<< HEAD
-              properties: {
-                other_cluster_name: Base.Compound.NonEmptyString,
-=======
               not: {
                 required: ['other_cluster_name'],
               },
@@ -258,7 +184,6 @@
             {
               not: {
                 required: ['state_cluster_name'],
->>>>>>> f0bede6f
               },
             },
           ],
@@ -288,41 +213,22 @@
 
         },
       },
-      // IF we have STATE_CLUSTER, THEN...
-      //   - state_cluster_name is required
-      //   - state_cluster_name must not be empty
-      //   - other_cluster_name must be empty
-      {
-        'if': {
-          properties: {
-<<<<<<< HEAD
-            cluster_name: {
-=======
+      {
+        'if': {
+          properties: {
             cluster_name: Types.string {
->>>>>>> f0bede6f
               const: Base.Const.STATE_CLUSTER,
             },
           },
         },
         'then': {
-          required: ['state_cluster_name'],
           allOf: [
             {
-<<<<<<< HEAD
-              properties: {
-                other_cluster_name: Base.Enum.EmptyString_Null,
-              },
-            },
-            {
-              properties: {
-                state_cluster_name: Base.Compound.NonEmptyString,
-=======
               required: ['state_cluster_name'],
             },
             {
               not: {
                 required: ['other_cluster_name'],
->>>>>>> f0bede6f
               },
             },
 
@@ -330,12 +236,7 @@
 
         },
       },
-
     ],
-<<<<<<< HEAD
-    // Handle all requireds conditionally?
-=======
->>>>>>> f0bede6f
     required: ['cluster_name'],
   },
 
