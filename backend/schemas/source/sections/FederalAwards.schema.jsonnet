--- conflicted
+++ resolved
@@ -23,8 +23,6 @@
         },
       },
       'then': {
-<<<<<<< HEAD
-=======
         oneOf: [
           {
             properties: {
@@ -39,7 +37,6 @@
             },
           },
         ],
->>>>>>> 6464825f
         required: ['loan_balance_at_audit_period_end'],
       },
     },
@@ -166,26 +163,12 @@
 local Parts = {
   Cluster: Types.object {
     properties: {
-<<<<<<< HEAD
       cluster_name: Types.string,
       other_cluster_name: Types.string,
       state_cluster_name: Types.string,
       cluster_total: Types.number {
         minimum: 0,
       },
-=======
-      // Cluster name must always be present, and it must EITHER be:
-      //  - A valid cluster name from the enumeration
-      //  - N/A
-      //  - STATE CLUSTER, or
-      //  - the designation for other cluster name
-      cluster_name: Types.string,
-      other_cluster_name: Types.string,
-      state_cluster_name: Types.string,
-      // cluster_total: Types.number {
-      //   minimum: 0,
-      // },
->>>>>>> 6464825f
     },
     required: ['cluster_name', 'cluster_total'],
     allOf: [
@@ -258,10 +241,6 @@
         },
       },
     ],
-<<<<<<< HEAD
-=======
-    required: ['cluster_name'],
->>>>>>> 6464825f
   },
 
   DirectOrIndirectAward: Types.object {
@@ -274,10 +253,7 @@
         items: Validations.PassThroughEntity,
       },
     },
-<<<<<<< HEAD
     required: ['is_direct'],
-=======
->>>>>>> 6464825f
     allOf: [
       {
         'if': {
@@ -306,10 +282,6 @@
         },
       },
     ],
-<<<<<<< HEAD
-=======
-    required: ['is_direct'],
->>>>>>> 6464825f
   },
   LoanOrLoanGuarantee: Types.object {
     additionalProperties: false,
