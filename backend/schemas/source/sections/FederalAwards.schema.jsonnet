--- conflicted
+++ resolved
@@ -181,24 +181,6 @@
             },
           },
         },
-<<<<<<< HEAD
-        'else': {
-          properties: {
-            // 20230627 MCJ FIXME: Should... this ever be empty? Or, must it always have data?
-            audit_report_type: {
-              anyOf: [
-                Base.Enum.EmptyString_Null,
-                Base.Enum.MajorProgramAuditReportType,
-              ],
-            },
-            // Otherwise, it just has to be an integer that is zero or greater.
-            number_of_audit_findings: Types.integer {
-              minimum: 0,
-            },
-          },
-        },
-=======
->>>>>>> 499a2e3d
       },
     },
     {
@@ -212,13 +194,6 @@
       'then': {
         properties: {
           audit_report_type: Base.Enum.EmptyString_Null,
-<<<<<<< HEAD
-          // MCJ 20230627 This just seems to be *wrong*.
-          // number_of_audit_findings: Types.integer {
-          //   const: 0
-          //   },
-=======
->>>>>>> 499a2e3d
         },
       },
     },
@@ -357,11 +332,6 @@
       audit_report_type: Func.compound_type([Base.Enum.MajorProgramAuditReportType, Types.NULL]),
       number_of_audit_findings: Types.integer,
     },
-<<<<<<< HEAD
-    // 20230627 MCJ FIXME
-    // 'audit_report_type', may not be strictly required, only when MP == Y?
-=======
->>>>>>> 499a2e3d
     required: ['program_name', 'federal_agency_prefix', 'three_digit_extension', 'is_major', 'number_of_audit_findings'],
     allOf: Validations.ProgramValidations,
   },
