--- conflicted
+++ resolved
@@ -219,8 +219,6 @@
     },
     allOf: [
       {
-<<<<<<< HEAD
-=======
         'if': {
           properties: {
             cluster_total: Types.number {
@@ -249,7 +247,6 @@
         },
       },
       {
->>>>>>> 71a73592
         // If I have a cluster_total greater than zero, then I
         // must have a valid cluster name. It cannot be N/A if the
         // cluster total is greater than zero.
@@ -264,11 +261,7 @@
           allOf: [
             {
               properties: {
-<<<<<<< HEAD
-                cluster_name: Base.Compound.ClusterNamesStateOther
-=======
                 cluster_name: Base.Compound.ClusterNamesStateOther,
->>>>>>> 71a73592
               },
             },
             // IF we have OTHER_CLUSTER, THEN...
