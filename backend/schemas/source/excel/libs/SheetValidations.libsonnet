local Base = import '../../base/Base.libsonnet';
local Requirement = import '../../sections/FindingsUniformGuidance.libsonnet';
local Fun = import 'Functions.libsonnet';

local FAPPrefixValidation = {
  type: 'list',
  allow_blank: 'False',
  formula1: '"' + Fun.make_aln_prefixes(Base.Enum.ALNPrefixes.enum) + '"',
  custom_error: 'The Federal Agency Prefix you entered is not recognized',
  custom_title: 'Unknown ALN Prefix',
};

local YoNValidation = {
  type: 'list',
  allow_blank: 'False',
  formula1: '"Y,N"',
  custom_error: "Must be 'Y' or 'N'",
  custom_title: 'Y/N',
};
local YoNoBValidation = {
  type: 'list',
  allow_blank: 'False',
  formula1: '"Y,N,Y&N"',
  custom_error: "Must be 'Y' or 'N' or 'Y&N'",
  custom_title: 'Y/N/Y&N',
};
// FIRSTCELLREF is magic, and gets replaced with the top
// of the relevant named range. It uses a relative row reference,
// so that it applies to every cell in the range.

local LookupValidation = {
  type: 'lookup',
  formula1: '=NOT(ISERROR(MATCH(FIRSTCELLREF,LOOKUPRANGE,0)))',
  custom_error: "Not in the lookup list",
  custom_title: 'Lookup validation',
};

local RangeLookupValidation = {
  type: 'range_lookup',
  lookup_range: 'NOTAVALIDNAMEDRANGE',
  # formula1: 'NOTAVALIDFORMULA',
  custom_error: "Not in the lookup list",
  custom_title: 'Lookup validation',
};

// "type" is required; everything else is optional
local PositiveNumberValidation = {
  type: 'custom',
  // Is it a number, and is the number either zero or greater than zero?
  formula1: '=AND(ISNUMBER(FIRSTCELLREF),OR(SIGN(FIRSTCELLREF)=0,SIGN(FIRSTCELLREF)=1))',
  custom_error: 'This cell must be a positive number',
  custom_title: 'Positive numbers',
};

local ReferenceNumberValidation = {
  type: 'custom',
  //It is neccessary to allow blank otherwise user cannot delete the value
  formula1: '=OR(ISBLANK(FIRSTCELLREF), AND(LEN(FIRSTCELLREF) = 8, LEFT(FIRSTCELLREF, 2) = "20", ISNUMBER(MID(FIRSTCELLREF, 3, 2) * 1), MID(FIRSTCELLREF, 5, 1) = "-", ISNUMBER(RIGHT(FIRSTCELLREF, 3) * 1)))',
  custom_error: 'Expecting a value in the format YYYY-NNN, where YYYY is a year and NNN a three digit number (e.g. 2023-001)',
  custom_title: 'Reference number',
};

local StringOfLengthThree = {
  type: 'textLength',
  operator: 'equal',
  formula1: 3,
  custom_error: 'Expecting something with only three characters',
  custom_title: 'Must be length of 3',
};

local StringOfLengthTwelve = {
  type: 'textLength',
  operator: 'equal',
  formula1: 12,
  custom_error: 'Expecting something with only twelve characters',
  custom_title: 'Must be length of 12',
};

local LoanBalanceValidation = {
  type: 'custom',
  // FIXME MSHD: for improvement, will need to pull column refs from this formula and retrieve that dynamically.
  formula1: '=IF(K{0}="N",ISBLANK(L{0}),OR(L{0}="N/A",AND(ISNUMBER(L{0}),L{0}>=0)))',
  custom_error: 'Loan Balance must be blank if Loan Guarantee is "N". If Loan Guarantee is "Y", Loan Balance must be a positive number or "N/A".',
  custom_title: 'Loan Balance',
};

local ComplianceRequirementValidation = {
  type: 'custom',
  //This formula only checks if valid characters are used, it does not validate alphabetical order
  //The json schema validation checks both valid characters and alphabetical order
  formula1: '=IF(SUBSTITUTE(SUBSTITUTE(SUBSTITUTE(SUBSTITUTE(SUBSTITUTE(SUBSTITUTE(SUBSTITUTE(SUBSTITUTE(SUBSTITUTE(SUBSTITUTE(SUBSTITUTE(SUBSTITUTE(SUBSTITUTE(FIRSTCELLREF, "A", ""), "B", ""), "C", ""), "E", ""), "F", ""), "G", ""), "H", ""), "I", ""), "J", ""), "L", ""), "M", ""), "N", ""), "P", "")<>"", "Invalid", "Valid")',
  custom_error: 'Expecting a valid combination of the letters: A,B,C,E,F,G,H,I,J,L,M,N,P',
  custom_title: 'Compliance requirement',
};


{
  NoValidation: { type: 'NOVALIDATION' },
  FAPPrefixValidation: FAPPrefixValidation,
  PositiveNumberValidation: PositiveNumberValidation,
  LookupValidation: LookupValidation,
  RangeLookupValidation: RangeLookupValidation,
  StringOfLengthThree: StringOfLengthThree,
  StringOfLengthTwelve: StringOfLengthTwelve,
  YoNValidation: YoNValidation,
  ReferenceNumberValidation: ReferenceNumberValidation,
  ComplianceRequirementValidation: ComplianceRequirementValidation,
<<<<<<< HEAD
  LoanBalanceValidation: LoanBalanceValidation,
  AuditReportTypeValidation(formRef): {
    type: 'list',
    allow_blank: 'True', 
    // FIXME MSHD: for improvement, will need to pull column refs from this formula and retrieve that dynamically.
    formula1: '=IF(R{0}="Y",' + formRef + '!$A$2:$A$5,' + formRef + '!$A$6:$A$6)', 
    custom_error: 'The Audit Report Type must be empty if Major Program is "N"',
    custom_title: 'Invalid Audit Report Type',
  },
=======
  YoNoBValidation: YoNoBValidation,
>>>>>>> 0292709e
}<|MERGE_RESOLUTION|>--- conflicted
+++ resolved
@@ -105,7 +105,6 @@
   YoNValidation: YoNValidation,
   ReferenceNumberValidation: ReferenceNumberValidation,
   ComplianceRequirementValidation: ComplianceRequirementValidation,
-<<<<<<< HEAD
   LoanBalanceValidation: LoanBalanceValidation,
   AuditReportTypeValidation(formRef): {
     type: 'list',
@@ -115,7 +114,5 @@
     custom_error: 'The Audit Report Type must be empty if Major Program is "N"',
     custom_title: 'Invalid Audit Report Type',
   },
-=======
   YoNoBValidation: YoNoBValidation,
->>>>>>> 0292709e
 }