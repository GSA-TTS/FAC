--- conflicted
+++ resolved
@@ -185,15 +185,9 @@
         'if': {
           not: {
             properties: {
-<<<<<<< HEAD
-                cluster_name: {
-                  enum: [Base.Const.OTHER_CLUSTER,Base.Const.STATE_CLUSTER]
-              },                                   
-=======
               cluster_name: {
                 enum: [Base.Const.OTHER_CLUSTER, Base.Const.STATE_CLUSTER],
               },
->>>>>>> 1998ed4c
             },
           },
         },
@@ -239,19 +233,11 @@
           properties: {
             other_cluster_name: Base.Compound.NonEmptyString,
           },
-<<<<<<< HEAD
-          required: ['other_cluster_name'] 
-        }
-      },         
-    ],    
-    required: ['cluster_name', 'cluster_total']       
-=======
           required: ['other_cluster_name'],
         },
       },
     ],
     required: ['cluster_name', 'cluster_total'],
->>>>>>> 1998ed4c
   },
   PassThroughEntity: Types.object {
     additionalProperties: false,
@@ -262,11 +248,7 @@
         minLength: 1,
       },
     },
-<<<<<<< HEAD
-    required: ['passthrough_name', 'passthrough_identifying_number']
-=======
     required: ['passthrough_name', 'passthrough_identifying_number'],
->>>>>>> 1998ed4c
   },
   DirectOrIndirectAward: Types.object {
     // 20230409 MCJ FIXME: I think this needs the amount...
@@ -308,15 +290,7 @@
       additional_award_identification: Func.compound_type([Types.string, Types.NULL]),
       program_name: Types.string,
       amount_expended: Types.number,
-<<<<<<< HEAD
-      program_name: Types.string,
-      // FIXME MCJ 20230428: We should split this up, to match the spreadsheet.
-      // program_number: Base.Compound.ProgramNumber,
-      federal_agency_prefix: Types.string,
-      three_digit_extension: Types.string,
-=======
       federal_program_total: Types.number,
->>>>>>> 1998ed4c
       is_major: Base.Enum.YorN,
       audit_report_type: Types.string,
       number_of_audit_findings: Types.integer,
@@ -330,14 +304,6 @@
   additionalProperties: false,
   description: 'Award entry rows',
   properties: {
-<<<<<<< HEAD
-    // FIXME MCJ 20230428: Is this in here twice?
-    // See the 'Program' object...
-    amount_expended: Types.number {
-      minimum: 0,
-    },
-=======
->>>>>>> 1998ed4c
     cluster: Parts.Cluster,
     direct_or_indirect_award: Parts.DirectOrIndirectAward,
     loan_or_loan_guarantee: Parts.LoanOrLoanGuarantee,
