boto3
cfenv
cryptography>=41.0.2
django-cors-headers
django-csp
django-storages
Django>=4.2.3
djangorestframework
djangorestframework-simplejwt
django-fsm
environs[django]
faker
<<<<<<< HEAD
fs
=======
greenlet==2.0.2
>>>>>>> f0bede6f
gunicorn
jsonnet
jsonpath-ng
jsonschema
newrelic
oic
openpyxl
pandas
peewee
psycopg2-binary
pycryptodome
pydash
pyjwt
pypdf
python-json-logger
python-slugify
pyyaml
requests>=2.31.0
sqlalchemy
sqlparse>=0.4.4
uritemplate<|MERGE_RESOLUTION|>--- conflicted
+++ resolved
@@ -10,11 +10,7 @@
 django-fsm
 environs[django]
 faker
-<<<<<<< HEAD
-fs
-=======
 greenlet==2.0.2
->>>>>>> f0bede6f
 gunicorn
 jsonnet
 jsonpath-ng
@@ -23,7 +19,6 @@
 oic
 openpyxl
 pandas
-peewee
 psycopg2-binary
 pycryptodome
 pydash
