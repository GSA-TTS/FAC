from django.test import TestCase
from django.db import connection

# import requests
from model_bakery import baker

from config import settings
from .models import FederalAward, Finding, FindingText, General

api_schemas = ["api_v1_0_0_beta"]


class APIViewTests(TestCase):
    def setUp(self):
        self.api_url = settings.POSTGREST.get("URL")

<<<<<<< HEAD
    def test_postgrest_url_is_reachable(self):
        # response = requests.get(self.api_url, timeout=10)
        # self.assertAlmostEquals(response.status_code, 200)
        pass
=======
    # TODO: Get this test working!
    # def test_postgrest_url_is_reachable(self):
    #     response = requests.get(self.api_url, timeout=10)
    #     self.assertAlmostEquals(response.status_code, 200)
>>>>>>> b9e08dc1

    def test_views_returns_data(self):
        pass
        # uei = "UCL2KRV93"
        # finding_ref_number = "2023-001"

        # general = baker.make(General, auditee_uei=uei, is_public=True)
        # general.save()
        # award = baker.make(FederalAward, report_id=general.report_id)
        # award.save()
        # finding_text = baker.make(
        #     FindingText,
        #     report_id=general.report_id,
        #     finding_ref_number=finding_ref_number,
        # )
        # finding_text.save()
        # finding = baker.make(
        #     Finding,
        #     report_id=general.report_id,
        #     finding_ref_number=finding_text.finding_ref_number,
        #     award_seq_number=award.award_seq_number,
        # )
        # finding.save()

        # for api_version in api_schemas:
        #     with connection.cursor() as cursor:
        #         # TODO: Need a better way. Creating the views here as the data is in a temporary test databasse
        #         for file in [
        #             "init_api_db.sql",
        #             "db_views.sql",
        #         ]:
        #             filename = f"dissemination/api/{api_version}/{file}"
        #             sql = open(filename, "r").read()
        #             cursor.execute(sql)

        #         cursor.execute(f"SELECT auditee_uei FROM {api_version}.general")
        #         self.assertEquals(cursor.fetchall()[0][0], uei)
        #         cursor.execute(f"SELECT auditee_uei FROM {api_version}.federal_award")
        #         self.assertEquals(cursor.fetchall()[0][0], uei)
        #         cursor.execute(f"SELECT auditee_uei FROM {api_version}.finding")
        #         self.assertEquals(cursor.fetchall()[0][0], uei)
        #         cursor.execute(f"SELECT auditee_uei FROM {api_version}.finding_text")
        #         self.assertEquals(cursor.fetchall()[0][0], uei)<|MERGE_RESOLUTION|>--- conflicted
+++ resolved
@@ -14,17 +14,10 @@
     def setUp(self):
         self.api_url = settings.POSTGREST.get("URL")
 
-<<<<<<< HEAD
-    def test_postgrest_url_is_reachable(self):
-        # response = requests.get(self.api_url, timeout=10)
-        # self.assertAlmostEquals(response.status_code, 200)
-        pass
-=======
     # TODO: Get this test working!
     # def test_postgrest_url_is_reachable(self):
     #     response = requests.get(self.api_url, timeout=10)
     #     self.assertAlmostEquals(response.status_code, 200)
->>>>>>> b9e08dc1
 
     def test_views_returns_data(self):
         pass
