--- conflicted
+++ resolved
@@ -1,6 +1,6 @@
 from django.test import TestCase
 from dissemination import api_versions
-import requests
+# import requests
 from model_bakery import baker
 
 from config import settings
@@ -13,16 +13,10 @@
     def setUp(self):
         self.api_url = settings.POSTGREST.get("URL")
 
-<<<<<<< HEAD
     # TODO: Fix this test!
     # def test_postgrest_url_is_reachable(self):
     #     response = requests.get(self.api_url, timeout=10)
     #     self.assertAlmostEquals(response.status_code, 200)
-=======
-    def test_postgrest_url_is_reachable(self):
-        response = requests.get(self.api_url, timeout=10)
-        self.assertAlmostEquals(response.status_code, 200)
->>>>>>> edc10191
 
     # MCJ FIXME
     # Baker does not seem to be producing/storing any data into the dissemination tables.
