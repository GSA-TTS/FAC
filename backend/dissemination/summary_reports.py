from datetime import datetime
import openpyxl as pyxl
import io
import logging
import uuid

from boto3 import client as boto3_client
from botocore.client import ClientError, Config

from django.conf import settings
from fs.memoryfs import MemoryFS

from openpyxl.workbook.defined_name import DefinedName
from openpyxl.utils import quote_sheetname

from dissemination.models import (
    AdditionalEin,
    AdditionalUei,
    CapText,
    FederalAward,
    Finding,
    FindingText,
    General,
    Note,
    Passthrough,
    SecondaryAuditor,
)

logger = logging.getLogger(__name__)

models = [
    AdditionalEin,
    AdditionalUei,
    CapText,
    FederalAward,
    Finding,
    FindingText,
    General,
    Note,
    Passthrough,
    SecondaryAuditor,
]


columns = [
    "A",
    "B",
    "C",
    "D",
    "E",
    "F",
    "G",
    "H",
    "I",
    "J",
    "K",
    "L",
    "M",
    "N",
    "O",
    "P",
    "Q",
    "R",
    "S",
    "T",
    "U",
    "V",
    "W",
    "X",
    "Y",
    "Z",
    "AA",
    "AB",
    "AC",
    "AD",
    "AE",
    "AF",
    "AG",
    "AH",
    "AI",
    "AJ",
    "AK",
    "AL",
    "AM",
    "AN",
    "AO",
    "AP",
    "AQ",
    "AR",
    "AS",
    "AT",
    "AU",
    "AV",
    "AW",
    "AX",
    "AY",
    "AZ",
    "BA",
    "BB",
    "BC",
    "BD",
    "BE",
    "BF",
    "BG",
    "BH",
    "BI",
    "BJ",
]

# Each field here represents a field from the dissemination models, with the exeption of underscored fields.
# Underscored fields are generated from other disseminated data, and should be ommitted from the pre-certification reports.
# These fields are handled in "_get_attribute_or_data()"
# If one would like to add more fields that require preprocessing (such as "_aln"), ensure that they begin with an underscore.
field_name_ordered = {
    "general": [
        "report_id",
        "audit_year",
        "total_amount_expended",
        "entity_type",
        "fy_start_date",
        "fy_end_date",
        "audit_type",
        "audit_period_covered",
        "number_months",
        "auditee_uei",
        "auditee_ein",
        "auditee_name",
        "auditee_address_line_1",
        "auditee_city",
        "auditee_state",
        "auditee_zip",
        "auditee_contact_name",
        "auditee_contact_title",
        "auditee_phone",
        "auditee_email",
        "auditee_certified_date",
        "auditee_certify_name",
        "auditee_certify_title",
        "auditor_ein",
        "auditor_firm_name",
        "auditor_address_line_1",
        "auditor_city",
        "auditor_state",
        "auditor_zip",
        "auditor_country",
        "auditor_contact_name",
        "auditor_contact_title",
        "auditor_phone",
        "auditor_email",
        "auditor_foreign_address",
        "auditor_certified_date",
        "cognizant_agency",
        "oversight_agency",
        "type_audit_code",
        "sp_framework_basis",
        "is_sp_framework_required",
        "is_going_concern_included",
        "is_internal_control_deficiency_disclosed",
        "is_internal_control_material_weakness_disclosed",
        "is_material_noncompliance_disclosed",
        "gaap_results",
        "is_aicpa_audit_guide_included",
        "sp_framework_opinions",
        "agencies_with_prior_findings",
        "dollar_threshold",
        "is_low_risk_auditee",
        "is_additional_ueis",
        "date_created",
        "fac_accepted_date",
        "ready_for_certification_date",
        "submitted_date",
        "data_source",
        "is_public",
    ],
    "federalaward": [
        "report_id",
        "award_reference",
        "federal_agency_prefix",
        "federal_award_extension",
        "_aln",
        "findings_count",
        "additional_award_identification",
        "federal_program_name",
        "amount_expended",
        "federal_program_total",
        "cluster_name",
        "state_cluster_name",
        "other_cluster_name",
        "cluster_total",
        "is_direct",
        "is_passthrough_award",
        "passthrough_amount",
        "is_major",
        "audit_report_type",
        "is_loan",
        "loan_balance",
    ],
    "finding": [
        "report_id",
        "_federal_agency_prefix",
        "_federal_award_extension",
        "_aln",
        "award_reference",
        "reference_number",
        "type_requirement",
        "is_modified_opinion",
        "is_other_findings",
        "is_material_weakness",
        "is_significant_deficiency",
        "is_other_matters",
        "is_questioned_costs",
        "is_repeat_finding",
        "prior_finding_ref_numbers",
    ],
    "findingtext": [
        "id",
        "report_id",
        "finding_ref_number",
        "contains_chart_or_table",
        "finding_text",
    ],
    "note": [
        "id",
        "report_id",
        "note_title",
        "is_minimis_rate_used",
        "accounting_policies",
        "rate_explained",
        "content",
        "contains_chart_or_table",
    ],
    "captext": [
        "report_id",
        "finding_ref_number",
        "planned_action",
        "contains_chart_or_table",
    ],
    "additionalein": ["report_id", "additional_ein"],
    "additionaluei": ["report_id", "additional_uei"],
    "passthrough": [
        "report_id",
        "award_reference",
        "passthrough_name",
        "passthrough_id",
    ],
    "secondaryauditor": [
        "report_id",
        "auditor_name",
        "auditor_ein",
        "address_street",
        "address_city",
        "address_state",
        "address_zipcode",
        "contact_name",
        "contact_title",
        "contact_email",
        "contact_phone",
    ],
}

restricted_model_names = ["captext", "findingtext", "note"]

limit_disclaimer = f"This spreadsheet contains the first {settings.SUMMARY_REPORT_DOWNLOAD_LIMIT} results of your search. If you need to download more than {settings.SUMMARY_REPORT_DOWNLOAD_LIMIT} submissions, try limiting your search parameters to download in batches."
can_read_tribal_disclaimer = "This document is for a Tribal entity that has chosen to keep their data private. Because your account has access to these submissions, this document includes their audit findings text, corrective action plan, and notes to SEFA. Don't share this data outside your agency."
cannot_read_tribal_disclaimer = "This document is for a Tribal entity that has chosen to keep their data private. It doesn't include their audit findings text, corrective action plan, or notes to SEFA."


def _get_tribal_report_ids(report_ids):
    # Determine which reports are tribal
    objects = General.objects.all().filter(report_id__in=report_ids)
    tribal_report_ids = []

    for obj in objects:
        if _get_attribute_or_data(obj, "report_id") == "2019-06-CENSUS-0000227336":
            # if not _get_attribute_or_data(obj, "is_public"):
            tribal_report_ids.append(obj.report_id)

    return tribal_report_ids


def set_column_widths(worksheet):
    dims = {}
    for row in worksheet.rows:
        for cell in row:
            if cell.value:
                dims[cell.column] = max(
                    (dims.get(cell.column, 0), len(str(cell.value)))
                )
    for col, value in dims.items():
        # Pad the column by a bit, so things are not cramped.
        worksheet.column_dimensions[columns[col - 1]].width = int(value * 1.2)


def protect_sheet(sheet):
    sheet.protection.sheet = True
    sheet.protection.password = str(uuid.uuid4())
    sheet.protection.enable()


def insert_precert_coversheet(workbook):
    sheet = workbook.create_sheet("Coversheet", 0)
    sheet.append(["Time created", datetime.utcnow().strftime("%Y-%m-%d %H:%M:%S")])
    sheet.append(["Note", "This file is for review only and can't be edited."])
    set_column_widths(sheet)
    protect_sheet(sheet)


def insert_dissem_coversheet(workbook, contains_tribal, user_can_read_tribal):
    sheet = workbook.create_sheet("Coversheet", 0)
    sheet.append(["Time created", datetime.utcnow().strftime("%Y-%m-%d %H:%M:%S")])
    sheet.append(
        [
            "Note",
            limit_disclaimer,
        ]
    )

    logger.warn(contains_tribal)

    if contains_tribal:
        if user_can_read_tribal:
            sheet.append(
                [
                    "Note",
                    can_read_tribal_disclaimer,
                ]
            )
        else:
            sheet.append(
                [
                    "Note",
                    cannot_read_tribal_disclaimer,
                ]
            )

    # Uncomment if we want to link to the FAC API for larger data dumps.
    # sheet.cell(row=3, column=2).value = "FAC API Link"
    # sheet.cell(row=3, column=2).hyperlink = f"{settings.STATIC_SITE_URL}/developers/"
    set_column_widths(sheet)


def _get_attribute_or_data(obj, field_name):
    if field_name.startswith("_"):
        if field_name == "_aln":
            if isinstance(obj, FederalAward):
                return (
                    getattr(obj, "federal_agency_prefix")
                    + "."
                    + getattr(obj, "federal_award_extension")
                )
            elif isinstance(obj, Finding):
                fa = FederalAward.objects.get(
                    report_id=getattr(obj, "report_id"),
                    award_reference=getattr(obj, "award_reference"),
                )
                return (
                    getattr(fa, "federal_agency_prefix")
                    + "."
                    + getattr(fa, "federal_award_extension")
                )
        else:
            field_name = field_name[1:]
            if isinstance(obj, Finding):
                fa = FederalAward.objects.get(
                    report_id=getattr(obj, "report_id"),
                    award_reference=getattr(obj, "award_reference"),
                )
                return getattr(fa, field_name)
    else:
        value = getattr(obj, field_name)
        if isinstance(value, General):
            value = value.report_id
        return value


def gather_report_data_dissemination(
    report_ids, tribal_report_ids, user_can_read_tribal
):
    """
    Given a set of report IDs, fetch the disseminated data for each and asssemble into a dictionary with the following shape:

    {
        general: {
            field_names: [],
            entries: [],
        },
        federal_award: {
            field_names: [],
            entries: [],
        },
        ...
    }
    """

    # Make report IDs unique
    report_ids = set(report_ids)

    data = {}

    for model in models:
        model_name = model.__name__.lower()

        # This pulls directly from the model
        #   fields = model._meta.get_fields()
        #   field_names = [f.name for f in fields]
        # This uses the ordered columns above
        field_names = field_name_ordered[model_name]

        data[model_name] = {"field_names": field_names, "entries": []}

        objects = model.objects.all().filter(report_id__in=report_ids)
        for obj in objects:
            report_id = _get_attribute_or_data(obj, "report_id")

            # Omit rows for private tribal data when the user doesn't have perms
            if (
                model_name in restricted_model_names
                and not user_can_read_tribal
                and report_id in tribal_report_ids
            ):
                continue

            data[model_name]["entries"].append(
                [_get_attribute_or_data(obj, field_name) for field_name in field_names]
            )

    return data


def gather_report_data_pre_certification(i2d_data):
    """
    Given a sac object dict, asssemble into a dictionary with the following shape:

    {
        general: {
            field_names: [],
            entries: [],
        },
        federal_award: {
            field_names: [],
            entries: [],
        },
        ...
    }
    """

    # Map IntakeToDissemination names to the dissemination table names
    i2d_to_dissemination = {
        "Generals": General,
        "SecondaryAuditors": SecondaryAuditor,
        "FederalAwards": FederalAward,
        "Findings": Finding,
        "FindingTexts": FindingText,
        "Passthroughs": Passthrough,
        "CapTexts": CapText,
        "Notes": Note,
        "AdditionalUEIs": AdditionalUei,
        "AdditionalEINs": AdditionalEin,
    }

    # Move the IntakeToDissemination data to dissemination_data, under the proper naming scheme.
    dissemination_data = {}
    for name_i2d, model in i2d_to_dissemination.items():
        dissemination_data[model.__name__.lower()] = i2d_data.get(name_i2d, [])

    data = {}

    # For every model (FederalAward, CapText, etc), add the skeleton object ('field_names' and empty 'entries') to 'data'.
    # Then, for every object in the dissemination_data (objects of type FederalAward, CapText, etc) create a row (array) for the summary.
    # Every row is created by looping over the field names and appending the data.
    # We also strip tzinfo from the dates, because excel doesn't like them.
    # Once a row is created, append it to the data[ModelName]['entries'] array.
    for model in models:
        model_name = (
            model.__name__.lower()
        )  # Sheet/tab name, ex. "federalaward", "finding"
        field_names = [
            field_name
            for field_name in field_name_ordered[model_name]
            if not field_name.startswith("_")
        ]  # Column names, omitting "_" fields
        data[model_name] = {
            "field_names": field_names,
            "entries": [],
        }  # The sheet/tab content, with no rows by default

        # For every instance of a model we have, generate an appropriate row and append it to the sheet/tab.
        # Ignore underscored fields and wipe timezone information.
        for obj in dissemination_data[model_name]:
            row = []
            for field_name in field_names:
                if not field_name.startswith("_"):
                    value = getattr(obj, field_name)
                    if isinstance(value, datetime):
                        value = value.replace(tzinfo=None)
                    if isinstance(value, General):
                        value = value.report_id
                    row.append(value)
            data[model_name]["entries"].append(row)

    return data


def create_workbook(data, protect_sheets=False):
    workbook = pyxl.Workbook()

    for sheet_name in data.keys():
        sheet = workbook.create_sheet(sheet_name)

        # create a header row with the field names
        sheet.append(data[sheet_name]["field_names"])

        # append a new row for each entry in the dataset
        for entry in data[sheet_name]["entries"]:
            sheet.append(entry)

        # add named ranges for the columns, now that the data is loaded.
        for index, field_name in enumerate(data[sheet_name]["field_names"]):
            coordinate = f"${columns[index]}$2:${columns[index]}${2 + len(data[sheet_name]['entries'])}"
            ref = f"{quote_sheetname(sheet.title)}!{coordinate}"
            named_range = DefinedName(f"{sheet_name}_{field_name}", attr_text=ref)
            workbook.defined_names.add(named_range)

        set_column_widths(sheet)
        if protect_sheets:
            protect_sheet(sheet)

    # remove sheet that is created during workbook construction
    workbook.remove_sheet(workbook.get_sheet_by_name("Sheet"))

    return workbook


def persist_workbook(workbook):
    s3_client = boto3_client(
        service_name="s3",
        region_name=settings.AWS_S3_PRIVATE_REGION_NAME,
        aws_access_key_id=settings.AWS_PRIVATE_ACCESS_KEY_ID,
        aws_secret_access_key=settings.AWS_PRIVATE_SECRET_ACCESS_KEY,
        endpoint_url=settings.AWS_S3_PRIVATE_INTERNAL_ENDPOINT,
        config=Config(signature_version="s3v4"),
    )

    with MemoryFS() as mem_fs:
        now = datetime.utcnow().strftime("%Y%m%d%H%M%S")
        filename = f"fac-summary-report-{now}.xlsx"
        s3_dir = "temp"

        workbook_write_fp = mem_fs.openbin(filename, mode="w")
        workbook.save(workbook_write_fp)
        workbook_read_fp = mem_fs.openbin(filename, mode="r")
        workbook_read_fp.seek(0)
        content = workbook_read_fp.read()
        workbook_bytes = io.BytesIO(content)

        try:
            s3_client.put_object(
                Body=workbook_bytes,
                Bucket=settings.AWS_PRIVATE_STORAGE_BUCKET_NAME,
                Key=f"{s3_dir}/{filename}",
            )
        except ClientError:
            logger.warn(f"Unable to put summary report file {filename} in S3!")
            raise

    return f"temp/{filename}"


<<<<<<< HEAD
def generate_summary_report(report_ids, user_can_read_tribal=False):
    tribal_report_ids = _get_tribal_report_ids(report_ids)
    data = gather_report_data_dissemination(
        report_ids, tribal_report_ids, user_can_read_tribal
    )
=======
def generate_summary_report(report_ids, include_private=False):
    data = gather_report_data_dissemination(report_ids)
>>>>>>> 076aa723
    workbook = create_workbook(data)
    insert_dissem_coversheet(workbook, bool(tribal_report_ids), user_can_read_tribal)
    filename = persist_workbook(workbook)

    return filename


def generate_presubmission_report(i2d_data):
    data = gather_report_data_pre_certification(i2d_data)
    workbook = create_workbook(data, protect_sheets=True)
    insert_precert_coversheet(workbook)
    workbook.security.workbookPassword = str(uuid.uuid4())
    workbook.security.lockStructure = True
    filename = persist_workbook(workbook)

    return filename<|MERGE_RESOLUTION|>--- conflicted
+++ resolved
@@ -566,18 +566,13 @@
     return f"temp/{filename}"
 
 
-<<<<<<< HEAD
-def generate_summary_report(report_ids, user_can_read_tribal=False):
+def generate_summary_report(report_ids, include_private=False):
     tribal_report_ids = _get_tribal_report_ids(report_ids)
     data = gather_report_data_dissemination(
-        report_ids, tribal_report_ids, user_can_read_tribal
+        report_ids, tribal_report_ids, include_private
     )
-=======
-def generate_summary_report(report_ids, include_private=False):
-    data = gather_report_data_dissemination(report_ids)
->>>>>>> 076aa723
     workbook = create_workbook(data)
-    insert_dissem_coversheet(workbook, bool(tribal_report_ids), user_can_read_tribal)
+    insert_dissem_coversheet(workbook, bool(tribal_report_ids), include_private)
     filename = persist_workbook(workbook)
 
     return filename
