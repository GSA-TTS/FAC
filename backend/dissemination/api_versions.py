from psycopg2._psycopg import connection
from psycopg2.errors import DependentObjectsStillExist
from config import settings
import logging
import os

logger = logging.getLogger(__name__)

# These are API versions we want live.
live = {
    "dissemination": ["api_v1_0_3", "api_v1_1_0"],
    "support": ["admin_api_v1_1_0"],
}

# These are API versions we have deprecated.
# They will be removed. It should be safe to leave them
# here for repeated runs.
deprecated = {"dissemination": ["api"], "support": []}


def get_conn_string():
    # Default to the production connection string
    conn_string = None
    if settings.ENVIRONMENT in ["LOCAL", "TESTING"]:
        conn_string = "dbname='postgres' user='postgres' port='5432' host='db'"
    else:
        conn_string = settings.CONNECTION_STRING
    return conn_string


def exec_sql_at_path(dir, filename):
    conn = connection(get_conn_string())
    conn.autocommit = True
    path = os.path.join(dir, filename)
    with conn.cursor() as curs:
        logger.info(f"EXEC SQL {path}")
        sql = open(path, "r").read()
        try:
            curs.execute(sql)
        except DependentObjectsStillExist as DOS_err:
            logger.info(f"SQL DEPENDENCY ERR {str(DOS_err)}")
            raise DOS_err
        except Exception as err:
            logger.info(f"SQL UNKNOWN ERR {str(err)}")
            raise err


def exec_sql(location, version, filename):
    conn = connection(get_conn_string())
    conn.autocommit = True
    with conn.cursor() as curs:
        path = f"{location}/api/{version}/{filename}"
        logger.info(f"EXEC SQL {location} {version} {filename}")
        sql = open(path, "r").read()
        try:
            curs.execute(sql)
        except DependentObjectsStillExist as DOS_err:
            logger.info(f"SQL DEPENDENCY ERR {str(DOS_err)}")
            raise DOS_err
        except Exception as err:
            logger.info(f"SQL UNKNOWN ERR {str(err)}")
            raise err


<<<<<<< HEAD
def create_functions(location):
    for version in live[location]:
        exec_sql(location, version, "create_functions.sql")


=======
>>>>>>> 11db765b
def create_views(location, version):
    exec_sql(location, version, "create_views.sql")


def drop_views(location, version):
    exec_sql(location, version, "drop_views.sql")


def create_schema(location, version):
    exec_sql(location, version, "create_schema.sql")


def drop_schema(location, version):
    exec_sql(location, version, "drop_schema.sql")


def create_live_views(location):
    """
    Call 'create_views' for each live API version
    """
    for version in live[location]:
        create_views(location, version)


def drop_live_views(location):
    """
    Call 'drop_views' for each live API version
    """
    for version in live[location]:
        drop_views(location, version)


def create_live_schemas(location):
    """
    Execute 'base.sql' then call 'create_schema' for each live API version
    """
    for version in live[location]:
        exec_sql(location, version, "base.sql")
        create_schema(location, version)


def drop_live_schema(location):
    """
    Call 'drop_schema' for each live API version
    """
    for version in live[location]:
        drop_schema(location, version)


def deprecate_schemas_and_views(location):
    """
    Execute 'drop_schema.sql' for all deprecated API versions
    """
    for version in deprecated[location]:
        exec_sql(location, version, "drop_schema.sql")


def create_access_tables(location):
    """
    Execute 'create_access_tables.sql' for each live API version
    """
    for version in live[location]:
        exec_sql(location, version, "create_access_tables.sql")<|MERGE_RESOLUTION|>--- conflicted
+++ resolved
@@ -62,14 +62,11 @@
             raise err
 
 
-<<<<<<< HEAD
 def create_functions(location):
     for version in live[location]:
         exec_sql(location, version, "create_functions.sql")
 
 
-=======
->>>>>>> 11db765b
 def create_views(location, version):
     exec_sql(location, version, "create_views.sql")
 
