from psycopg2._psycopg import connection
from config import settings

# These are API versions we want live.
live = (
    # These are API versions we have in flight.
    "api_v1_0_1",
)

# These are API versions we have deprecated.
# They will be removed. It should be safe to leave them
# here for repeated runs.
<<<<<<< HEAD
deprecated: List[str] = ["api", "api_v1_0_0"]
=======
deprecated = (
    "api",
    "api_v1_0_0",
)
>>>>>>> 0b40195b


def get_conn_string():
    # Default to the production connection string
    conn_string = None
    if settings.ENVIRONMENT not in ["DEVELOPMENT", "PREVIEW", "STAGING", "PRODUCTION"]:
        conn_string = "dbname='postgres' user='postgres' port='5432' host='db'"
    else:
        conn_string = settings.CONNECTION_STRING
    return conn_string


def exec_sql(version, filename):
    conn = connection(get_conn_string())
    conn.autocommit = True
    with conn.cursor() as curs:
        filename = f"dissemination/api/{version}/{filename}"
        sql = open(filename, "r").read()
        curs.execute(sql)


def create_views(version):
    exec_sql(version, "create_views.sql")


def drop_views(version):
    exec_sql(version, "drop_views.sql")


def create_schema(version):
    exec_sql(version, "create_schema.sql")


def drop_schema(version):
    exec_sql(version, "drop_schema.sql")


def create_live_schemas():
    for version in live:
        drop_schema(version)
        exec_sql(version, "base.sql")
        create_schema(version)


def drop_live_schema():
    for version in live:
        drop_schema(version)


def drop_live_views():
    for version in live:
        drop_views(version)


def create_live_views():
    for version in live:
        drop_views(version)
        create_views(version)


def create_functions():
    for version in live:
        exec_sql(version, "create_functions.sql")


def deprecate_schemas_and_views():
    for version in deprecated:
        exec_sql(version, "drop.sql")<|MERGE_RESOLUTION|>--- conflicted
+++ resolved
@@ -10,14 +10,10 @@
 # These are API versions we have deprecated.
 # They will be removed. It should be safe to leave them
 # here for repeated runs.
-<<<<<<< HEAD
-deprecated: List[str] = ["api", "api_v1_0_0"]
-=======
 deprecated = (
     "api",
     "api_v1_0_0",
 )
->>>>>>> 0b40195b
 
 
 def get_conn_string():
