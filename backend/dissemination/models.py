--- conflicted
+++ resolved
@@ -522,37 +522,17 @@
     auditee_state = models.CharField(
         "Auditee State", max_length=2, help_text=docs.state
     )
-<<<<<<< HEAD
-=======
     auditee_ein = models.CharField(
         "Primary Employer Identification Number",
         null=True,
         max_length=30,
     )
->>>>>>> 01ace858
     auditee_uei = models.CharField(
         "", max_length=30, null=True, help_text=docs.uei_general
     )
     auditee_addl_uei_list = ArrayField(
         models.CharField("", null=True, help_text=docs.uei_general), default=list
     )
-<<<<<<< HEAD
-    auditee_ein = models.CharField(
-        "Primary Employer Identification Number",
-        max_length=30,
-        null=True,
-    )
-    auditee_addl_ein_list = ArrayField(
-        models.CharField(
-            "Additional EIN, in the order that they were listed.",
-            max_length=30,
-            null=True,
-            help_text=docs.ein_list,
-        ),
-        default=list,
-    )
-=======
->>>>>>> 01ace858
     auditee_zip = models.CharField(
         "Auditee Zip Code",
         max_length=12,
@@ -616,13 +596,6 @@
         null=True,
         help_text=docs.auditor_ein,
     )
-<<<<<<< HEAD
-    pdf_url = ArrayField(
-        models.CharField("PDFs associated with the report", max_length=400, null=True),
-        null=True,
-    )
-=======
->>>>>>> 01ace858
 
     # Agency
     cognizant_agency = models.CharField(
@@ -650,11 +623,7 @@
         "Fiscal Year Start Date", null=True, help_text=docs.fy_start_date
     )
     audit_year = models.IntegerField(
-<<<<<<< HEAD
-        "Audit Year. Derived from fy_start_date",
-=======
         "Audit year from fy_start_date.",
->>>>>>> 01ace858
         help_text=docs.audit_year_general,
     )
 
@@ -845,11 +814,7 @@
         null=True,
         help_text=docs.auditor_email,
     )
-<<<<<<< HEAD
-    auditor_phone = models.TextField(
-=======
     auditor_phone = models.PositiveBigIntegerField(
->>>>>>> 01ace858
         "CPA phone number", null=True, help_text=docs.auditor_phone
     )
     auditor_state = models.CharField(
