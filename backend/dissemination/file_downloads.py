import logging

from django.conf import settings
from django.http import Http404

from boto3 import client as boto3_client
from botocore.client import ClientError, Config

from audit.models import ExcelFile, SingleAuditReportFile, Audit
<<<<<<< HEAD
from audit.models.constants import STATUS
=======
>>>>>>> a47181cc

logger = logging.getLogger(__name__)


def get_filename(report_id, file_type):
<<<<<<< HEAD
    audit = Audit.objects.filter(
        report_id=report_id, submission_status=STATUS.DISSEMINATED
    ).first()
=======
    audit = Audit.objects.filter(report_id=report_id).first()
>>>>>>> a47181cc
    if file_type == "report":
        try:
            if audit:
                file_obj = SingleAuditReportFile.objects.filter(audit=audit).latest(
                    "date_created"
                )
                return f"singleauditreport/{file_obj.filename}"
            else:
                if settings.CENSUS_DATA_SOURCE in report_id:
                    return f"singleauditreport/{report_id}.pdf"
                else:
                    raise Http404()
        except SingleAuditReportFile.DoesNotExist:
            raise Http404()
    else:
        try:
            file_obj = ExcelFile.objects.filter(
                audit=audit, form_section=file_type
            ).latest("date_created")
            return f"excel/{file_obj.filename}"
        except ExcelFile.DoesNotExist:
            raise Http404()


def file_exists(filename, show_warning=True):
    # this client uses the internal endpoint url because we're making a request to S3 from within the app
    s3_client = boto3_client(
        service_name="s3",
        region_name=settings.AWS_S3_PRIVATE_REGION_NAME,
        aws_access_key_id=settings.AWS_PRIVATE_ACCESS_KEY_ID,
        aws_secret_access_key=settings.AWS_PRIVATE_SECRET_ACCESS_KEY,
        endpoint_url=settings.AWS_S3_PRIVATE_INTERNAL_ENDPOINT,
        config=Config(signature_version="s3v4"),
    )

    try:
        s3_client.head_object(
            Bucket=settings.AWS_PRIVATE_STORAGE_BUCKET_NAME,
            Key=filename,
        )

        return True
    except ClientError:
        if show_warning:
            logger.warn(f"Unable to locate file {filename} in S3!")
        return False


def get_download_url(filename):
    try:
        # this client uses the external endpoint url because we're generating a request URL that is eventually triggered from outside the app
        s3_client = boto3_client(
            service_name="s3",
            region_name=settings.AWS_S3_PRIVATE_REGION_NAME,
            aws_access_key_id=settings.AWS_PRIVATE_ACCESS_KEY_ID,
            aws_secret_access_key=settings.AWS_PRIVATE_SECRET_ACCESS_KEY,
            endpoint_url=settings.AWS_S3_PRIVATE_EXTERNAL_ENDPOINT,
            config=Config(signature_version="s3v4"),
        )

        if file_exists(filename):
            # Remove directory information
            nicer_filename = filename.split("/")[-1]
            response = s3_client.generate_presigned_url(
                ClientMethod="get_object",
                Params={
                    "Bucket": settings.AWS_PRIVATE_STORAGE_BUCKET_NAME,
                    "Key": filename,
                    "ResponseContentDisposition": f"attachment;filename={nicer_filename}",
                },
                ExpiresIn=30,
            )

            return response
        else:
            raise Http404("File not found")
    except ClientError:
        raise Http404("File not found")<|MERGE_RESOLUTION|>--- conflicted
+++ resolved
@@ -7,22 +7,12 @@
 from botocore.client import ClientError, Config
 
 from audit.models import ExcelFile, SingleAuditReportFile, Audit
-<<<<<<< HEAD
-from audit.models.constants import STATUS
-=======
->>>>>>> a47181cc
 
 logger = logging.getLogger(__name__)
 
 
 def get_filename(report_id, file_type):
-<<<<<<< HEAD
-    audit = Audit.objects.filter(
-        report_id=report_id, submission_status=STATUS.DISSEMINATED
-    ).first()
-=======
     audit = Audit.objects.filter(report_id=report_id).first()
->>>>>>> a47181cc
     if file_type == "report":
         try:
             if audit:
