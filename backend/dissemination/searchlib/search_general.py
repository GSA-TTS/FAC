from django.db.models import Q
from dissemination.models import DisseminationCombined
import time
from math import ceil
import logging

logger = logging.getLogger(__name__)


# def search_general(params=None):
#     params = params or {}
#     # Time general reduction
#     t0 = time.time()

#     ##############
#     # Initialize query.
#     # This is where tribal/is_public is set by default.
#     q_base = _initialize_query(params.get("include_private", False))
#     r_base = General.objects.filter(q_base)

#     ##############
#     # Audit years
#     # query.add(_get_audit_years_match_query(audit_years), Q.AND)
#     q_audit_year = _get_audit_years_match_query(params.get("audit_years", None))
#     r_audit_year = General.objects.filter(q_audit_year)

#     ##############
#     # State
#     q_state = _get_auditee_state_match_query(params.get("auditee_state", None))
#     r_state = General.objects.filter(q_state)

#     ##############
#     # Names
#     q_names = _get_names_match_query(params.get("names", None))
#     r_names = General.objects.filter(q_names)

#     ##############
#     # UEI/EIN
#     q_uei = _get_uei_or_eins_match_query(params.get("uei_or_eins", None))
#     r_uei = General.objects.filter(q_uei)

#     ##############
#     # Start/end dates
#     q_start_date = _get_start_date_match_query(params.get("start_date", None))
#     r_start_date = General.objects.filter(q_start_date)
#     q_end_date = _get_end_date_match_query(params.get("end_date", None))
#     r_end_date = General.objects.filter(q_end_date)

#     ##############
#     # Cog/Over
#     q_cogover = _get_cog_or_oversight_match_query(
#         params.get("agency_name", None), params.get("cog_or_oversight", None)
#     )
#     r_cogover = General.objects.filter(q_cogover)

#     ##############
#     # Intersection
#     # Intersection on result sets is an &.
#     results = (
#         r_audit_year
#         & r_start_date
#         & r_end_date
#         & r_state
#         & r_cogover
#         & r_names
#         & r_uei
#         & r_base
#     )

#     t1 = time.time()
#     report_timing("search_general", params, t0, t1)
#     return results


def search_general(params=None):
    params = params or {}
    # Time general reduction
    t0 = time.time()

    ##############
    # Initialize query.
<<<<<<< HEAD
    # This is where tribal/is_public is set by default.
    q_base = _initialize_query(params.get("include_private", False))
    r_base = DisseminationCombined.objects.filter(q_base)
=======
    r_base = General.objects.all()
>>>>>>> 75c994bb

    ##############
    # Audit years
    # query.add(_get_audit_years_match_query(audit_years), Q.AND)
    q_audit_year = _get_audit_years_match_query(params.get("audit_years", None))
    r_audit_year = DisseminationCombined.objects.filter(q_audit_year)

    ##############
    # State
    q_state = _get_auditee_state_match_query(params.get("auditee_state", None))
    r_state = DisseminationCombined.objects.filter(q_state)

    ##############
    # Names
    q_names = _get_names_match_query(params.get("names", None))
    r_names = DisseminationCombined.objects.filter(q_names)

    ##############
    # UEI/EIN
    q_uei = _get_uei_or_eins_match_query(params.get("uei_or_eins", None))
    r_uei = DisseminationCombined.objects.filter(q_uei)

    ##############
    # Start/end dates
    q_start_date = _get_start_date_match_query(params.get("start_date", None))
    r_start_date = DisseminationCombined.objects.filter(q_start_date)
    q_end_date = _get_end_date_match_query(params.get("end_date", None))
    r_end_date = DisseminationCombined.objects.filter(q_end_date)

    ##############
    # Cog/Over
    q_cogover = _get_cog_or_oversight_match_query(
        params.get("agency_name", None), params.get("cog_or_oversight", None)
    )
    r_cogover = DisseminationCombined.objects.filter(q_cogover)

    ##############
    # Intersection
    # Intersection on result sets is an &.
    results = (
        r_audit_year
        & r_start_date
        & r_end_date
        & r_state
        & r_cogover
        & r_names
        & r_uei
        & r_base
    )

    t1 = time.time()
    report_timing("search_general", params, t0, t1)
    return results


def report_timing(tag, params, start, end):
    readable = int(ceil((end - start) * 1000))
    logger.info(f"SEARCH_TIMING {hex(id(params))[8:]} {tag} {readable}ms")


def _get_uei_or_eins_match_query(uei_or_eins):
    if not uei_or_eins:
        return Q()

    uei_or_ein_match = Q(
        Q(auditee_uei__in=uei_or_eins) | Q(auditee_ein__in=uei_or_eins)
    )
    return uei_or_ein_match


def _get_start_date_match_query(start_date):
    if not start_date:
        return Q()

    return Q(fac_accepted_date__gte=start_date)


def _get_end_date_match_query(end_date):
    if not end_date:
        return Q()

    return Q(fac_accepted_date__lte=end_date)


def _get_cog_or_oversight_match_query(agency_name, cog_or_oversight):
    if not cog_or_oversight:
        return Q()

    if cog_or_oversight.lower() == "cog":
        return Q(cognizant_agency__in=[agency_name])
    elif cog_or_oversight.lower() == "oversight":
        return Q(oversight_agency__in=[agency_name])


def _get_audit_years_match_query(audit_years):
    if not audit_years:
        return Q()

    return Q(audit_year__in=audit_years)


def _get_auditee_state_match_query(auditee_state):
    if not auditee_state:
        return Q()

    return Q(auditee_state__in=[auditee_state])


def _get_names_match_query(names):
    """
    Given a list of (potential) names, return the query object that searches auditee and firm names.
    """
    if not names:
        return Q()

    name_fields = [
        "auditee_city",
        "auditee_contact_name",
        "auditee_email",
        "auditee_name",
        "auditee_state",
        "auditor_city",
        "auditor_contact_name",
        "auditor_email",
        "auditor_firm_name",
        "auditor_state",
    ]

    names_match = Q()

    # turn ["name1", "name2", "name3"] into "name1 name2 name3"
    names = " ".join(names)
    for field in name_fields:
        names_match.add(Q(**{"%s__search" % field: names}), Q.OR)

    return names_match<|MERGE_RESOLUTION|>--- conflicted
+++ resolved
@@ -79,13 +79,8 @@
 
     ##############
     # Initialize query.
-<<<<<<< HEAD
     # This is where tribal/is_public is set by default.
-    q_base = _initialize_query(params.get("include_private", False))
-    r_base = DisseminationCombined.objects.filter(q_base)
-=======
-    r_base = General.objects.all()
->>>>>>> 75c994bb
+    r_base = DisseminationCombined.objects.all()
 
     ##############
     # Audit years
