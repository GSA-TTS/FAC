<<<<<<< HEAD
from django.db.models import Q
from django.contrib.postgres.search import (
    SearchQuery, 
    SearchVector
)
from dissemination.models import DisseminationCombined
=======
>>>>>>> 401eff69
import time
from math import ceil
import logging
from django.db.models import Q

logger = logging.getLogger(__name__)


def search_general(base_model, params=None):
    params = params or dict()
    # Time general reduction
    t0 = time.time()

    ##############
    # Initialize query.
    r_base = base_model.objects.all()

    ##############
    # Audit years
    # query.add(_get_audit_years_match_query(audit_years), Q.AND)
    q_audit_year = _get_audit_years_match_query(params.get("audit_years", None))
    r_audit_year = base_model.objects.filter(q_audit_year)

    ##############
    # State
    q_state = _get_auditee_state_match_query(params.get("auditee_state", None))
    r_state = base_model.objects.filter(q_state)

    ##############
    # Names
    q_names = _get_names_match_query(params.get("names", None))
    r_names = base_model.objects.filter(q_names)

    ##############
    # UEI/EIN
    q_uei = _get_uei_or_eins_match_query(params.get("uei_or_eins", None))
    r_uei = base_model.objects.filter(q_uei)

    ##############
    # Start/end dates
    q_start_date = _get_start_date_match_query(params.get("start_date", None))
    r_start_date = base_model.objects.filter(q_start_date)
    q_end_date = _get_end_date_match_query(params.get("end_date", None))
    r_end_date = base_model.objects.filter(q_end_date)

    ##############
    # Cog/Over
    q_cogover = _get_cog_or_oversight_match_query(
        params.get("agency_name", None), params.get("cog_or_oversight", None)
    )
    r_cogover = base_model.objects.filter(q_cogover)

    ##############
    # Intersection
    # Intersection on result sets is an &.
    results = (
        r_audit_year
        & r_start_date
        & r_end_date
        & r_state
        & r_cogover
        & r_names
        & r_uei
        & r_base
    )

    t1 = time.time()
    report_timing("search_general", params, t0, t1)
    return results


def report_timing(tag, params, start, end):
    readable = int(ceil((end - start) * 1000))
    logger.info(f"SEARCH_TIMING {hex(id(params))[8:]} {tag} {readable}ms")


def _get_uei_or_eins_match_query(uei_or_eins):
    if not uei_or_eins:
        return Q()

    uei_or_ein_match = Q(
        Q(auditee_uei__in=uei_or_eins) | Q(auditee_ein__in=uei_or_eins)
    )
    return uei_or_ein_match


def _get_start_date_match_query(start_date):
    if not start_date:
        return Q()

    return Q(fac_accepted_date__gte=start_date)


def _get_end_date_match_query(end_date):
    if not end_date:
        return Q()

    return Q(fac_accepted_date__lte=end_date)


def _get_cog_or_oversight_match_query(agency_name, cog_or_oversight):
    if not cog_or_oversight:
        return Q()

    if cog_or_oversight.lower() == "cog":
        return Q(cognizant_agency__in=[agency_name])
    elif cog_or_oversight.lower() == "oversight":
        return Q(oversight_agency__in=[agency_name])


def _get_audit_years_match_query(audit_years):
    if not audit_years:
        return Q()

    return Q(audit_year__in=audit_years)


def _get_auditee_state_match_query(auditee_state):
    if not auditee_state:
        return Q()

    return Q(auditee_state__in=[auditee_state])


def _get_names_match_query(names_list):
    """
    Given a list of (potential) names, return the query object that searches auditee and firm names.
    """
    if not names_list:
        return Q()

    name_fields = [
        # "auditee_city",
        "auditee_contact_name",
        "auditee_certify_name",
        "auditee_email",
        "auditee_name",
        # "auditee_state",
        # "auditor_city",
        "auditor_contact_name",
        "auditor_certify_name",
        "auditor_email",
        "auditor_firm_name",
        # "auditor_state",
    ]

    names_match = Q()

    # The search terms are coming in as a string in a list.
    # E.g. the search text "college berea" returns nothing,
    # when it should return entries for "Berea College". That is 
    # because it comes in as 
    # ["college berea"]
    # 
    # This has to be flattened to a list of singleton terms.
    flattened = []
    for term in names_list:
        for sub in term.split():
            flattened.append(sub)
    
    # Now, for each field (e.g. "auditee_contact_name")
    # build up an AND over the terms. We want something where all of the
    # terms appear.
    # Then, do an OR over all of the fields. If that combo appears in 
    # any of the fields, we want to return it.    
    for field in name_fields:
        field_q = Q()
        for name in flattened:
            print(name)
            field_q.add(Q(**{f"{field}__icontains": name}), Q.AND)
        names_match.add(field_q, Q.OR)
    
    # Now, "college berea" and "university state ohio" return
    # the appropriate terms. It is also significantly faster than what
    # we had before.

    return names_match<|MERGE_RESOLUTION|>--- conflicted
+++ resolved
@@ -1,12 +1,3 @@
-<<<<<<< HEAD
-from django.db.models import Q
-from django.contrib.postgres.search import (
-    SearchQuery, 
-    SearchVector
-)
-from dissemination.models import DisseminationCombined
-=======
->>>>>>> 401eff69
 import time
 from math import ceil
 import logging
@@ -175,7 +166,6 @@
     for field in name_fields:
         field_q = Q()
         for name in flattened:
-            print(name)
             field_q.add(Q(**{f"{field}__icontains": name}), Q.AND)
         names_match.add(field_q, Q.OR)
     
