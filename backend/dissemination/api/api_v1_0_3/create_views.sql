--- conflicted
+++ resolved
@@ -271,17 +271,9 @@
     from
         dissemination_general gen
     where
-<<<<<<< HEAD
         gen.is_public = true
          or 
         (gen.is_public = false and api_v1_0_3_functions.has_tribal_data_access())
-=======
-        aud.report_id = gen.report_id
-        and 
-        (gen.is_public = true
-         or 
-        (gen.is_public = false and api_v1_0_3_functions.has_tribal_data_access()))
->>>>>>> a56f2b13
     order by gen.id
 ;
 
