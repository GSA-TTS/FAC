from django.urls import path, register_converter

from config import converters
from dissemination import views

app_name = "dissemination"

register_converter(converters.PublicDataPathConverter, "public_data_path")

urlpatterns = [
    path(
        "workbook/xlsx/<str:file_type>/<str:report_id>",
        views.XlsxDownloadView.as_view(),
        name="XlsxDownload",
    ),
    path(
        "report/pdf/<str:report_id>",
        views.PdfDownloadView.as_view(),
        name="PdfDownload",
    ),
    path(
        "public-data/<public_data_path:relative_path>",
        views.PublicDataDownloadView.as_view(),
        name="PublicDataDownload",
    ),
    path(
        "report/pdf/ota/<str:uuid>",
        views.OneTimeAccessDownloadView.as_view(),
        name="OtaPdfDownload",
    ),
    path(
        "summary-report/xlsx/<str:report_id>",
        views.SingleSummaryReportDownloadView.as_view(),
        name="SummaryReportDownload",
    ),
    path(
        "summary-report/xlsx",
        views.MultipleSummaryReportDownloadView.as_view(),
        name="MultipleSummaryReportDownload",
    ),
    path("search/", views.Search.as_view(), name="Search"),
    path("search/advanced/", views.AdvancedSearch.as_view(), name="AdvancedSearch"),
    path("summary/<str:report_id>", views.AuditSummaryView.as_view(), name="Summary"),
<<<<<<< HEAD
    path("dashboard", views.DashboardView.as_view(), name="Dashboard"),
=======
    path("analytics", views.AnalyticsView.as_view(), name="Analytics"),
>>>>>>> 6d3be1a2
    # TODO SOT: Enable for testing
    # path("search/beta/", views.AuditSearch.as_view(), name="BetaSearch"),
]<|MERGE_RESOLUTION|>--- conflicted
+++ resolved
@@ -41,11 +41,7 @@
     path("search/", views.Search.as_view(), name="Search"),
     path("search/advanced/", views.AdvancedSearch.as_view(), name="AdvancedSearch"),
     path("summary/<str:report_id>", views.AuditSummaryView.as_view(), name="Summary"),
-<<<<<<< HEAD
-    path("dashboard", views.DashboardView.as_view(), name="Dashboard"),
-=======
     path("analytics", views.AnalyticsView.as_view(), name="Analytics"),
->>>>>>> 6d3be1a2
     # TODO SOT: Enable for testing
     # path("search/beta/", views.AuditSearch.as_view(), name="BetaSearch"),
 ]