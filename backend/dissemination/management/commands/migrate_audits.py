--- conflicted
+++ resolved
@@ -82,14 +82,8 @@
         total = _get_query(kwargs, None).count()
         count = 0
         logger.info(f"Found {total} records to parse through.")
-<<<<<<< HEAD
-        logger.info(
-            f"Selected {queryset.count()} records for the first batch of migrations."
-        )
-=======
         migration_user = get_or_create_sot_migration_user()
         logger.info(f"Starting migration...")
->>>>>>> d0b98840
 
         while queryset.count() != 0:
             t_migrate_sac = 0
@@ -105,48 +99,13 @@
             self.t_files = 0
             self.t_waivers = 0
 
-<<<<<<< HEAD
-            migration_user = get_or_create_sot_migration_user()
-            accesses = Access.objects.filter(
-                sac__report_id__in=queryset.values("report_id")
-            )
-            deletedaccesses = DeletedAccess.objects.filter(
-                sac__report_id__in=queryset.values("report_id")
-            )
-            submissionevents = SubmissionEvent.objects.filter(
-                sac__id__in=queryset.values("id")
-            )
-            sars = SingleAuditReportFile.objects.filter(
-                sac__id__in=queryset.values("id")
-            )
-            excels = ExcelFile.objects.filter(sac__id__in=queryset.values("id"))
-            validations = SacValidationWaiver.objects.filter(
-                report_id__in=queryset.values("report_id")
-            )
-            audit_validations = AuditValidationWaiver.objects.filter(
-                report_id__in=queryset.values("report_id")
-            )
-            for sac in queryset:
-=======
             for sac in queryset.iterator():
->>>>>>> d0b98840
                 try:
                     t0 = time.monotonic()
                     self._migrate_sac(
                         self,
                         migration_user,
-<<<<<<< HEAD
-                        sac,
-                        accesses,
-                        deletedaccesses,
-                        submissionevents,
-                        sars,
-                        excels,
-                        validations,
-                        audit_validations,
-=======
                         sac
->>>>>>> d0b98840
                     )
                     t_migrate_sac += time.monotonic() - t0
 
@@ -164,10 +123,7 @@
                 f"Migration progress... ({count} / {total}) ({(count / total) * 100}%)"
             )
             t0 = time.monotonic()
-<<<<<<< HEAD
-=======
             del queryset
->>>>>>> d0b98840
             queryset = _get_query(kwargs, BATCH_SIZE)
             t_get_batch += time.monotonic() - t0
             print(f" - Time to migrate batch of 100          - {t_migrate_sac}")
@@ -188,114 +144,6 @@
     def _migrate_sac(
         self,
         migration_user: User,
-<<<<<<< HEAD
-        sac: SingleAuditChecklist,
-        accesses: Access,
-        deletedaccesses: DeletedAccess,
-        submissionevents: SubmissionEvent,
-        sars: SingleAuditReportFile,
-        excels: ExcelFile,
-        validations: SacValidationWaiver,
-        audit_validations: AuditValidationWaiver,
-    ):
-        t1 = time.monotonic()
-        audit_data = dict()
-        for idx, handler in enumerate(SAC_HANDLERS):
-            audit_data.update(handler(sac))
-
-        # convert file information.
-        audit_data.update(_convert_file_information(sac, sars))
-        self.t_audit += time.monotonic() - t1
-
-        # create the audit.
-        t1 = time.monotonic()
-        audit = Audit.objects.create(
-            event_type="MIGRATION",
-            data_source=sac.data_source,
-            event_user=migration_user,
-            created_by=sac.submitted_by,
-            audit=audit_data,
-            report_id=sac.report_id,
-            submission_status=sac.submission_status,
-            audit_type=sac.audit_type,
-        )
-
-        if sac.date_created:
-            audit.created_at = sac.date_created
-        self.t_create += time.monotonic() - t1
-
-        # update Access models.
-        t1 = time.monotonic()
-        accesses.filter(sac__report_id=sac.report_id).update(audit=audit)
-        deletedaccesses.filter(sac__report_id=sac.report_id).update(audit=audit)
-        self.t_access += time.monotonic() - t1
-
-        # convert additional fields.
-        t1 = time.monotonic()
-        if sac.submission_status == STATUS.DISSEMINATED:
-            audit.audit.update(generate_audit_indexes(audit))
-
-            # re-adjust cog/over afterwards.
-            audit.cognizant_agency = sac.cognizant_agency
-            audit.oversight_agency = sac.oversight_agency
-            audit.audit["cognizant_agency"] = sac.cognizant_agency
-            audit.audit["oversight_agency"] = sac.oversight_agency
-        self.t_indexes += time.monotonic() - t1
-
-        t1 = time.monotonic()
-        audit.save()
-        self.t_save += time.monotonic() - t1
-
-        # copy SubmissionEvents into History records.
-        t1 = time.monotonic()
-        events = submissionevents.filter(sac=sac).values(
-            "event", "timestamp", "user__id"
-        )
-        histories = [
-            History(
-                event=event["event"],
-                report_id=sac.report_id,
-                event_data=audit.audit,
-                version=0,
-                updated_by_id=event["user__id"],
-            )
-            for event in events
-        ]
-        History.objects.bulk_create(histories)
-
-        for history, event in zip(histories, events):
-            history.updated_at = event["timestamp"]
-
-        # Step 3: Bulk update
-        History.objects.bulk_update(histories, ["updated_at"])
-        self.t_history += time.monotonic() - t1
-
-        # assign audit reference to file-based models.
-        t1 = time.monotonic()
-        sars.filter(sac=sac).update(audit=audit)
-        excels.filter(sac=sac).update(audit=audit)
-        self.t_files += time.monotonic() - t1
-
-        # copy SacValidationWaivers.
-        t1 = time.monotonic()
-        if not audit_validations.exists():
-            waivers = validations.filter(report_id=sac.report_id)
-            audit_waivers = [
-                AuditValidationWaiver(
-                    report_id=sac.report_id,
-                    timestamp=waiver.timestamp,
-                    approver_email=waiver.approver_email,
-                    approver_name=waiver.approver_name,
-                    requester_email=waiver.requester_email,
-                    requester_name=waiver.requester_name,
-                    justification=waiver.justification,
-                    waiver_types=waiver.waiver_types,
-                )
-                for waiver in waivers
-            ]
-            AuditValidationWaiver.objects.bulk_create(audit_waivers)
-        self.t_waivers += time.monotonic() - t1
-=======
         sac: SingleAuditChecklist
     ):
         with transaction.atomic():
@@ -317,8 +165,9 @@
                 created_by=sac.submitted_by,
                 audit=audit_data,
                 report_id=sac.report_id,
-                submission_status=sac.submission_status,
-                audit_type=sac.audit_type,
+                event_data=audit.audit,
+                version=0,
+                updated_by_id=event["user__id"],
             )
 
             if sac.date_created:
@@ -403,7 +252,6 @@
             ]
             AuditValidationWaiver.objects.bulk_create(audit_waivers)
             self.t_waivers += time.monotonic() - t1
->>>>>>> d0b98840
 
 
 def _get_query(kwargs, max_records):
@@ -433,17 +281,6 @@
         return queryset
 
 
-<<<<<<< HEAD
-def _convert_file_information(sac: SingleAuditChecklist, files: SingleAuditReportFile):
-    file = (
-        files.filter(filename=f"{sac.report_id}.pdf").order_by("date_created").first()
-    )
-    return (
-        {
-            "file_information": {
-                "pages": file.component_page_numbers,
-                "filename": file.filename,
-=======
 def _convert_file_information(sac: SingleAuditChecklist):
     try:
         file = SingleAuditReportFile.objects.filter(sac=sac).latest("date_created")
@@ -453,7 +290,6 @@
                     "pages": file.component_page_numbers,
                     "filename": file.filename,
                 }
->>>>>>> d0b98840
             }
         )
     except SingleAuditReportFile.DoesNotExist:
