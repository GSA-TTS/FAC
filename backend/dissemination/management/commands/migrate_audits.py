# README

# When testing this script, make sure you proceed through the following:
# 1. Make sure you import the public prod data dump from the drive into your local DB.
# 2. If you have already migrated some audits and want to reset to a clean slate,
#    run these SQL queries in order:
#    - DELETE FROM public.audit_history WHERE event='sot_migration';
#    - UPDATE public.audit_access SET audit_id=null;
#    - UPDATE public.audit_deletedaccess SET audit_id=null;
#    - UPDATE public.audit_submissionevent SET audit_id=null;
#    - UPDATE public.audit_singleauditchecklist SET migrated_to_audit=false;
#    - DELETE FROM public.audit_audit;
# 3. Run the command in a separate shell from the app.
#    - If you want to ONLY target disseminated records, pass the parameter "--disseminated".
#    - If you want to ONLY target intake records, pass the parameter "--intake".
#    - If you want to target ALL records, leave out the parameters.

from datetime import datetime
import logging
import time
import typing

from django.conf import settings
from django.core.management.base import BaseCommand
from django.db import connection, transaction

from audit.intakelib.mapping_additional_eins import additional_eins_audit_view
from audit.intakelib.mapping_additional_ueis import additional_ueis_audit_view
from audit.intakelib.mapping_audit_findings import findings_audit_view
from audit.intakelib.mapping_audit_findings_text import audit_findings_text_audit_view
from audit.intakelib.mapping_corrective_action_plan import (
    corrective_action_plan_audit_view,
)
from audit.intakelib.mapping_federal_awards import federal_awards_audit_view
from audit.intakelib.mapping_notes_to_sefa import notes_to_sefa_audit_view
from audit.intakelib.mapping_secondary_auditors import secondary_auditors_audit_view
from audit.models import (
    Access,
    Audit,
    AuditValidationWaiver,
    DeletedAccess,
    ExcelFile,
    SacValidationWaiver,
    SingleAuditReportFile,
    SingleAuditChecklist,
    SubmissionEvent,
    User,
)
from audit.models.history import History
from audit.models.constants import STATUS, EventType
from audit.models.utils import (
    generate_audit_indexes,
    convert_utc_to_american_samoa_zone,
)

logger = logging.getLogger(__name__)


class Command(BaseCommand):

    def add_arguments(self, parser):
        parser.add_argument(
            "--disseminated",
            action="store_true",
            help="Migrates the Audit model to disseminated records.",
        )
        parser.add_argument(
            "--intake",
            action="store_true",
            help="Migrates the Audit model to in_progress records.",
        )
        parser.add_argument(
            "--report_id",
            type=str,
            help="Migrate a specific SingleAuditChecklist by ID.",
        )

    def handle(self, *args, **kwargs):

        logger.info("Starting migration...")
        BATCH_SIZE = 100

        # iterate through unmigrated SACs.
        queryset = _get_query(kwargs, None)
        logger.info("Got queryset... Get count...")
        total = queryset.count()
        count = 0
        total_migrated = 0
        logger.info(f"Found {total} records to parse through.")
        migration_user = get_or_create_sot_migration_user()
<<<<<<< HEAD

        self.t_audit = 0
        self.t_create = 0
        self.t_access = 0
        self.t_indexes = 0
        self.t_save = 0
        self.t_history = 0
        self.t_files = 0
        self.t_waivers = 0
        self.t_update_flag = 0
        t_migrate_sac = 0
        t_batch_start = time.monotonic()

        for sac in queryset.iterator():
            try:
                t0 = time.monotonic()
                if Audit.objects.filter(report_id=sac.report_id).exists():
                    logger.info(
                        f"SAC with id {sac.report_id} already exists as an Audit... skipping."
                    )
                    continue
                self._migrate_sac(self, migration_user, sac)
                t_migrate_sac += time.monotonic() - t0

                count += 1
                if count % BATCH_SIZE == 0:
                    total_migrated += count
                    logger.info(
                        f"Migration progress... ({total_migrated} / {total}) ({(total_migrated / total) * 100}%)"
                    )
                    count = 0
                    logger.info(
                        f" - Time to migrate batch of 100          - {t_migrate_sac}"
                    )
                    logger.info(f"    - Audit info - {self.t_audit}")
                    logger.info(f"    - Creation   - {self.t_create}")
                    logger.info(f"    - Access     - {self.t_access}")
                    logger.info(f"    - Indexes    - {self.t_indexes}")
                    logger.info(f"    - Re-saving  - {self.t_save}")
                    logger.info(f"    - History    - {self.t_history}")
                    logger.info(f"    - Files      - {self.t_files}")
                    logger.info(f"    - Waivers    - {self.t_waivers}")
                    logger.info(
                        f" - Time to mark batch of 100 as migrated - {self.t_update_flag}"
                    )

                    t_migrate_sac = 0
                    self.t_update_flag = 0
                    self.t_audit = 0
                    self.t_create = 0
                    self.t_access = 0
                    self.t_indexes = 0
                    self.t_save = 0
                    self.t_history = 0
                    self.t_files = 0
                    self.t_waivers = 0

            except Exception as e:
                logger.error(f"Failed to migrate sac {sac.report_id} - {e}")
                raise e

        t_batch_end = time.monotonic()
        logger.info(f" IN TOTAL - {t_batch_end - t_batch_start}")
=======
        logger.info("Starting migration...")

        while queryset.count() != 0:
            t_migrate_sac = 0
            t_update_flag = 0
            t_get_batch = 0

            self.t_audit = 0
            self.t_create = 0
            self.t_access = 0
            self.t_indexes = 0
            self.t_save = 0
            self.t_history = 0
            self.t_files = 0
            self.t_waivers = 0

            for sac in queryset.iterator():
                try:
                    t0 = time.monotonic()
                    self._migrate_sac(self, migration_user, sac)
                    t_migrate_sac += time.monotonic() - t0

                    t0 = time.monotonic()
                    with connection.cursor() as cursor:
                        cursor.execute(
                            f"update audit_singleauditchecklist set migrated_to_audit = true where report_id = '{sac.report_id}'"
                        )
                    t_update_flag += time.monotonic() - t0
                    count += 1
                except Exception as e:
                    logger.error(f"Failed to migrate sac {sac.report_id} - {e}")
                    raise e
            logger.info(
                f"Migration progress... ({count} / {total}) ({(count / total) * 100}%)"
            )
            t0 = time.monotonic()
            del queryset
            queryset = _get_query(kwargs, BATCH_SIZE)
            t_get_batch += time.monotonic() - t0
            print(f" - Time to migrate batch of 100          - {t_migrate_sac}")
            print(f"    - Audit info - {self.t_audit}")
            print(f"    - Creation   - {self.t_create}")
            print(f"    - Access     - {self.t_access}")
            print(f"    - Indexes    - {self.t_indexes}")
            print(f"    - Re-saving  - {self.t_save}")
            print(f"    - History    - {self.t_history}")
            print(f"    - Files      - {self.t_files}")
            print(f"    - Waivers    - {self.t_waivers}")
            print(f" - Time to mark batch of 100 as migrated - {t_update_flag}")
            print(f" - Time to query next batch              - {t_get_batch}")

>>>>>>> d93b0503
        logger.info("Completed audit migrations.")

    @staticmethod
    def _migrate_sac(self, migration_user: User, sac: SingleAuditChecklist):
        with transaction.atomic():
            t1 = time.monotonic()
            audit_data = dict()
            for idx, handler in enumerate(SAC_HANDLERS):
                audit_data.update(handler(sac))

            # convert file information.
            audit_data.update(_convert_file_information(sac))
            self.t_audit += time.monotonic() - t1

            # create the audit.
            t1 = time.monotonic()
            audit = Audit.objects.create(
                event_type=EventType.SOURCE_OF_TRUTH_MIGRATION,
                data_source=sac.data_source,
                event_user=migration_user,
                created_by=sac.submitted_by,
                audit=audit_data,
                report_id=sac.report_id,
                submission_status=sac.submission_status,
                audit_type=sac.audit_type,
            )

            if sac.date_created:
                audit.created_at = sac.date_created
            self.t_create += time.monotonic() - t1

            # update Access models.
            t1 = time.monotonic()
            Access.objects.filter(sac=sac).update(audit=audit)
            DeletedAccess.objects.filter(sac=sac).update(audit=audit)
            self.t_access += time.monotonic() - t1

            # convert additional fields.
            t1 = time.monotonic()
            if sac.submission_status == STATUS.DISSEMINATED:
                audit.audit.update(generate_audit_indexes(audit))

                # re-adjust cog/over afterwards.
                audit.cognizant_agency = sac.cognizant_agency
                audit.oversight_agency = sac.oversight_agency
                audit.audit["cognizant_agency"] = sac.cognizant_agency
                audit.audit["oversight_agency"] = sac.oversight_agency
            self.t_indexes += time.monotonic() - t1

            t1 = time.monotonic()
            audit.save()
            self.t_save += time.monotonic() - t1

            # copy SubmissionEvents into History records.
            t1 = time.monotonic()
            events = SubmissionEvent.objects.filter(sac=sac).values(
                "event", "timestamp", "user__id"
            )
            histories = [
                History(
                    event=event["event"],
                    report_id=sac.report_id,
                    event_data={},
                    version=0,
                    updated_by_id=event["user__id"],
<<<<<<< HEAD
                )
                for event in events
            ]
            History.objects.bulk_create(histories, batch_size=25)

            for history, event in zip(histories, events):
                history.updated_at = event["timestamp"]

            # Step 3: Bulk update
            History.objects.bulk_update(histories, ["updated_at"])
            if sac.data_source == settings.CENSUS_DATA_SOURCE and not histories:
                extra_histories = create_history_objects(
                    transition_name=sac.transition_name,
                    transition_date=sac.transition_date,
                    report_id=sac.report_id,
                    user=migration_user,
                )
=======
                )
                for event in events
            ]
            History.objects.bulk_create(histories, batch_size=25)

            for history, event in zip(histories, events):
                history.updated_at = event["timestamp"]

            # Step 3: Bulk update
            History.objects.bulk_update(histories, ["updated_at"])
            if sac.data_source == settings.CENSUS_DATA_SOURCE and not histories:
                extra_histories = create_history_objects(
                    transition_name=sac.transition_name,
                    transition_date=sac.transition_date,
                    report_id=sac.report_id,
                    user=migration_user,
                )
>>>>>>> d93b0503
                # Extract updated_at values separately
                updated_at_map = [h.updated_at for h in extra_histories]

                for h in extra_histories:
                    h.updated_at = None

                History.objects.bulk_create(extra_histories, batch_size=25)

                for h, new_time in zip(extra_histories, updated_at_map):
                    h.updated_at = new_time

                History.objects.bulk_update(extra_histories, ["updated_at"])

            self.t_history += time.monotonic() - t1

            # assign audit reference to file-based models.
            t1 = time.monotonic()
            SingleAuditReportFile.objects.filter(sac=sac).update(audit=audit)
            ExcelFile.objects.filter(sac=sac).update(audit=audit)
            self.t_files += time.monotonic() - t1

            # copy SacValidationWaivers.
            t1 = time.monotonic()
            sac_waivers = SacValidationWaiver.objects.filter(
                report_id=sac.report_id
            ).values(
                "timestamp",
                "approver_email",
                "approver_name",
                "requester_email",
                "requester_name",
                "justification",
                "waiver_types",
            )
            audit_waivers = [
                AuditValidationWaiver(
                    report_id=audit,
                    timestamp=waiver["timestamp"],
                    approver_email=waiver["approver_email"],
                    approver_name=waiver["approver_name"],
                    requester_email=waiver["requester_email"],
                    requester_name=waiver["requester_name"],
                    justification=waiver["justification"],
                    waiver_types=waiver["waiver_types"],
                )
                for waiver in sac_waivers
            ]
            AuditValidationWaiver.objects.bulk_create(audit_waivers)
            self.t_waivers += time.monotonic() - t1
<<<<<<< HEAD

            t1 = time.monotonic()
            with connection.cursor() as cursor:
                cursor.execute(
                    f"update audit_singleauditchecklist set migrated_to_audit = true where report_id = '{sac.report_id}'"
                )
            self.t_update_flag += time.monotonic() - t1
=======
>>>>>>> d93b0503


def _get_query(kwargs, max_records):
    """Fetch unmigrated SACs, based on parameters."""
    if kwargs.get("report_id"):
        queryset = SingleAuditChecklist.objects.filter(
            migrated_to_audit=False, report_id=kwargs.get("report_id")
        )
    elif kwargs.get("disseminated"):
        queryset = SingleAuditChecklist.objects.filter(
            migrated_to_audit=False, submission_status="disseminated"
        )
    elif kwargs.get("intake"):
        queryset = SingleAuditChecklist.objects.filter(migrated_to_audit=False).exclude(
            submission_status="disseminated"
        )
    else:
        queryset = SingleAuditChecklist.objects.filter(migrated_to_audit=False)

    # exclude SACs that have already migrated with an Audit.
    queryset = queryset.exclude(report_id__in=Audit.objects.all().values("report_id"))

    # only return up to "max_records" if applied.
    if max_records:
        return queryset[:max_records]
    else:
        return queryset


def _convert_file_information(sac: SingleAuditChecklist):
    try:
        file = SingleAuditReportFile.objects.filter(sac=sac).latest("date_created")
        return {
            "file_information": {
                "pages": file.component_page_numbers,
                "filename": file.filename,
            }
        }
    except SingleAuditReportFile.DoesNotExist:
        return {}


def _convert_program_names(sac: SingleAuditChecklist):
    program_names = []
    if sac.federal_awards:
        awards = sac.federal_awards.get("FederalAwards", {}).get("federal_awards", [])
        for award in awards:
            program_name = award.get("program", {}).get("program_name", "")
            if program_name:
                program_names.append(program_name)

    return {"program_names": program_names} if program_names else {}


def _convert_month_year(sac: SingleAuditChecklist):
    fiscal_end = sac.general_information["auditee_fiscal_period_end"]
    # In some "in-progress" the fiscal end date is not yet set.
    if not fiscal_end:
        return {}

    audit_year, fy_end_month, _ = fiscal_end.split("-")
    return {
        "audit_year": audit_year,
        "fy_end_month": fy_end_month,
    }


def _convert_passthrough(sac: SingleAuditChecklist):
    pass_objects = []
    if sac.federal_awards:
        awards = sac.federal_awards.get("FederalAwards", {}).get("federal_awards", [])
        for award in awards:
            entities = award.get("direct_or_indirect_award", {}).get("entities", [])
            for entity in entities:
                passthrough = {
                    "award_reference": award.get("award_reference", ""),
                    "passthrough_id": entity.get("passthrough_identifying_number", ""),
                    "passthrough_name": entity.get("passthrough_name", ""),
                }
                pass_objects.append(passthrough)

    return {"passthrough": pass_objects} if pass_objects else {}


def _convert_is_public(sac: SingleAuditChecklist):
    is_public = True
    if sac.general_information.get("user_provided_organization_type") == "tribal":
        is_public = sac.tribal_data_consent and sac.tribal_data_consent.get(
            "is_tribal_information_authorized_to_be_public"
        )

    return {"is_public": is_public}


def _convert_fac_accepted_date(sac: SingleAuditChecklist):
    date = None
    for i in range(len(sac.transition_name)):
        if sac.transition_name[i] == STATUS.SUBMITTED:
            date = sac.transition_date[i]
    submitted_date = convert_utc_to_american_samoa_zone(date) if date else None
    return {"fac_accepted_date": submitted_date}


SAC_HANDLERS = [
    lambda sac: (
        notes_to_sefa_audit_view(sac.notes_to_sefa) if sac.notes_to_sefa else {}
    ),
    lambda sac: (
        audit_findings_text_audit_view(sac.findings_text) if sac.findings_text else {}
    ),
    lambda sac: (
        additional_ueis_audit_view(sac.additional_ueis) if sac.additional_ueis else {}
    ),
    lambda sac: (
        additional_eins_audit_view(sac.additional_eins) if sac.additional_eins else {}
    ),
    lambda sac: (
        findings_audit_view(sac.findings_uniform_guidance)
        if sac.findings_uniform_guidance
        else {}
    ),
    lambda sac: (
        corrective_action_plan_audit_view(sac.corrective_action_plan)
        if sac.corrective_action_plan
        else {}
    ),
    lambda sac: (
        secondary_auditors_audit_view(sac.secondary_auditors)
        if sac.secondary_auditors
        else {}
    ),
    lambda sac: (
        federal_awards_audit_view(sac.federal_awards) if sac.federal_awards else {}
    ),
    lambda sac: {"audit_information": sac.audit_information or {}},
    lambda sac: {"general_information": sac.general_information or {}},
    lambda sac: {"auditee_certification": sac.auditee_certification or {}},
    lambda sac: {"auditor_certification": sac.auditor_certification or {}},
    lambda sac: {"tribal_data_consent": sac.tribal_data_consent or {}},
    lambda sac: {"cognizant_agency": sac.cognizant_agency},
    lambda sac: {"oversight_agency": sac.oversight_agency},
    lambda sac: {"type_audit_code": "UG"},
    _convert_program_names,
    _convert_month_year,
    _convert_passthrough,
    _convert_is_public,
    _convert_fac_accepted_date,
]


def get_or_create_sot_migration_user():
    """Returns the default migration user"""
    user_email = "fac-sot-migration-auditee-official@fac.gsa.gov"
    user_name = "fac-sot-migration-auditee-official"
    my_user = None

    users = User.objects.filter(email=user_email)
    if users:
        my_user = users.first()
    else:
        logger.info("Creating user %s %s", user_email, user_name)
        my_user = User(username=user_name, email=user_email)
        my_user.save()

    return my_user


STATUS_TO_EVENT = {
    STATUS.READY_FOR_CERTIFICATION: SubmissionEvent.EventType.LOCKED_FOR_CERTIFICATION,
    STATUS.AUDITOR_CERTIFIED: SubmissionEvent.EventType.AUDITOR_CERTIFICATION_COMPLETED,
    STATUS.AUDITEE_CERTIFIED: SubmissionEvent.EventType.AUDITEE_CERTIFICATION_COMPLETED,
    STATUS.SUBMITTED: SubmissionEvent.EventType.SUBMITTED,
    STATUS.DISSEMINATED: SubmissionEvent.EventType.DISSEMINATED,
}


def create_history_objects(
    transition_name: list,
    transition_date: list,
    report_id: str,
    user: typing.Any,
) -> list[History]:

    transitions = []
    for name, date_val in zip(transition_name, transition_date):
        dt = date_val
        transitions.append((name, dt))

    # Only grab the most recent transition per status
    latest_transitions: dict[str, datetime] = {}
    for name, dt in transitions:
        if name not in latest_transitions or dt > latest_transitions[name]:
            latest_transitions[name] = dt

    history_objects = []
    for status, dt in latest_transitions.items():
        event = STATUS_TO_EVENT.get(status)
        if not event:
            continue  # not all status match an event type
        history = History(
            event=event,
            report_id=report_id,
            version=0,
            event_data={},
            updated_at=dt,
            updated_by=user,
        )
        history_objects.append(history)

    return history_objects<|MERGE_RESOLUTION|>--- conflicted
+++ resolved
@@ -88,7 +88,6 @@
         total_migrated = 0
         logger.info(f"Found {total} records to parse through.")
         migration_user = get_or_create_sot_migration_user()
-<<<<<<< HEAD
 
         self.t_audit = 0
         self.t_create = 0
@@ -152,59 +151,6 @@
 
         t_batch_end = time.monotonic()
         logger.info(f" IN TOTAL - {t_batch_end - t_batch_start}")
-=======
-        logger.info("Starting migration...")
-
-        while queryset.count() != 0:
-            t_migrate_sac = 0
-            t_update_flag = 0
-            t_get_batch = 0
-
-            self.t_audit = 0
-            self.t_create = 0
-            self.t_access = 0
-            self.t_indexes = 0
-            self.t_save = 0
-            self.t_history = 0
-            self.t_files = 0
-            self.t_waivers = 0
-
-            for sac in queryset.iterator():
-                try:
-                    t0 = time.monotonic()
-                    self._migrate_sac(self, migration_user, sac)
-                    t_migrate_sac += time.monotonic() - t0
-
-                    t0 = time.monotonic()
-                    with connection.cursor() as cursor:
-                        cursor.execute(
-                            f"update audit_singleauditchecklist set migrated_to_audit = true where report_id = '{sac.report_id}'"
-                        )
-                    t_update_flag += time.monotonic() - t0
-                    count += 1
-                except Exception as e:
-                    logger.error(f"Failed to migrate sac {sac.report_id} - {e}")
-                    raise e
-            logger.info(
-                f"Migration progress... ({count} / {total}) ({(count / total) * 100}%)"
-            )
-            t0 = time.monotonic()
-            del queryset
-            queryset = _get_query(kwargs, BATCH_SIZE)
-            t_get_batch += time.monotonic() - t0
-            print(f" - Time to migrate batch of 100          - {t_migrate_sac}")
-            print(f"    - Audit info - {self.t_audit}")
-            print(f"    - Creation   - {self.t_create}")
-            print(f"    - Access     - {self.t_access}")
-            print(f"    - Indexes    - {self.t_indexes}")
-            print(f"    - Re-saving  - {self.t_save}")
-            print(f"    - History    - {self.t_history}")
-            print(f"    - Files      - {self.t_files}")
-            print(f"    - Waivers    - {self.t_waivers}")
-            print(f" - Time to mark batch of 100 as migrated - {t_update_flag}")
-            print(f" - Time to query next batch              - {t_get_batch}")
-
->>>>>>> d93b0503
         logger.info("Completed audit migrations.")
 
     @staticmethod
@@ -270,7 +216,6 @@
                     event_data={},
                     version=0,
                     updated_by_id=event["user__id"],
-<<<<<<< HEAD
                 )
                 for event in events
             ]
@@ -288,25 +233,6 @@
                     report_id=sac.report_id,
                     user=migration_user,
                 )
-=======
-                )
-                for event in events
-            ]
-            History.objects.bulk_create(histories, batch_size=25)
-
-            for history, event in zip(histories, events):
-                history.updated_at = event["timestamp"]
-
-            # Step 3: Bulk update
-            History.objects.bulk_update(histories, ["updated_at"])
-            if sac.data_source == settings.CENSUS_DATA_SOURCE and not histories:
-                extra_histories = create_history_objects(
-                    transition_name=sac.transition_name,
-                    transition_date=sac.transition_date,
-                    report_id=sac.report_id,
-                    user=migration_user,
-                )
->>>>>>> d93b0503
                 # Extract updated_at values separately
                 updated_at_map = [h.updated_at for h in extra_histories]
 
@@ -356,7 +282,6 @@
             ]
             AuditValidationWaiver.objects.bulk_create(audit_waivers)
             self.t_waivers += time.monotonic() - t1
-<<<<<<< HEAD
 
             t1 = time.monotonic()
             with connection.cursor() as cursor:
@@ -364,8 +289,6 @@
                     f"update audit_singleauditchecklist set migrated_to_audit = true where report_id = '{sac.report_id}'"
                 )
             self.t_update_flag += time.monotonic() - t1
-=======
->>>>>>> d93b0503
 
 
 def _get_query(kwargs, max_records):
