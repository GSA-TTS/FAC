--- conflicted
+++ resolved
@@ -31,6 +31,7 @@
 
 
 def _make_audit(is_public=True, submission_status=STATUS.DISSEMINATED):
+    sequence = get_next_sequence_id(SAC_SEQUENCE_ID)
     audit_data = {
         "is_public": is_public,
     }
@@ -39,7 +40,7 @@
         version=0,
         audit=audit_data,
         submission_status=submission_status,
-        report_id=generate_sac_report_id(Audit.objects.count(), "2023-12-31"),
+        report_id=generate_sac_report_id(sequence=sequence, end_date="2023-12-31"),
     )
 
     return audit
@@ -70,19 +71,6 @@
     def setUp(self):
         self.client = Client()
 
-<<<<<<< HEAD
-=======
-    def _make_sac_and_general(self, is_public=True):
-        sequence = get_next_sequence_id(SAC_SEQUENCE_ID)
-        sac = baker.make(
-            SingleAuditChecklist,
-            id=sequence,
-            report_id=generate_sac_report_id(sequence=sequence, end_date="2023-12-31"),
-        )
-        general = baker.make(General, is_public=is_public, report_id=sac.report_id)
-        return sac, general
-
->>>>>>> 2dabd584
     def test_bad_report_id_returns_404(self):
         url = reverse("dissemination:PdfDownload", kwargs={"report_id": "not-real"})
 
@@ -367,22 +355,13 @@
         uuid = uuid4()
         sequence = get_next_sequence_id(SAC_SEQUENCE_ID)
 
-<<<<<<< HEAD
+
         audit = _make_audit(submission_status=STATUS.IN_PROGRESS)
         baker.make(SingleAuditReportFile, audit=audit)
         audit.submission_status = STATUS.DISSEMINATED
         audit.save()
 
         ota = baker.make(OneTimeAccess, uuid=uuid, report_id=audit.report_id)
-=======
-        sac = baker.make(
-            SingleAuditChecklist,
-            id=sequence,
-            report_id=generate_sac_report_id(sequence=sequence, end_date="2024-01-31"),
-        )
-        baker.make(SingleAuditReportFile, sac=sac)
-        ota = baker.make(OneTimeAccess, uuid=uuid, report_id=sac.report_id)
->>>>>>> 2dabd584
 
         # override the OTA timestamp to something that is outside the expiry window
         timestamp = timezone.now() - timedelta(
@@ -405,12 +384,8 @@
         """
         uuid = uuid4()
         sequence = get_next_sequence_id(SAC_SEQUENCE_ID)
-
-<<<<<<< HEAD
-        report_id = generate_sac_report_id(count=100_000, end_date="2024-01-31")
-=======
         report_id = generate_sac_report_id(sequence=sequence, end_date="2024-01-31")
->>>>>>> 2dabd584
+
         baker.make(OneTimeAccess, uuid=uuid, report_id=report_id)
 
         url = reverse("dissemination:OtaPdfDownload", kwargs={"uuid": uuid})
@@ -428,17 +403,9 @@
         uuid = uuid4()
         sequence = get_next_sequence_id(SAC_SEQUENCE_ID)
 
-<<<<<<< HEAD
+
         audit = _make_audit()
         baker.make(OneTimeAccess, uuid=uuid, report_id=audit.report_id)
-=======
-        sac = baker.make(
-            SingleAuditChecklist,
-            id=sequence,
-            report_id=generate_sac_report_id(sequence=sequence, end_date="2024-01-31"),
-        )
-        baker.make(OneTimeAccess, uuid=uuid, report_id=sac.report_id)
->>>>>>> 2dabd584
 
         url = reverse("dissemination:OtaPdfDownload", kwargs={"uuid": uuid})
 
@@ -457,24 +424,13 @@
         """
         mock_file_exists.return_value = True
         uuid = uuid4()
-        sequence = get_next_sequence_id(SAC_SEQUENCE_ID)
-
-<<<<<<< HEAD
+
         audit = _make_audit(submission_status=STATUS.IN_PROGRESS)
         baker.make(SingleAuditReportFile, audit=audit)
         audit.submission_status = STATUS.DISSEMINATED
         audit.save()
 
         baker.make(OneTimeAccess, uuid=uuid, report_id=audit.report_id)
-=======
-        sac = baker.make(
-            SingleAuditChecklist,
-            id=sequence,
-            report_id=generate_sac_report_id(sequence=sequence, end_date="2024-01-31"),
-        )
-        baker.make(SingleAuditReportFile, sac=sac)
-        baker.make(OneTimeAccess, uuid=uuid, report_id=sac.report_id)
->>>>>>> 2dabd584
 
         url = reverse("dissemination:OtaPdfDownload", kwargs={"uuid": uuid})
 
@@ -492,19 +448,6 @@
     def setUp(self):
         self.client = Client()
 
-<<<<<<< HEAD
-=======
-    def _make_sac_and_general(self, is_public=True):
-        sequence = get_next_sequence_id(SAC_SEQUENCE_ID)
-        sac = baker.make(
-            SingleAuditChecklist,
-            id=sequence,
-            report_id=generate_sac_report_id(sequence=sequence, end_date="2023-12-31"),
-        )
-        general = baker.make(General, is_public=is_public, report_id=sac.report_id)
-        return sac, general
-
->>>>>>> 2dabd584
     def test_bad_report_id_returns_404(self):
         url = reverse(
             "dissemination:XlsxDownload",
@@ -1157,20 +1100,8 @@
             mock_workbook_bytes,
         )
 
-<<<<<<< HEAD
+
         _make_multiple_audits(quantity=4)
-=======
-        for i in range(4):
-            sequence = get_next_sequence_id(SAC_SEQUENCE_ID)
-            general = self._make_general(
-                is_public=True,
-                report_id=generate_sac_report_id(
-                    end_date="2023-12-31", sequence=sequence
-                ),
-            )
-            baker.make(FederalAward, report_id=general)
-        self.refresh_materialized_view()
->>>>>>> 2dabd584
 
         with self.settings(SUMMARY_REPORT_DOWNLOAD_LIMIT=2):
             response = self.anon_client.post(self._summary_report_url(), {})
