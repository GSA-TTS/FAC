<<<<<<< HEAD
import logging
import math

from django.conf import settings
from audit.models.models import ExcelFile, SingleAuditChecklist
from boto3 import client as boto3_client
from botocore.client import ClientError, Config
from django.core.paginator import Paginator
from django.core.paginator import PageNotAnInteger, EmptyPage


logger = logging.getLogger(__name__)


def remove_workbook_artifacts(sac):
    """
    Remove all workbook artifacts associated with the given sac.
    """
    try:
        excel_files = ExcelFile.objects.filter(sac=sac)
        files = [f"excel/{excel_file.filename}" for excel_file in excel_files]

        if files:
            # Delete the records from the database
            count = excel_files.count()
            excel_files.delete()
            logger.info(
                f"Deleted {count} excelfile records from fac-db for report: {sac.report_id}"
            )

            # Delete the files from S3 in bulk
            delete_files_in_bulk(files, sac)

    except ExcelFile.DoesNotExist:
        logger.info(f"No files found to delete for report: {sac.report_id}")
    except Exception as e:
        logger.error(
            f"Failed to delete files from fac-db and S3 for report: {sac.report_id}. Error: {e}"
        )


def delete_files_in_bulk(filenames, sac):
    """Delete files from S3 in bulk."""
    # This client uses the internal endpoint URL because we're making a request to S3 from within the app
    s3_client = boto3_client(
        service_name="s3",
        region_name=settings.AWS_S3_PRIVATE_REGION_NAME,
        aws_access_key_id=settings.AWS_PRIVATE_ACCESS_KEY_ID,
        aws_secret_access_key=settings.AWS_PRIVATE_SECRET_ACCESS_KEY,
        endpoint_url=settings.AWS_S3_PRIVATE_INTERNAL_ENDPOINT,
        config=Config(signature_version="s3v4"),
    )

    try:
        delete_objects = [{"Key": filename} for filename in filenames]

        response = s3_client.delete_objects(
            Bucket=settings.AWS_PRIVATE_STORAGE_BUCKET_NAME,
            Delete={"Objects": delete_objects},
        )

        deleted_files = response.get("Deleted", [])
        for deleted in deleted_files:
            logger.info(
                f"Successfully deleted {deleted['Key']} from S3 for report: {sac.report_id}"
            )

        errors = response.get("Errors", [])
        if errors:
            for error in errors:
                logger.error(
                    f"Failed to delete {error['Key']} from S3 for report: {sac.report_id}. Error: {error['Message']}"  # nosec B608
                )

    except ClientError as e:
        logger.error(
            f"Failed to delete files from S3 for report: {sac.report_id}. Error: {e}"
        )


def clean_artifacts(sac_list):
    """
    Perform necessary cleanup associated with the given list of sac values.
    """
    try:
        excel_files = ExcelFile.objects.filter(sac__in=sac_list)
        files = [f"excel/{excel_file.filename}" for excel_file in excel_files]

        if files:
            logger.info(
                f"Found {len(files)} ExcelFile records for reports: {[sac.report_id for sac in sac_list]}"
            )

            # Track results but do not delete the ExcelFile records from the database
            successful_deletes, failed_deletes = batch_removal(
                files,
                sac_list,
                {excel_file.filename: excel_file.sac for excel_file in excel_files},
            )

            if failed_deletes:
                logger.error(
                    f"Failed to delete the following files from S3: {failed_deletes}"
                )
            if successful_deletes:
                logger.info(
                    f"Successfully deleted the following files from S3: {successful_deletes}"
                )

    except Exception as e:
        logger.error(f"Failed to process files for the provided sac values. Error: {e}")


def batch_removal(filenames, sac_list, sac_to_file_map):
    """Delete files from S3 in bulk and return the results."""
    s3_client = boto3_client(
        service_name="s3",
        region_name=settings.AWS_S3_PRIVATE_REGION_NAME,
        aws_access_key_id=settings.AWS_PRIVATE_ACCESS_KEY_ID,
        aws_secret_access_key=settings.AWS_PRIVATE_SECRET_ACCESS_KEY,
        endpoint_url=settings.AWS_S3_PRIVATE_INTERNAL_ENDPOINT,
        config=Config(signature_version="s3v4"),
    )

    try:
        delete_objects = [{"Key": filename} for filename in filenames]

        response = s3_client.delete_objects(
            Bucket=settings.AWS_PRIVATE_STORAGE_BUCKET_NAME,
            Delete={"Objects": delete_objects},
        )

        successful_deletes = []
        failed_deletes = []

        deleted_files = response.get("Deleted", [])
        for deleted in deleted_files:
            filename = deleted["Key"]
            successful_deletes.append(
                {
                    "filename": filename,
                    "sac_report_id": sac_to_file_map[filename].report_id,
                }
            )

        errors = response.get("Errors", [])
        if errors:
            for error in errors:
                filename = error["Key"]
                failed_deletes.append(
                    {
                        "filename": filename,
                        "sac_report_id": sac_to_file_map[filename].report_id,
                        "error_message": error["Message"],
                    }
                )

        return successful_deletes, failed_deletes

    except ClientError as e:
        logger.error(
            f"Failed to delete files from S3 for sac values: {[sac.report_id for sac in sac_list]}. Error: {e}"
        )
        return [], [{"error_message": str(e)}]


def delete_workbooks(partition_number, total_partitions, page_size=10, pages=None):
    """Iterates over disseminated reports for the specified partition."""

    if partition_number < 1 or partition_number > total_partitions:
        raise ValueError(
            "Invalid partition number. It must be between 1 and the total number of partitions."
        )

    all_ids = (
        SingleAuditChecklist.objects.filter(
            submission_status=SingleAuditChecklist.STATUS.DISSEMINATED
        )
        .values_list("id", flat=True)
        .order_by("id")
    )

    total_ids = len(all_ids)
    ids_per_partition = math.ceil(total_ids / total_partitions)

    start_index = (partition_number - 1) * ids_per_partition
    end_index = min(partition_number * ids_per_partition, total_ids)

    ids_to_process = all_ids[start_index:end_index]

    sacs = SingleAuditChecklist.objects.filter(id__in=ids_to_process).order_by("id")

    paginator = Paginator(sacs, page_size)
    total_pages = (
        paginator.num_pages if pages is None else min(pages, paginator.num_pages)
    )

    logger.info(
        f"Retrieving {sacs.count()} reports for partition {partition_number} of {total_partitions}"
    )

    for page_number in range(1, total_pages + 1):
        try:
            page = paginator.page(page_number)
            logger.info(
                f"Processing page {page_number} with {page.object_list.count()} reports."
            )

            # Extract sac values from the current page
            sac_list = list(page.object_list)
            clean_artifacts(sac_list)

        except PageNotAnInteger:
            logger.error(f"Page number {page_number} is not an integer.")
        except EmptyPage:
            logger.info(f"No more pages to process after page {page_number}.")
            break
        except Exception as e:
            logger.error(f"An error occurred while processing page {page_number}: {e}")
=======
import logging

from django.conf import settings
from audit.models.models import ExcelFile
from boto3 import client as boto3_client
from botocore.client import ClientError, Config

logger = logging.getLogger(__name__)


def remove_workbook_artifacts(sac):
    """
    Remove all workbook artifacts associated with the given sac.
    """
    try:
        excel_files = ExcelFile.objects.filter(sac=sac)
        files = [f"excel/{excel_file.filename}" for excel_file in excel_files]

        if files:
            # Delete the files from S3 in bulk
            delete_files_in_bulk(files, sac)

    except ExcelFile.DoesNotExist:
        logger.info(f"No files found to delete for report: {sac.report_id}")
    except Exception as e:
        logger.error(
            f"Failed to delete files from S3 for report: {sac.report_id}. Error: {e}"
        )


def delete_files_in_bulk(filenames, sac):
    """Delete files from S3 in bulk."""
    # This client uses the internal endpoint URL because we're making a request to S3 from within the app
    s3_client = boto3_client(
        service_name="s3",
        region_name=settings.AWS_S3_PRIVATE_REGION_NAME,
        aws_access_key_id=settings.AWS_PRIVATE_ACCESS_KEY_ID,
        aws_secret_access_key=settings.AWS_PRIVATE_SECRET_ACCESS_KEY,
        endpoint_url=settings.AWS_S3_PRIVATE_INTERNAL_ENDPOINT,
        config=Config(signature_version="s3v4"),
    )

    try:
        delete_objects = [{"Key": filename} for filename in filenames]

        response = s3_client.delete_objects(
            Bucket=settings.AWS_PRIVATE_STORAGE_BUCKET_NAME,
            Delete={"Objects": delete_objects},
        )

        deleted_files = response.get("Deleted", [])
        for deleted in deleted_files:
            logger.info(
                f"Successfully deleted {deleted['Key']} from S3 for report: {sac.report_id}"
            )

        errors = response.get("Errors", [])
        if errors:
            for error in errors:
                logger.error(
                    f"Failed to delete {error['Key']} from S3 for report: {sac.report_id}. Error: {error['Message']}"  # nosec B608
                )

    except ClientError as e:
        logger.error(
            f"Failed to delete files from S3 for report: {sac.report_id}. Error: {e}"
        )
>>>>>>> 16ce2647
<|MERGE_RESOLUTION|>--- conflicted
+++ resolved
@@ -1,289 +1,212 @@
-<<<<<<< HEAD
-import logging
-import math
-
-from django.conf import settings
-from audit.models.models import ExcelFile, SingleAuditChecklist
-from boto3 import client as boto3_client
-from botocore.client import ClientError, Config
-from django.core.paginator import Paginator
-from django.core.paginator import PageNotAnInteger, EmptyPage
-
-
-logger = logging.getLogger(__name__)
-
-
-def remove_workbook_artifacts(sac):
-    """
-    Remove all workbook artifacts associated with the given sac.
-    """
-    try:
-        excel_files = ExcelFile.objects.filter(sac=sac)
-        files = [f"excel/{excel_file.filename}" for excel_file in excel_files]
-
-        if files:
-            # Delete the records from the database
-            count = excel_files.count()
-            excel_files.delete()
-            logger.info(
-                f"Deleted {count} excelfile records from fac-db for report: {sac.report_id}"
-            )
-
-            # Delete the files from S3 in bulk
-            delete_files_in_bulk(files, sac)
-
-    except ExcelFile.DoesNotExist:
-        logger.info(f"No files found to delete for report: {sac.report_id}")
-    except Exception as e:
-        logger.error(
-            f"Failed to delete files from fac-db and S3 for report: {sac.report_id}. Error: {e}"
-        )
-
-
-def delete_files_in_bulk(filenames, sac):
-    """Delete files from S3 in bulk."""
-    # This client uses the internal endpoint URL because we're making a request to S3 from within the app
-    s3_client = boto3_client(
-        service_name="s3",
-        region_name=settings.AWS_S3_PRIVATE_REGION_NAME,
-        aws_access_key_id=settings.AWS_PRIVATE_ACCESS_KEY_ID,
-        aws_secret_access_key=settings.AWS_PRIVATE_SECRET_ACCESS_KEY,
-        endpoint_url=settings.AWS_S3_PRIVATE_INTERNAL_ENDPOINT,
-        config=Config(signature_version="s3v4"),
-    )
-
-    try:
-        delete_objects = [{"Key": filename} for filename in filenames]
-
-        response = s3_client.delete_objects(
-            Bucket=settings.AWS_PRIVATE_STORAGE_BUCKET_NAME,
-            Delete={"Objects": delete_objects},
-        )
-
-        deleted_files = response.get("Deleted", [])
-        for deleted in deleted_files:
-            logger.info(
-                f"Successfully deleted {deleted['Key']} from S3 for report: {sac.report_id}"
-            )
-
-        errors = response.get("Errors", [])
-        if errors:
-            for error in errors:
-                logger.error(
-                    f"Failed to delete {error['Key']} from S3 for report: {sac.report_id}. Error: {error['Message']}"  # nosec B608
-                )
-
-    except ClientError as e:
-        logger.error(
-            f"Failed to delete files from S3 for report: {sac.report_id}. Error: {e}"
-        )
-
-
-def clean_artifacts(sac_list):
-    """
-    Perform necessary cleanup associated with the given list of sac values.
-    """
-    try:
-        excel_files = ExcelFile.objects.filter(sac__in=sac_list)
-        files = [f"excel/{excel_file.filename}" for excel_file in excel_files]
-
-        if files:
-            logger.info(
-                f"Found {len(files)} ExcelFile records for reports: {[sac.report_id for sac in sac_list]}"
-            )
-
-            # Track results but do not delete the ExcelFile records from the database
-            successful_deletes, failed_deletes = batch_removal(
-                files,
-                sac_list,
-                {excel_file.filename: excel_file.sac for excel_file in excel_files},
-            )
-
-            if failed_deletes:
-                logger.error(
-                    f"Failed to delete the following files from S3: {failed_deletes}"
-                )
-            if successful_deletes:
-                logger.info(
-                    f"Successfully deleted the following files from S3: {successful_deletes}"
-                )
-
-    except Exception as e:
-        logger.error(f"Failed to process files for the provided sac values. Error: {e}")
-
-
-def batch_removal(filenames, sac_list, sac_to_file_map):
-    """Delete files from S3 in bulk and return the results."""
-    s3_client = boto3_client(
-        service_name="s3",
-        region_name=settings.AWS_S3_PRIVATE_REGION_NAME,
-        aws_access_key_id=settings.AWS_PRIVATE_ACCESS_KEY_ID,
-        aws_secret_access_key=settings.AWS_PRIVATE_SECRET_ACCESS_KEY,
-        endpoint_url=settings.AWS_S3_PRIVATE_INTERNAL_ENDPOINT,
-        config=Config(signature_version="s3v4"),
-    )
-
-    try:
-        delete_objects = [{"Key": filename} for filename in filenames]
-
-        response = s3_client.delete_objects(
-            Bucket=settings.AWS_PRIVATE_STORAGE_BUCKET_NAME,
-            Delete={"Objects": delete_objects},
-        )
-
-        successful_deletes = []
-        failed_deletes = []
-
-        deleted_files = response.get("Deleted", [])
-        for deleted in deleted_files:
-            filename = deleted["Key"]
-            successful_deletes.append(
-                {
-                    "filename": filename,
-                    "sac_report_id": sac_to_file_map[filename].report_id,
-                }
-            )
-
-        errors = response.get("Errors", [])
-        if errors:
-            for error in errors:
-                filename = error["Key"]
-                failed_deletes.append(
-                    {
-                        "filename": filename,
-                        "sac_report_id": sac_to_file_map[filename].report_id,
-                        "error_message": error["Message"],
-                    }
-                )
-
-        return successful_deletes, failed_deletes
-
-    except ClientError as e:
-        logger.error(
-            f"Failed to delete files from S3 for sac values: {[sac.report_id for sac in sac_list]}. Error: {e}"
-        )
-        return [], [{"error_message": str(e)}]
-
-
-def delete_workbooks(partition_number, total_partitions, page_size=10, pages=None):
-    """Iterates over disseminated reports for the specified partition."""
-
-    if partition_number < 1 or partition_number > total_partitions:
-        raise ValueError(
-            "Invalid partition number. It must be between 1 and the total number of partitions."
-        )
-
-    all_ids = (
-        SingleAuditChecklist.objects.filter(
-            submission_status=SingleAuditChecklist.STATUS.DISSEMINATED
-        )
-        .values_list("id", flat=True)
-        .order_by("id")
-    )
-
-    total_ids = len(all_ids)
-    ids_per_partition = math.ceil(total_ids / total_partitions)
-
-    start_index = (partition_number - 1) * ids_per_partition
-    end_index = min(partition_number * ids_per_partition, total_ids)
-
-    ids_to_process = all_ids[start_index:end_index]
-
-    sacs = SingleAuditChecklist.objects.filter(id__in=ids_to_process).order_by("id")
-
-    paginator = Paginator(sacs, page_size)
-    total_pages = (
-        paginator.num_pages if pages is None else min(pages, paginator.num_pages)
-    )
-
-    logger.info(
-        f"Retrieving {sacs.count()} reports for partition {partition_number} of {total_partitions}"
-    )
-
-    for page_number in range(1, total_pages + 1):
-        try:
-            page = paginator.page(page_number)
-            logger.info(
-                f"Processing page {page_number} with {page.object_list.count()} reports."
-            )
-
-            # Extract sac values from the current page
-            sac_list = list(page.object_list)
-            clean_artifacts(sac_list)
-
-        except PageNotAnInteger:
-            logger.error(f"Page number {page_number} is not an integer.")
-        except EmptyPage:
-            logger.info(f"No more pages to process after page {page_number}.")
-            break
-        except Exception as e:
-            logger.error(f"An error occurred while processing page {page_number}: {e}")
-=======
-import logging
-
-from django.conf import settings
-from audit.models.models import ExcelFile
-from boto3 import client as boto3_client
-from botocore.client import ClientError, Config
-
-logger = logging.getLogger(__name__)
-
-
-def remove_workbook_artifacts(sac):
-    """
-    Remove all workbook artifacts associated with the given sac.
-    """
-    try:
-        excel_files = ExcelFile.objects.filter(sac=sac)
-        files = [f"excel/{excel_file.filename}" for excel_file in excel_files]
-
-        if files:
-            # Delete the files from S3 in bulk
-            delete_files_in_bulk(files, sac)
-
-    except ExcelFile.DoesNotExist:
-        logger.info(f"No files found to delete for report: {sac.report_id}")
-    except Exception as e:
-        logger.error(
-            f"Failed to delete files from S3 for report: {sac.report_id}. Error: {e}"
-        )
-
-
-def delete_files_in_bulk(filenames, sac):
-    """Delete files from S3 in bulk."""
-    # This client uses the internal endpoint URL because we're making a request to S3 from within the app
-    s3_client = boto3_client(
-        service_name="s3",
-        region_name=settings.AWS_S3_PRIVATE_REGION_NAME,
-        aws_access_key_id=settings.AWS_PRIVATE_ACCESS_KEY_ID,
-        aws_secret_access_key=settings.AWS_PRIVATE_SECRET_ACCESS_KEY,
-        endpoint_url=settings.AWS_S3_PRIVATE_INTERNAL_ENDPOINT,
-        config=Config(signature_version="s3v4"),
-    )
-
-    try:
-        delete_objects = [{"Key": filename} for filename in filenames]
-
-        response = s3_client.delete_objects(
-            Bucket=settings.AWS_PRIVATE_STORAGE_BUCKET_NAME,
-            Delete={"Objects": delete_objects},
-        )
-
-        deleted_files = response.get("Deleted", [])
-        for deleted in deleted_files:
-            logger.info(
-                f"Successfully deleted {deleted['Key']} from S3 for report: {sac.report_id}"
-            )
-
-        errors = response.get("Errors", [])
-        if errors:
-            for error in errors:
-                logger.error(
-                    f"Failed to delete {error['Key']} from S3 for report: {sac.report_id}. Error: {error['Message']}"  # nosec B608
-                )
-
-    except ClientError as e:
-        logger.error(
-            f"Failed to delete files from S3 for report: {sac.report_id}. Error: {e}"
-        )
->>>>>>> 16ce2647
+import logging
+import math
+
+from django.conf import settings
+from audit.models.models import ExcelFile, SingleAuditChecklist
+from boto3 import client as boto3_client
+from botocore.client import ClientError, Config
+from django.core.paginator import Paginator
+from django.core.paginator import PageNotAnInteger, EmptyPage
+
+
+logger = logging.getLogger(__name__)
+
+
+def remove_workbook_artifacts(sac):
+    """
+    Remove all workbook artifacts associated with the given sac.
+    """
+    try:
+        excel_files = ExcelFile.objects.filter(sac=sac)
+        files = [f"excel/{excel_file.filename}" for excel_file in excel_files]
+
+        if files:
+            # Delete the files from S3 in bulk
+            delete_files_in_bulk(files, sac)
+
+    except ExcelFile.DoesNotExist:
+        logger.info(f"No files found to delete for report: {sac.report_id}")
+    except Exception as e:
+        logger.error(
+            f"Failed to delete files from S3 for report: {sac.report_id}. Error: {e}"
+        )
+
+
+def delete_files_in_bulk(filenames, sac):
+    """Delete files from S3 in bulk."""
+    # This client uses the internal endpoint URL because we're making a request to S3 from within the app
+    s3_client = boto3_client(
+        service_name="s3",
+        region_name=settings.AWS_S3_PRIVATE_REGION_NAME,
+        aws_access_key_id=settings.AWS_PRIVATE_ACCESS_KEY_ID,
+        aws_secret_access_key=settings.AWS_PRIVATE_SECRET_ACCESS_KEY,
+        endpoint_url=settings.AWS_S3_PRIVATE_INTERNAL_ENDPOINT,
+        config=Config(signature_version="s3v4"),
+    )
+
+    try:
+        delete_objects = [{"Key": filename} for filename in filenames]
+
+        response = s3_client.delete_objects(
+            Bucket=settings.AWS_PRIVATE_STORAGE_BUCKET_NAME,
+            Delete={"Objects": delete_objects},
+        )
+
+        deleted_files = response.get("Deleted", [])
+        for deleted in deleted_files:
+            logger.info(
+                f"Successfully deleted {deleted['Key']} from S3 for report: {sac.report_id}"
+            )
+
+        errors = response.get("Errors", [])
+        if errors:
+            for error in errors:
+                logger.error(
+                    f"Failed to delete {error['Key']} from S3 for report: {sac.report_id}. Error: {error['Message']}"  # nosec B608
+                )
+
+    except ClientError as e:
+        logger.error(
+            f"Failed to delete files from S3 for report: {sac.report_id}. Error: {e}"
+        )
+
+
+def clean_artifacts(sac_list):
+    """
+    Perform necessary cleanup associated with the given list of sac values.
+    """
+    try:
+        excel_files = ExcelFile.objects.filter(sac__in=sac_list)
+        files = [f"excel/{excel_file.filename}" for excel_file in excel_files]
+
+        if files:
+            logger.info(
+                f"Found {len(files)} ExcelFile records for reports: {[sac.report_id for sac in sac_list]}"
+            )
+
+            # Track results but do not delete the ExcelFile records from the database
+            successful_deletes, failed_deletes = batch_removal(
+                files,
+                sac_list,
+                {excel_file.filename: excel_file.sac for excel_file in excel_files},
+            )
+
+            if failed_deletes:
+                logger.error(
+                    f"Failed to delete the following files from S3: {failed_deletes}"
+                )
+            if successful_deletes:
+                logger.info(
+                    f"Successfully deleted the following files from S3: {successful_deletes}"
+                )
+
+    except Exception as e:
+        logger.error(f"Failed to process files for the provided sac values. Error: {e}")
+
+
+def batch_removal(filenames, sac_list, sac_to_file_map):
+    """Delete files from S3 in bulk and return the results."""
+    s3_client = boto3_client(
+        service_name="s3",
+        region_name=settings.AWS_S3_PRIVATE_REGION_NAME,
+        aws_access_key_id=settings.AWS_PRIVATE_ACCESS_KEY_ID,
+        aws_secret_access_key=settings.AWS_PRIVATE_SECRET_ACCESS_KEY,
+        endpoint_url=settings.AWS_S3_PRIVATE_INTERNAL_ENDPOINT,
+        config=Config(signature_version="s3v4"),
+    )
+
+    try:
+        delete_objects = [{"Key": filename} for filename in filenames]
+
+        response = s3_client.delete_objects(
+            Bucket=settings.AWS_PRIVATE_STORAGE_BUCKET_NAME,
+            Delete={"Objects": delete_objects},
+        )
+
+        successful_deletes = []
+        failed_deletes = []
+
+        deleted_files = response.get("Deleted", [])
+        for deleted in deleted_files:
+            filename = deleted["Key"]
+            successful_deletes.append(
+                {
+                    "filename": filename,
+                    "sac_report_id": sac_to_file_map[filename].report_id,
+                }
+            )
+
+        errors = response.get("Errors", [])
+        if errors:
+            for error in errors:
+                filename = error["Key"]
+                failed_deletes.append(
+                    {
+                        "filename": filename,
+                        "sac_report_id": sac_to_file_map[filename].report_id,
+                        "error_message": error["Message"],
+                    }
+                )
+
+        return successful_deletes, failed_deletes
+
+    except ClientError as e:
+        logger.error(
+            f"Failed to delete files from S3 for sac values: {[sac.report_id for sac in sac_list]}. Error: {e}"
+        )
+        return [], [{"error_message": str(e)}]
+
+
+def delete_workbooks(partition_number, total_partitions, page_size=10, pages=None):
+    """Iterates over disseminated reports for the specified partition."""
+
+    if partition_number < 1 or partition_number > total_partitions:
+        raise ValueError(
+            "Invalid partition number. It must be between 1 and the total number of partitions."
+        )
+
+    all_ids = (
+        SingleAuditChecklist.objects.filter(
+            submission_status=SingleAuditChecklist.STATUS.DISSEMINATED
+        )
+        .values_list("id", flat=True)
+        .order_by("id")
+    )
+
+    total_ids = len(all_ids)
+    ids_per_partition = math.ceil(total_ids / total_partitions)
+
+    start_index = (partition_number - 1) * ids_per_partition
+    end_index = min(partition_number * ids_per_partition, total_ids)
+
+    ids_to_process = all_ids[start_index:end_index]
+
+    sacs = SingleAuditChecklist.objects.filter(id__in=ids_to_process).order_by("id")
+
+    paginator = Paginator(sacs, page_size)
+    total_pages = (
+        paginator.num_pages if pages is None else min(pages, paginator.num_pages)
+    )
+
+    logger.info(
+        f"Retrieving {sacs.count()} reports for partition {partition_number} of {total_partitions}"
+    )
+
+    for page_number in range(1, total_pages + 1):
+        try:
+            page = paginator.page(page_number)
+            logger.info(
+                f"Processing page {page_number} with {page.object_list.count()} reports."
+            )
+
+            # Extract sac values from the current page
+            sac_list = list(page.object_list)
+            clean_artifacts(sac_list)
+
+        except PageNotAnInteger:
+            logger.error(f"Page number {page_number} is not an integer.")
+        except EmptyPage:
+            logger.info(f"No more pages to process after page {page_number}.")
+            break
+        except Exception as e:
+            logger.error(f"An error occurred while processing page {page_number}: {e}")