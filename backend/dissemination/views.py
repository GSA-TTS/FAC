--- conflicted
+++ resolved
@@ -81,62 +81,7 @@
     return True
 
 
-<<<<<<< HEAD
-def clean_form_data(form):
-    """
-    Given a SearchForm, return a namedtuple with its cleaned and formatted data.
-    Ideally, this makes accessing form data later a little more readable.
-    """
-    FormData = namedtuple(
-        "FormData",
-        "uei_or_eins alns names start_date end_date cog_or_oversight agency_name audit_years auditee_state order_by order_direction limit page",
-    )
-
-    if form.is_valid():
-        uei_or_eins = form.cleaned_data["uei_or_ein"].splitlines()
-        alns = form.cleaned_data["aln"].replace(", ", " ").split()
-        names = form.cleaned_data["entity_name"].splitlines()
-        start_date = form.cleaned_data["start_date"]
-        end_date = form.cleaned_data["end_date"]
-        cog_or_oversight = form.cleaned_data["cog_or_oversight"]
-        agency_name = form.cleaned_data["agency_name"]
-        audit_years = [
-            int(year) for year in form.cleaned_data["audit_year"]
-        ]  # Cast strings from HTML to int
-        auditee_state = form.cleaned_data["auditee_state"]
-        order_by = form.cleaned_data["order_by"]
-        order_direction = form.cleaned_data["order_direction"]
-
-        # TODO: Add a limit choice field to the form
-        limit = form.cleaned_data["limit"] or 30
-        page = int(form.cleaned_data["page"] or 1)
-
-        form_data = FormData(
-            uei_or_eins,
-            alns,
-            names,
-            start_date,
-            end_date,
-            cog_or_oversight,
-            agency_name,
-            audit_years,
-            auditee_state,
-            order_by,
-            order_direction,
-            limit,
-            page,
-        )
-
-    else:
-        raise BadRequest("Form data validation error.", form.errors)
-
-    return form_data
-
-
 def run_search(form_data):
-=======
-def run_search(form_data, include_private):
->>>>>>> b14e6e54
     """
     Given cleaned form data, run the search.
     Returns the results QuerySet.
@@ -144,19 +89,6 @@
 
     # As a dictionary, this is easily extensible.
     search_parameters = {
-<<<<<<< HEAD
-        "alns": form_data.alns,
-        "names": form_data.names,
-        "uei_or_eins": form_data.uei_or_eins,
-        "start_date": form_data.start_date,
-        "end_date": form_data.end_date,
-        "cog_or_oversight": form_data.cog_or_oversight,
-        "agency_name": form_data.agency_name,
-        "audit_years": form_data.audit_years,
-        "auditee_state": form_data.auditee_state,
-        "order_by": form_data.order_by,
-        "order_direction": form_data.order_direction,
-=======
         "alns": form_data["aln"],
         "names": form_data["entity_name"],
         "uei_or_eins": form_data["uei_or_ein"],
@@ -169,10 +101,8 @@
         "direct_funding": form_data["direct_funding"],
         "major_program": form_data["major_program"],
         "auditee_state": form_data["auditee_state"],
-        "include_private": include_private,
         "order_by": form_data["order_by"],
         "order_direction": form_data["order_direction"],
->>>>>>> b14e6e54
     }
 
     _add_search_params_to_newrelic(search_parameters)
@@ -436,11 +366,7 @@
                 raise ValidationError("Form error in Search POST.")
 
             include_private = include_private_results(request)
-<<<<<<< HEAD
-            results = run_search(cleaned_data)
-=======
-            results = run_search(form_data, include_private)
->>>>>>> b14e6e54
+            results = run_search(form_data)
             results = results[:SUMMARY_REPORT_DOWNLOAD_LIMIT]  # Hard limit XLSX size
 
             if len(results) == 0:
