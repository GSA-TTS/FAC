--- conflicted
+++ resolved
@@ -6,9 +6,7 @@
 from django.views.generic import View
 
 from dissemination.forms import SearchForm
-<<<<<<< HEAD
 from dissemination.search import search_general
-=======
 from dissemination.models import (
     General,
     FederalAward,
@@ -18,7 +16,6 @@
     CapText,
     Note,
 )
->>>>>>> 2d13a7a7
 
 
 class Search(View):
@@ -43,10 +40,7 @@
                 names, uei_or_eins, start_date, end_date, cog_or_oversight, agency_name
             )
 
-<<<<<<< HEAD
         return render(request, "search.html", {"form": form, "results": results})
-=======
-        return render(request, "search.html", {"form": form})
 
 
 class AuditSummaryView(View):
@@ -118,5 +112,4 @@
                 del item["id"]
                 del item["report_id"]
 
-        return data
->>>>>>> 2d13a7a7
+        return data