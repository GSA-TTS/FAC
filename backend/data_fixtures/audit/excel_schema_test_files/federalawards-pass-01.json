{
  "FederalAwards": {
    "auditee_uei": "EJLRWNCJTJF5",
    "total_amount_expended": 12345,
    "federal_awards": [
      {
        "program": {
          "federal_agency_prefix": "42",
          "three_digit_extension": "RD",
          "additional_award_identification": 1234,
          "program_name": "MAIN PROGRAM",
          "is_major": "N",
          "audit_report_type": "",
          "number_of_audit_findings": 0,
          "amount_expended": 500,
          "federal_program_total": 4000
        },
        "loan_or_loan_guarantee": {
          "is_guaranteed": "N",
          "loan_balance_at_audit_period_end": 0
        },
        "direct_or_indirect_award": {
          "is_direct": "N",
          "entities": [
            {
<<<<<<< HEAD
                "program": {
                    "federal_agency_prefix": "42",
                    "three_digit_extension": "RD",
                    "additional_award_identification": 1234,
                    "program_name": "MAIN PROGRAM",
                    "is_major": "N",
                    "audit_report_type": "",
                    "number_of_audit_findings": 0,
                    "amount_expended": 500,
                    "federal_program_total": 4000
                },
                "loan_or_loan_guarantee": {
                    "is_guaranteed": "N",
                    "loan_balance_at_audit_period_end": 0
                },
                "direct_or_indirect_award": {
                    "is_direct": "N",
                    "entities": [
                        {
                            "passthrough_name": "Bob's Granting House",
                            "passthrough_identifying_number": "12345"
                        }
                    ]
                },
                "cluster": {
                    "cluster_name": "N/A",
                    "cluster_total": 123
                },
                "subrecipients": {
                    "is_passed": "N"
                }
            },
            {
                "program": {
                    "federal_agency_prefix": "42",
                    "three_digit_extension": "123",
                    "additional_award_identification": "ANYTHING",
                    "program_name": "ANOTHER PROGRAM",
                    "is_major": "Y",
                    "audit_report_type": "U",
                    "number_of_audit_findings": 0,
                    "amount_expended": 42                  
                },
                "loan_or_loan_guarantee": {
                    "is_guaranteed": "Y",
                    "loan_balance_at_audit_period_end": 42
                },
                "direct_or_indirect_award": {
                    "is_direct": "Y",
                    "entities": []
                },
                "subrecipients": {
                    "is_passed": "Y",
                    "subrecipient_amount": 32
                },
                "cluster": {
                  "cluster_name": "OTHER CLUSTER NOT LISTED ABOVE",
                  "other_cluster_name": "Some name",
                  "cluster_total": 123
                }
            },
=======
              "passthrough_name": "Bob's Granting House",
              "passthrough_identifying_number": "12345"
            }
          ]
        },
        "cluster": {
          "cluster_name": "N/A",
          "cluster_total": 0
        },
        "subrecipients": {
          "is_passed": "N"
        },
        "award_reference": "AWARD-0001"
      },
      {
        "program": {
          "federal_agency_prefix": "42",
          "three_digit_extension": "123",
          "additional_award_identification": "ANYTHING",
          "program_name": "ANOTHER PROGRAM",
          "is_major": "Y",
          "audit_report_type": "U",
          "number_of_audit_findings": 0,
          "amount_expended": 42
        },
        "loan_or_loan_guarantee": {
          "is_guaranteed": "Y",
          "loan_balance_at_audit_period_end": 42
        },
        "direct_or_indirect_award": {
          "is_direct": "Y"
        },
        "subrecipients": {
          "is_passed": "Y",
          "subrecipient_amount": 32
        },
        "cluster": {
          "cluster_name": "OTHER CLUSTER NOT LISTED ABOVE",
          "other_cluster_name": "Some name",
          "cluster_total": 123
        },
        "award_reference": "AWARD-0002"
      },
      {
        "program": {
          "federal_agency_prefix": "42",
          "three_digit_extension": "123",
          "program_name": "MORE PROGRAM",
          "is_major": "Y",
          "audit_report_type": "Q",
          "number_of_audit_findings": 1,
          "amount_expended": 42
        },
        "loan_or_loan_guarantee": {
          "is_guaranteed": "Y",
          "loan_balance_at_audit_period_end": 42
        },
        "direct_or_indirect_award": {
          "is_direct": "N",
          "entities": [
>>>>>>> 499a2e3d
            {
              "passthrough_name": "Bob's Granting House",
              "passthrough_identifying_number": "12345"
            }
          ]
        },
        "subrecipients": {
          "is_passed": "Y",
          "subrecipient_amount": 32
        },
        "cluster": {
          "cluster_name": "STATE CLUSTER",
          "state_cluster_name": "Maine",
          "cluster_total": 123
        },
        "award_reference": "AWARD-0003"
      }
    ]
  }
}
<|MERGE_RESOLUTION|>--- conflicted
+++ resolved
@@ -1,169 +1,105 @@
-{
-  "FederalAwards": {
-    "auditee_uei": "EJLRWNCJTJF5",
-    "total_amount_expended": 12345,
-    "federal_awards": [
-      {
-        "program": {
-          "federal_agency_prefix": "42",
-          "three_digit_extension": "RD",
-          "additional_award_identification": 1234,
-          "program_name": "MAIN PROGRAM",
-          "is_major": "N",
-          "audit_report_type": "",
-          "number_of_audit_findings": 0,
-          "amount_expended": 500,
-          "federal_program_total": 4000
-        },
-        "loan_or_loan_guarantee": {
-          "is_guaranteed": "N",
-          "loan_balance_at_audit_period_end": 0
-        },
-        "direct_or_indirect_award": {
-          "is_direct": "N",
-          "entities": [
-            {
-<<<<<<< HEAD
-                "program": {
-                    "federal_agency_prefix": "42",
-                    "three_digit_extension": "RD",
-                    "additional_award_identification": 1234,
-                    "program_name": "MAIN PROGRAM",
-                    "is_major": "N",
-                    "audit_report_type": "",
-                    "number_of_audit_findings": 0,
-                    "amount_expended": 500,
-                    "federal_program_total": 4000
-                },
-                "loan_or_loan_guarantee": {
-                    "is_guaranteed": "N",
-                    "loan_balance_at_audit_period_end": 0
-                },
-                "direct_or_indirect_award": {
-                    "is_direct": "N",
-                    "entities": [
-                        {
-                            "passthrough_name": "Bob's Granting House",
-                            "passthrough_identifying_number": "12345"
-                        }
-                    ]
-                },
-                "cluster": {
-                    "cluster_name": "N/A",
-                    "cluster_total": 123
-                },
-                "subrecipients": {
-                    "is_passed": "N"
-                }
-            },
-            {
-                "program": {
-                    "federal_agency_prefix": "42",
-                    "three_digit_extension": "123",
-                    "additional_award_identification": "ANYTHING",
-                    "program_name": "ANOTHER PROGRAM",
-                    "is_major": "Y",
-                    "audit_report_type": "U",
-                    "number_of_audit_findings": 0,
-                    "amount_expended": 42                  
-                },
-                "loan_or_loan_guarantee": {
-                    "is_guaranteed": "Y",
-                    "loan_balance_at_audit_period_end": 42
-                },
-                "direct_or_indirect_award": {
-                    "is_direct": "Y",
-                    "entities": []
-                },
-                "subrecipients": {
-                    "is_passed": "Y",
-                    "subrecipient_amount": 32
-                },
-                "cluster": {
-                  "cluster_name": "OTHER CLUSTER NOT LISTED ABOVE",
-                  "other_cluster_name": "Some name",
-                  "cluster_total": 123
-                }
-            },
-=======
-              "passthrough_name": "Bob's Granting House",
-              "passthrough_identifying_number": "12345"
-            }
-          ]
-        },
-        "cluster": {
-          "cluster_name": "N/A",
-          "cluster_total": 0
-        },
-        "subrecipients": {
-          "is_passed": "N"
-        },
-        "award_reference": "AWARD-0001"
-      },
-      {
-        "program": {
-          "federal_agency_prefix": "42",
-          "three_digit_extension": "123",
-          "additional_award_identification": "ANYTHING",
-          "program_name": "ANOTHER PROGRAM",
-          "is_major": "Y",
-          "audit_report_type": "U",
-          "number_of_audit_findings": 0,
-          "amount_expended": 42
-        },
-        "loan_or_loan_guarantee": {
-          "is_guaranteed": "Y",
-          "loan_balance_at_audit_period_end": 42
-        },
-        "direct_or_indirect_award": {
-          "is_direct": "Y"
-        },
-        "subrecipients": {
-          "is_passed": "Y",
-          "subrecipient_amount": 32
-        },
-        "cluster": {
-          "cluster_name": "OTHER CLUSTER NOT LISTED ABOVE",
-          "other_cluster_name": "Some name",
-          "cluster_total": 123
-        },
-        "award_reference": "AWARD-0002"
-      },
-      {
-        "program": {
-          "federal_agency_prefix": "42",
-          "three_digit_extension": "123",
-          "program_name": "MORE PROGRAM",
-          "is_major": "Y",
-          "audit_report_type": "Q",
-          "number_of_audit_findings": 1,
-          "amount_expended": 42
-        },
-        "loan_or_loan_guarantee": {
-          "is_guaranteed": "Y",
-          "loan_balance_at_audit_period_end": 42
-        },
-        "direct_or_indirect_award": {
-          "is_direct": "N",
-          "entities": [
->>>>>>> 499a2e3d
-            {
-              "passthrough_name": "Bob's Granting House",
-              "passthrough_identifying_number": "12345"
-            }
-          ]
-        },
-        "subrecipients": {
-          "is_passed": "Y",
-          "subrecipient_amount": 32
-        },
-        "cluster": {
-          "cluster_name": "STATE CLUSTER",
-          "state_cluster_name": "Maine",
-          "cluster_total": 123
-        },
-        "award_reference": "AWARD-0003"
-      }
-    ]
-  }
-}
+{
+  "FederalAwards": {
+    "auditee_uei": "EJLRWNCJTJF5",
+    "total_amount_expended": 12345,
+    "federal_awards": [
+      {
+        "program": {
+          "federal_agency_prefix": "42",
+          "three_digit_extension": "RD",
+          "additional_award_identification": 1234,
+          "program_name": "MAIN PROGRAM",
+          "is_major": "N",
+          "audit_report_type": "",
+          "number_of_audit_findings": 0,
+          "amount_expended": 500,
+          "federal_program_total": 4000
+        },
+        "loan_or_loan_guarantee": {
+          "is_guaranteed": "N",
+          "loan_balance_at_audit_period_end": 0
+        },
+        "direct_or_indirect_award": {
+          "is_direct": "N",
+          "entities": [
+            {
+              "passthrough_name": "Bob's Granting House",
+              "passthrough_identifying_number": "12345"
+            }
+          ]
+        },
+        "cluster": {
+          "cluster_name": "N/A",
+          "cluster_total": 0
+        },
+        "subrecipients": {
+          "is_passed": "N"
+        },
+        "award_reference": "AWARD-0001"
+      },
+      {
+        "program": {
+          "federal_agency_prefix": "42",
+          "three_digit_extension": "123",
+          "additional_award_identification": "ANYTHING",
+          "program_name": "ANOTHER PROGRAM",
+          "is_major": "Y",
+          "audit_report_type": "U",
+          "number_of_audit_findings": 0,
+          "amount_expended": 42
+        },
+        "loan_or_loan_guarantee": {
+          "is_guaranteed": "Y",
+          "loan_balance_at_audit_period_end": 42
+        },
+        "direct_or_indirect_award": {
+          "is_direct": "Y"
+        },
+        "subrecipients": {
+          "is_passed": "Y",
+          "subrecipient_amount": 32
+        },
+        "cluster": {
+          "cluster_name": "OTHER CLUSTER NOT LISTED ABOVE",
+          "other_cluster_name": "Some name",
+          "cluster_total": 123
+        },
+        "award_reference": "AWARD-0002"
+      },
+      {
+        "program": {
+          "federal_agency_prefix": "42",
+          "three_digit_extension": "123",
+          "program_name": "MORE PROGRAM",
+          "is_major": "Y",
+          "audit_report_type": "Q",
+          "number_of_audit_findings": 1,
+          "amount_expended": 42
+        },
+        "loan_or_loan_guarantee": {
+          "is_guaranteed": "Y",
+          "loan_balance_at_audit_period_end": 42
+        },
+        "direct_or_indirect_award": {
+          "is_direct": "N",
+          "entities": [
+            {
+              "passthrough_name": "Bob's Granting House",
+              "passthrough_identifying_number": "12345"
+            }
+          ]
+        },
+        "subrecipients": {
+          "is_passed": "Y",
+          "subrecipient_amount": 32
+        },
+        "cluster": {
+          "cluster_name": "STATE CLUSTER",
+          "state_cluster_name": "Maine",
+          "cluster_total": 123
+        },
+        "award_reference": "AWARD-0003"
+      }
+    ]
+  }
+}