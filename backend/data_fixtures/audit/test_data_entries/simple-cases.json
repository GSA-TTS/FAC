{
  "GeneralInformationCase": {
    "auditee_fiscal_period_start": "2022-01-01",
    "auditee_fiscal_period_end": "2022-12-31",
    "audit_period_covered": "annual",
    "ein": "123456789",
    "ein_not_an_ssn_attestation": true,
    "multiple_eins_covered": false,
    "auditee_uei": "1A2B3C4D5E6F",
    "multiple_ueis_covered": false,
    "auditee_name": "John",
    "auditee_address_line_1": "123 Fake St.",
    "auditee_city": "FakeCity",
    "auditee_state": "AL",
    "auditee_zip": "12345",
    "auditee_contact_name": "John",
    "auditee_contact_title": "A Title",
    "auditee_phone": "555-555-5555",
    "auditee_email": "john@test.test",
    "user_provided_organization_type": "state",
    "met_spending_threshold": true,
    "is_usa_based": true,
    "auditor_firm_name": "Firm LLC",
    "auditor_ein": "123456789",
    "auditor_ein_not_an_ssn_attestation": true,
    "auditor_country": "USA",
    "auditor_address_line_1": "456 Fake St.",
    "auditor_city": "AnotherFakeCity",
    "auditor_state": "WY",
    "auditor_zip": "56789",
    "auditor_contact_name": "Jane",
    "auditor_contact_title": "Another Title",
    "auditor_phone": "999-999-9999",
    "auditor_email": "jane@test.test"
  },
<<<<<<< HEAD
  "AuditInformationCases": [
    {
      "dollar_threshold": 1000000,
      "gaap_results": [
        "unmodified_opinion"
      ],
=======
  "AuditInformationCases": 
  [
    {
      "dollar_threshold": 1000000,
      "gaap_results": ["unmodified_opinion"],
>>>>>>> c8ecd822
      "is_going_concern_included": true,
      "is_internal_control_deficiency_disclosed": false,
      "is_internal_control_material_weakness_disclosed": true,
      "is_material_noncompliance_disclosed": true,
      "is_aicpa_audit_guide_included": true,
      "is_low_risk_auditee": false,
<<<<<<< HEAD
      "agencies": [
        "31",
        "44"
      ]
    },
    {
      "dollar_threshold": 1000000,
      "gaap_results": [
        "not_gaap"
      ],
      "is_going_concern_included": true,
      "is_sp_framework_required": true,
      "sp_framework_basis": [
        "cash_basis",
        "tax_basis",
        "contractual_basis"
      ],
      "sp_framework_opinions": [
        "unmodified_opinion",
        "qualified_opinion"
      ],
=======
      "agencies": ["31", "44"]
    },
    {
      "dollar_threshold": 1000000,
      "gaap_results": ["not_gaap"],
      "is_going_concern_included": true,
      "is_sp_framework_required": true,
      "sp_framework_basis": ["cash_basis", "tax_basis", "contractual_basis"],
      "sp_framework_opinions": ["unmodified_opinion", "qualified_opinion"],
>>>>>>> c8ecd822
      "is_internal_control_deficiency_disclosed": false,
      "is_internal_control_material_weakness_disclosed": true,
      "is_material_noncompliance_disclosed": true,
      "is_aicpa_audit_guide_included": true,
      "is_low_risk_auditee": false,
<<<<<<< HEAD
      "agencies": [
        "32",
        "45"
      ]
=======
      "agencies": ["32", "45"]
>>>>>>> c8ecd822
    }
  ],
  "FederalAwardsCases": [
    {
      "Meta": {
        "section_name": "FederalAwardsExpended"
      },
      "FederalAwards": {
        "auditee_uei": "AAA123456BBB",
        "total_amount_expended": 12345,
        "federal_awards": [
          {
            "program": {
              "federal_agency_prefix": "42",
              "three_digit_extension": "123",
              "program_name": "Bob",
              "is_major": "N",
              "audit_report_type": "",
              "number_of_audit_findings": 0,
              "amount_expended": 42
            },
            "loan_or_loan_guarantee": {
              "is_guaranteed": "N",
              "loan_balance_at_audit_period_end": 0
            },
            "direct_or_indirect_award": {
              "is_direct": "N",
              "entities": [
                {
                  "passthrough_name": "Bob's Granting House",
                  "passthrough_identifying_number": "12345"
                }
              ]
            },
            "cluster": {
              "cluster_name": "N/A",
              "cluster_total": 0
            },
            "subrecipients": {
              "is_passed": "N"
            }
          }
        ]
      }
    },
    {
      "Meta": {
        "section_name": "FederalAwardsExpended"
      },
      "FederalAwards": {
        "auditee_uei": "AAA123456BBB",
        "total_amount_expended": 12345,
        "federal_awards": [
          {
            "program": {
              "federal_agency_prefix": "42",
              "three_digit_extension": "123",
              "program_name": "Bob",
              "is_major": "Y",
              "audit_report_type": "U",
              "number_of_audit_findings": 0,
              "amount_expended": 42
            },
            "loan_or_loan_guarantee": {
              "is_guaranteed": "Y",
              "loan_balance_at_audit_period_end": 42
            },
            "direct_or_indirect_award": {
              "is_direct": "Y",
              "entities": []
            },
            "subrecipients": {
              "is_passed": "Y",
              "subrecipient_amount": 32
            },
            "cluster": {
              "cluster_name": "STATE CLUSTER",
              "cluster_total": 123,
              "state_cluster_name": "Maine"
            }
          }
        ]
      }
    }
  ],
  "AdditionalUeisCase": {
    "Meta": {
      "section_name": "AdditionalUeis"
    },
    "AdditionalUEIs": {
      "auditee_uei": "AAA123456BBB",
      "additional_ueis_entries": [
        {
          "additional_uei": "AAA123456CCC"
        }
      ]
    }
  },
  "AdditionalEinsCase": {
    "Meta": {
      "section_name": "AdditionalEins"
    },
    "AdditionalEINs": {
      "auditee_uei": "AAA123456BBB",
      "additional_eins_entries": [
        {
          "additional_ein": "123123123"
        }
      ]
    }
  },
  "CorrectiveActionPlanCase": {
    "Meta": {
      "section_name": "CorrectiveActionPlan"
    },
    "CorrectiveActionPlan": {
      "auditee_uei": "AAA123456BBB",
      "corrective_action_plan_entries": [
        {
          "contains_chart_or_table": "N",
          "planned_action": "Action 11",
          "reference_number": "2023-111"
        }
      ]
    }
  },
  "FindingsTextCase": {
    "Meta": {
      "section_name": "FindingsText"
    },
    "FindingsText": {
      "auditee_uei": "AAA123456BBB",
      "findings_text_entries": [
        {
          "contains_chart_or_table": "N",
          "text_of_finding": "Audit finding 11",
          "reference_number": "2023-001"
        }
      ]
    }
  },
  "FindingsUniformGuidanceCase": {
    "Meta": {
      "section_name": "FindingsUniformGuidance"
    },
    "FindingsUniformGuidance": {
      "auditee_uei": "AAA123456BBB",
      "findings_uniform_guidance_entries": [
        {
          "program": {
            "award_reference": "AWARD-0001",
            "compliance_requirement": "A"
          },
          "questioned_costs": "N",
          "significant_deficiency": "N",
          "other_matters": "N",
          "other_findings": "Y",
          "modified_opinion": "N",
          "material_weakness": "N",
          "findings": {
            "is_valid": "Y",
            "repeat_prior_reference": "Y",
            "prior_references": "2022-001",
            "reference_number": "2023-001"
          }
        }
      ]
    }
  },
  "SecondaryAuditorsCase": {
    "Meta": {
      "section_name": "SecondaryAuditors"
    },
    "SecondaryAuditors": {
      "auditee_uei": "AAA123456BBB",
      "secondary_auditors_entries": [
        {
          "secondary_auditor_name": "Best Auditor Ever",
          "secondary_auditor_ein": "123123123",
          "secondary_auditor_address_street": "123 Maple Street",
          "secondary_auditor_address_city": "Anytown",
          "secondary_auditor_address_state": "WA",
          "secondary_auditor_address_zipcode": "91919",
          "secondary_auditor_contact_name": "Tory Audi",
          "secondary_auditor_contact_title": "Esquire",
          "secondary_auditor_contact_phone": "555-555-5555",
          "secondary_auditor_contact_email": "tory.audi@bae.com"
        }
      ]
    }
  },
  "NotesToSefaCases": [
    {
      "Meta": {
        "section_name": "NotesToSefa"
      },
      "NotesToSefa": {
        "auditee_uei": "AAA123456CCC",
        "accounting_policies": "Lorem ipsum dolor sit amet, consectetur adipiscing elit. \nFusce in ipsum tempus, eleifend ipsum id, dignissim ipso lorem. Proin vel quam non metus placerat semper nec in nisi.",
        "is_minimis_rate_used": "Y",
        "rate_explained": "Ipsum lorem ipsum dolor sit amet, consectetur adipiscing elit. \nInteger nec elit sed est malesuada fermentum vitae in odio. In hac habitasse platea dictumst. Nunc ut tincidunt quam.",
        "notes_to_sefa_entries": [
          {
            "note_title": "Note one",
            "note_content": "Lorem ipsum dolor sit amet, consectetur adipiscing elit. \nVestibulum ante ipsum primis in faucibus orci luctus et ultrices posuere cubilia curae; Phasellus nec tortor ut ligula sollicitudin euismod."
          }
        ]
      }
    },
    {
      "Meta": {
        "section_name": "NotesToSefa"
      },
      "NotesToSefa": {
        "auditee_uei": "AAA123456CCC",
        "accounting_policies": "Lorem ipsum dolor sit amet, consectetur adipiscing elit. \nFusce in ipsum tempus, eleifend ipsum id, dignissim ipso lorem. Proin vel quam non metus placerat semper nec in nisi.",
        "is_minimis_rate_used": "Y",
        "rate_explained": "Ipsum lorem ipsum dolor sit amet, consectetur adipiscing elit. \nInteger nec elit sed est malesuada fermentum vitae in odio. In hac habitasse platea dictumst. Nunc ut tincidunt quam."
      }
    }
  ]
}<|MERGE_RESOLUTION|>--- conflicted
+++ resolved
@@ -33,49 +33,17 @@
     "auditor_phone": "999-999-9999",
     "auditor_email": "jane@test.test"
   },
-<<<<<<< HEAD
-  "AuditInformationCases": [
-    {
-      "dollar_threshold": 1000000,
-      "gaap_results": [
-        "unmodified_opinion"
-      ],
-=======
   "AuditInformationCases": 
   [
     {
       "dollar_threshold": 1000000,
       "gaap_results": ["unmodified_opinion"],
->>>>>>> c8ecd822
       "is_going_concern_included": true,
       "is_internal_control_deficiency_disclosed": false,
       "is_internal_control_material_weakness_disclosed": true,
       "is_material_noncompliance_disclosed": true,
       "is_aicpa_audit_guide_included": true,
       "is_low_risk_auditee": false,
-<<<<<<< HEAD
-      "agencies": [
-        "31",
-        "44"
-      ]
-    },
-    {
-      "dollar_threshold": 1000000,
-      "gaap_results": [
-        "not_gaap"
-      ],
-      "is_going_concern_included": true,
-      "is_sp_framework_required": true,
-      "sp_framework_basis": [
-        "cash_basis",
-        "tax_basis",
-        "contractual_basis"
-      ],
-      "sp_framework_opinions": [
-        "unmodified_opinion",
-        "qualified_opinion"
-      ],
-=======
       "agencies": ["31", "44"]
     },
     {
@@ -85,20 +53,12 @@
       "is_sp_framework_required": true,
       "sp_framework_basis": ["cash_basis", "tax_basis", "contractual_basis"],
       "sp_framework_opinions": ["unmodified_opinion", "qualified_opinion"],
->>>>>>> c8ecd822
       "is_internal_control_deficiency_disclosed": false,
       "is_internal_control_material_weakness_disclosed": true,
       "is_material_noncompliance_disclosed": true,
       "is_aicpa_audit_guide_included": true,
       "is_low_risk_auditee": false,
-<<<<<<< HEAD
-      "agencies": [
-        "32",
-        "45"
-      ]
-=======
       "agencies": ["32", "45"]
->>>>>>> c8ecd822
     }
   ],
   "FederalAwardsCases": [
@@ -133,13 +93,8 @@
                 }
               ]
             },
-            "cluster": {
-              "cluster_name": "N/A",
-              "cluster_total": 0
-            },
-            "subrecipients": {
-              "is_passed": "N"
-            }
+            "cluster": { "cluster_name": "N/A", "cluster_total": 0 },
+            "subrecipients": { "is_passed": "N" }
           }
         ]
       }
@@ -166,14 +121,8 @@
               "is_guaranteed": "Y",
               "loan_balance_at_audit_period_end": 42
             },
-            "direct_or_indirect_award": {
-              "is_direct": "Y",
-              "entities": []
-            },
-            "subrecipients": {
-              "is_passed": "Y",
-              "subrecipient_amount": 32
-            },
+            "direct_or_indirect_award": { "is_direct": "Y", "entities": [] },
+            "subrecipients": { "is_passed": "Y", "subrecipient_amount": 32 },
             "cluster": {
               "cluster_name": "STATE CLUSTER",
               "cluster_total": 123,
@@ -290,34 +239,21 @@
       ]
     }
   },
-  "NotesToSefaCases": [
-    {
-      "Meta": {
-        "section_name": "NotesToSefa"
-      },
-      "NotesToSefa": {
-        "auditee_uei": "AAA123456CCC",
-        "accounting_policies": "Lorem ipsum dolor sit amet, consectetur adipiscing elit. \nFusce in ipsum tempus, eleifend ipsum id, dignissim ipso lorem. Proin vel quam non metus placerat semper nec in nisi.",
-        "is_minimis_rate_used": "Y",
-        "rate_explained": "Ipsum lorem ipsum dolor sit amet, consectetur adipiscing elit. \nInteger nec elit sed est malesuada fermentum vitae in odio. In hac habitasse platea dictumst. Nunc ut tincidunt quam.",
-        "notes_to_sefa_entries": [
-          {
-            "note_title": "Note one",
-            "note_content": "Lorem ipsum dolor sit amet, consectetur adipiscing elit. \nVestibulum ante ipsum primis in faucibus orci luctus et ultrices posuere cubilia curae; Phasellus nec tortor ut ligula sollicitudin euismod."
-          }
-        ]
-      }
-    },
-    {
-      "Meta": {
-        "section_name": "NotesToSefa"
-      },
-      "NotesToSefa": {
-        "auditee_uei": "AAA123456CCC",
-        "accounting_policies": "Lorem ipsum dolor sit amet, consectetur adipiscing elit. \nFusce in ipsum tempus, eleifend ipsum id, dignissim ipso lorem. Proin vel quam non metus placerat semper nec in nisi.",
-        "is_minimis_rate_used": "Y",
-        "rate_explained": "Ipsum lorem ipsum dolor sit amet, consectetur adipiscing elit. \nInteger nec elit sed est malesuada fermentum vitae in odio. In hac habitasse platea dictumst. Nunc ut tincidunt quam."
-      }
-    }
-  ]
+  "NotesToSefaCase": {
+    "Meta": {
+      "section_name": "NotesToSefa"
+    },
+    "NotesToSefa": {
+      "auditee_uei": "AAA123456CCC",
+      "accounting_policies": "Lorem ipsum dolor sit amet, consectetur adipiscing elit. \nFusce in ipsum tempus, eleifend ipsum id, dignissim ipso lorem. Proin vel quam non metus placerat semper nec in nisi.",
+      "is_minimis_rate_used": "Y",
+      "rate_explained": "Ipsum lorem ipsum dolor sit amet, consectetur adipiscing elit. \nInteger nec elit sed est malesuada fermentum vitae in odio. In hac habitasse platea dictumst. Nunc ut tincidunt quam.",
+      "notes_to_sefa_entries": [
+        {
+          "note_title": "Note one",
+          "note_content": "Lorem ipsum dolor sit amet, consectetur adipiscing elit. \nVestibulum ante ipsum primis in faucibus orci luctus et ultrices posuere cubilia curae; Phasellus nec tortor ut ligula sollicitudin euismod."
+        }
+      ]
+    }
+  }
 }