--- conflicted
+++ resolved
@@ -1,613 +1,610 @@
-from unittest.mock import patch
-from django.conf import settings
-from django.test import SimpleTestCase
-
-from .transforms.xform_string_to_string import (
-    string_to_string,
-)
-
-from .exception_utils import DataMigrationError
-from .workbooklib.federal_awards import (
-    is_valid_prefix,
-    xform_match_number_passthrough_names_ids,
-    xform_missing_amount_expended,
-    xform_missing_program_total,
-    xform_missing_cluster_total,
-    xform_populate_default_award_identification_values,
-    xform_populate_default_loan_balance,
-    xform_constructs_cluster_names,
-    xform_populate_default_passthrough_amount,
-    xform_populate_default_passthrough_names_ids,
-    xform_replace_invalid_extension,
-<<<<<<< HEAD
-    xform_program_name,
-=======
-    xform_is_passthrough_award,
->>>>>>> c210037f
-    is_valid_extension,
-)
-
-
-class TestXformConstructsClusterNames(SimpleTestCase):
-    class MockAudit:
-        def __init__(self, cluster_name, state_cluster_name, other_cluster_name):
-            self.CLUSTERNAME = cluster_name
-            self.STATECLUSTERNAME = state_cluster_name
-            self.OTHERCLUSTERNAME = other_cluster_name
-
-    def test_empty_audits_list(self):
-        """Test the function with an empty audits list."""
-        result = xform_constructs_cluster_names([])
-        self.assertEqual(result, ([], [], []))
-
-    def test_empty_cluster_names(self):
-        """Test the function with empty cluster names."""
-        audits = [self.MockAudit("", "", "")]
-        result = xform_constructs_cluster_names(audits)
-        self.assertEqual(result, ([settings.GSA_MIGRATION], [""], [""]))
-
-        audits.append(self.MockAudit("", "Some State Cluster", ""))
-        result = xform_constructs_cluster_names(audits)
-        result = tuple(sorted(sublist) for sublist in result)
-        expected = (
-            [settings.GSA_MIGRATION, settings.GSA_MIGRATION],
-            ["", ""],
-            ["", "Some State Cluster"],
-        )
-        expected = tuple(sorted(sublist) for sublist in expected)
-        self.assertEqual(result, expected)
-
-        audits.append(self.MockAudit("", "", "Some Other Cluster"))
-        result = xform_constructs_cluster_names(audits)
-        result = tuple(sorted(sublist) for sublist in result)
-        expected = (
-            [settings.GSA_MIGRATION, settings.GSA_MIGRATION, settings.GSA_MIGRATION],
-            ["", "", "Some Other Cluster"],
-            ["", "Some State Cluster", ""],
-        )
-        expected = tuple(sorted(sublist) for sublist in expected)
-        self.assertEqual(
-            result,
-            expected,
-        )
-
-    def test_valid_cluster_name_combinations(self):
-        """Test the function with valid cluster name combinations."""
-        audits = [self.MockAudit("Normal Cluster", "", "")]
-        result = xform_constructs_cluster_names(audits)
-        self.assertEqual(result, (["Normal Cluster"], [""], [""]))
-
-        audits.append(self.MockAudit("STATE CLUSTER", "Some State Cluster", ""))
-        result = xform_constructs_cluster_names(audits)
-        result = tuple(sorted(sublist) for sublist in result)
-        expected = (
-            ["Normal Cluster", "STATE CLUSTER"],
-            ["", ""],
-            ["", "Some State Cluster"],
-        )
-        expected = tuple(sorted(sublist) for sublist in expected)
-        self.assertEqual(
-            result,
-            expected,
-        )
-
-        audits.append(
-            self.MockAudit("OTHER CLUSTER NOT LISTED ABOVE", "", "Some Other Cluster")
-        )
-        result = xform_constructs_cluster_names(audits)
-        result = tuple(sorted(sublist) for sublist in result)
-        expected = (
-            ["Normal Cluster", "STATE CLUSTER", "OTHER CLUSTER NOT LISTED ABOVE"],
-            ["", "", "Some Other Cluster"],
-            ["", "Some State Cluster", ""],
-        )
-        expected = tuple(sorted(sublist) for sublist in expected)
-        self.assertEqual(
-            result,
-            expected,
-        )
-
-    def test_data_migration_error(self):
-        """Test the function raises DataMigrationError when cluster name combination is invalid."""
-        audits = [
-            self.MockAudit("Cluster Name", "State Cluster Name", "Other Cluster Name")
-        ]
-        with self.assertRaises(DataMigrationError):
-            xform_constructs_cluster_names(audits)
-
-        audits = [self.MockAudit("Cluster Name", "State Cluster Name", "")]
-        with self.assertRaises(DataMigrationError):
-            xform_constructs_cluster_names(audits)
-
-        audits = [self.MockAudit("Cluster Name", "", "Other Cluster Name")]
-        with self.assertRaises(DataMigrationError):
-            xform_constructs_cluster_names(audits)
-
-
-class TestXformPopulateDefaultLoanBalance(SimpleTestCase):
-    class MockAudit:
-        def __init__(self, LOANS, LOANBALANCE):
-            self.LOANS = LOANS
-            self.LOANBALANCE = LOANBALANCE
-
-    def test_loan_with_no_balance(self):
-        """Test the function with a loan with no balance."""
-        audits = [self.MockAudit(LOANS="Y", LOANBALANCE="")]
-        expected = [settings.GSA_MIGRATION]
-        self.assertEqual(xform_populate_default_loan_balance(audits), expected)
-
-    def test_loan_with_balance(self):
-        """Test the function with a loan with a balance."""
-        audits = [self.MockAudit(LOANS="Y", LOANBALANCE="100")]
-        expected = ["100"]
-        self.assertEqual(xform_populate_default_loan_balance(audits), expected)
-
-    def test_no_loan(self):
-        """Test the function with no loan."""
-        audits = [self.MockAudit(LOANS="N", LOANBALANCE="")]
-        expected = [""]
-        self.assertEqual(xform_populate_default_loan_balance(audits), expected)
-
-    def test_no_loan_with_zero_balance(self):
-        """Test the function with no loan and zero balance."""
-        audits = [self.MockAudit(LOANS="N", LOANBALANCE="0")]
-        expected = [""]
-        self.assertEqual(xform_populate_default_loan_balance(audits), expected)
-
-    def test_unexpected_loan_balance(self):
-        """Test the function raises DataMigrationError when loan balance is unexpected."""
-        audits = [self.MockAudit(LOANS="N", LOANBALANCE="100")]
-        with self.assertRaises(DataMigrationError):
-            xform_populate_default_loan_balance(audits)
-
-
-class TestXformPopulateDefaultAwardIdentificationValues(SimpleTestCase):
-    class MockAudit:
-        def __init__(self, CFDA, AWARDIDENTIFICATION):
-            self.CFDA = CFDA
-            self.AWARDIDENTIFICATION = AWARDIDENTIFICATION
-
-    def test_cfda_with_u_no_identification(self):
-        """Test the function with a CFDA with a U and no identification."""
-        audits = [self.MockAudit(CFDA="123U", AWARDIDENTIFICATION="")]
-        expected = [settings.GSA_MIGRATION]
-        self.assertEqual(
-            xform_populate_default_award_identification_values(audits), expected
-        )
-
-    def test_cfda_with_rd_no_identification(self):
-        """Test the function with a CFDA with a RD and no identification."""
-        audits = [self.MockAudit(CFDA="rd123", AWARDIDENTIFICATION="")]
-        expected = [settings.GSA_MIGRATION]
-        self.assertEqual(
-            xform_populate_default_award_identification_values(audits), expected
-        )
-
-    def test_cfda_without_u_or_rd(self):
-        """Test the function with a CFDA without a U or RD."""
-        audits = [self.MockAudit(CFDA="12345", AWARDIDENTIFICATION="")]
-        expected = [""]
-        self.assertEqual(
-            xform_populate_default_award_identification_values(audits), expected
-        )
-
-    def test_cfda_with_identification(self):
-        """Test the function with a CFDA with an identification."""
-        audits = [self.MockAudit(CFDA="U123", AWARDIDENTIFICATION="ABC")]
-        expected = ["ABC"]
-        self.assertEqual(
-            xform_populate_default_award_identification_values(audits), expected
-        )
-
-
-class TestXformPopulateDefaultPassthroughValues(SimpleTestCase):
-    class MockAudit:
-        def __init__(self, DIRECT, DBKEY, AUDITYEAR, ELECAUDITSID):
-            self.DIRECT = DIRECT
-            self.DBKEY = DBKEY
-            self.AUDITYEAR = AUDITYEAR
-            self.ELECAUDITSID = ELECAUDITSID
-
-    class MockPassthrough:
-        def __init__(self, PASSTHROUGHNAME, PASSTHROUGHID):
-            self.PASSTHROUGHNAME = PASSTHROUGHNAME
-            self.PASSTHROUGHID = PASSTHROUGHID
-
-    @patch("census_historical_migration.workbooklib.federal_awards._get_passthroughs")
-    def test_direct_N_empty_name_and_id(self, mock_get_passthroughs):
-        """Test the function with a direct N audit with empty name and id."""
-        mock_get_passthroughs.return_value = ([""], [""])
-        audits = [
-            self.MockAudit(
-                DIRECT="N", DBKEY="DBKEY2", AUDITYEAR="2022", ELECAUDITSID="1"
-            )
-        ]
-
-        names, ids = xform_populate_default_passthrough_names_ids(audits)
-
-        self.assertEqual(names[0], settings.GSA_MIGRATION)
-        self.assertEqual(ids[0], settings.GSA_MIGRATION)
-
-    @patch("census_historical_migration.workbooklib.federal_awards._get_passthroughs")
-    def test_direct_N_non_empty_name_and_id(self, mock_get_passthroughs):
-        """Test the function with a direct N audit with non-empty name and id."""
-        mock_get_passthroughs.return_value = (["Name1|Name2"], ["ID1|ID2"])
-        audits = [
-            self.MockAudit(
-                DIRECT="N", DBKEY="DBKEY1", AUDITYEAR="2022", ELECAUDITSID="2"
-            )
-        ]
-
-        names, ids = xform_populate_default_passthrough_names_ids(audits)
-
-        self.assertEqual(names[0], "Name1|Name2")
-        self.assertEqual(ids[0], "ID1|ID2")
-
-    @patch("census_historical_migration.workbooklib.federal_awards._get_passthroughs")
-    def test_direct_Y_empty_name_and_id(self, mock_get_passthroughs):
-        """Test the function with a direct Y audit with empty name and id."""
-        mock_get_passthroughs.return_value = ([""], [""])
-        audits = [
-            self.MockAudit(
-                DIRECT="Y", DBKEY="DBKEY1", AUDITYEAR="2022", ELECAUDITSID="3"
-            )
-        ]
-
-        names, ids = xform_populate_default_passthrough_names_ids(audits)
-
-        self.assertEqual(names[0], "")
-        self.assertEqual(ids[0], "")
-
-    @patch("census_historical_migration.workbooklib.federal_awards._get_passthroughs")
-    def test_direct_Y_non_empty_name_and_id(self, mock_get_passthroughs):
-        """Test the function with a direct Y audit with non-empty name and id."""
-        mock_get_passthroughs.return_value = (["Name"], ["ID"])
-        audits = [
-            self.MockAudit(
-                DIRECT="Y", DBKEY="DBKEY1", AUDITYEAR="2022", ELECAUDITSID="4"
-            )
-        ]
-
-        names, ids = xform_populate_default_passthrough_names_ids(audits)
-
-        self.assertEqual(names[0], "Name")
-        self.assertEqual(ids[0], "ID")
-
-
-class TestXformPopulateDefaultPassthroughAmount(SimpleTestCase):
-    class MockAudit:
-        def __init__(self, PASSTHROUGHAWARD, PASSTHROUGHAMOUNT):
-            self.PASSTHROUGHAWARD = PASSTHROUGHAWARD
-            self.PASSTHROUGHAMOUNT = PASSTHROUGHAMOUNT
-
-    def test_passthrough_award_Y_non_empty_amount(self):
-        """Test the function with a passthrough award Y audit with non-empty amount."""
-        audits = [self.MockAudit(PASSTHROUGHAWARD="Y", PASSTHROUGHAMOUNT="100")]
-        expected = ["100"]
-        self.assertEqual(xform_populate_default_passthrough_amount(audits), expected)
-
-    def test_passthrough_award_N_empty_amount(self):
-        """Test the function with a passthrough award N audit with empty amount."""
-        audits = [self.MockAudit(PASSTHROUGHAWARD="N", PASSTHROUGHAMOUNT="")]
-        expected = [""]
-        self.assertEqual(xform_populate_default_passthrough_amount(audits), expected)
-
-    def test_passthrough_award_N_zero_amount(self):
-        """Test the function with a passthrough award N audit with zero amount."""
-        audits = [self.MockAudit(PASSTHROUGHAWARD="N", PASSTHROUGHAMOUNT="0")]
-        expected = [""]
-        self.assertEqual(xform_populate_default_passthrough_amount(audits), expected)
-
-    def test_passthrough_award_N_unexpected_amount(self):
-        """Test the function raises DataMigrationError when passthrough award N and amount is unexpected."""
-        audits = [self.MockAudit(PASSTHROUGHAWARD="N", PASSTHROUGHAMOUNT="100")]
-        with self.assertRaises(DataMigrationError):
-            xform_populate_default_passthrough_amount(audits)
-
-    def test_passthrough_award_Y_empty_amount(self):
-        """Test for default value when passthrough award Y audit with empty amount."""
-        audits = [self.MockAudit(PASSTHROUGHAWARD="Y", PASSTHROUGHAMOUNT="")]
-        expected = [str(settings.GSA_MIGRATION_INT)]
-        self.assertEqual(xform_populate_default_passthrough_amount(audits), expected)
-
-
-class TestXformIsPassthroughAward(SimpleTestCase):
-    class MockAudit:
-        def __init__(self, PASSTHROUGHAWARD, PASSTHROUGHAMOUNT):
-            self.PASSTHROUGHAWARD = PASSTHROUGHAWARD
-            self.PASSTHROUGHAMOUNT = PASSTHROUGHAMOUNT
-
-    def test_passthrough_award_Y(self):
-        """Test the function with a valid passthrough award."""
-        audits = [self.MockAudit(PASSTHROUGHAWARD="Y", PASSTHROUGHAMOUNT="0")]
-        expected = "Y"
-        xform_is_passthrough_award(audits)
-        self.assertEqual(audits[0].PASSTHROUGHAWARD, expected)
-
-    def test_passthrough_award_empty_with_amount(self):
-        """Test the function with an empty passthrough award and truthy amount."""
-        audits = [self.MockAudit(PASSTHROUGHAWARD="", PASSTHROUGHAMOUNT="42")]
-        expected = "Y"
-        xform_is_passthrough_award(audits)
-        self.assertEqual(audits[0].PASSTHROUGHAWARD, expected)
-
-    def test_passthrough_award_empty_with_no_amount(self):
-        """Test the function with an empty passthrough award and falsy amount."""
-        audits = [self.MockAudit(PASSTHROUGHAWARD="", PASSTHROUGHAMOUNT="0")]
-        expected = "N"
-        xform_is_passthrough_award(audits)
-        self.assertEqual(audits[0].PASSTHROUGHAWARD, expected)
-
-
-class TestCFDAFunctions(SimpleTestCase):
-    def test_is_valid_prefix(self):
-        """Test the function with valid and invalid prefixes."""
-        self.assertTrue(is_valid_prefix("01"))
-        self.assertFalse(is_valid_prefix("ABC"))
-        self.assertFalse(is_valid_prefix("123"))
-
-    def test_is_valid_extension(self):
-        """Test the function with valid and invalid extensions."""
-        self.assertTrue(is_valid_extension("RD"))
-        self.assertTrue(is_valid_extension("RD1"))
-        self.assertTrue(is_valid_extension("123A"))
-        self.assertTrue(is_valid_extension("U01"))
-        # Invalid cases
-        self.assertFalse(is_valid_extension("RDABC"))
-        self.assertFalse(is_valid_extension("12345"))
-        self.assertFalse(is_valid_extension("UA123"))
-
-    def test_xform_replace_invalid_extension(self):
-        class MockAudit:
-            def __init__(self, prefix, ext):
-                self.CFDA_PREFIX = prefix
-                self.CFDA_EXT = ext
-
-        # Valid prefix and extension
-        audit = MockAudit("01", "RD1")
-        result, _ = xform_replace_invalid_extension(audit)
-        self.assertEqual(result, "01.RD1")
-
-        # Invalid prefix
-        audit = MockAudit("ABC", "RD1")
-        with self.assertRaises(DataMigrationError):
-            xform_replace_invalid_extension(audit)
-
-        # Invalid extension
-        audit = MockAudit("01", "ABC")
-        result, _ = xform_replace_invalid_extension(audit)
-        self.assertEqual(result, f"01.{settings.GSA_MIGRATION}")
-
-
-class TestXformMissingProgramTotal(SimpleTestCase):
-    class AuditMock:
-        def __init__(self, cfda_prefix, cfda_ext, amount, program_total=None):
-            self.CFDA_PREFIX = cfda_prefix
-            self.CFDA_EXT = cfda_ext
-            self.AMOUNT = amount
-            self.PROGRAMTOTAL = program_total
-
-    def test_with_missing_program_total(self):
-        """Test for missing program total"""
-        audits = [
-            self.AuditMock("10", "123", "100"),
-            self.AuditMock("10", "123", "200"),
-            self.AuditMock("20", "456", "300", "300"),
-        ]
-        expected_program_totals = {"10.123": "300", "20.456": "300"}
-
-        xform_missing_program_total(audits)
-
-        for audit in audits:
-            cfda_key = f"{string_to_string(audit.CFDA_PREFIX)}.{string_to_string(audit.CFDA_EXT)}"
-            self.assertEqual(audit.PROGRAMTOTAL, expected_program_totals[cfda_key])
-
-    def test_preserve_existing_program_total(self):
-        """Test for non missing program total"""
-        audits = [
-            self.AuditMock("10", "123", "100", "150"),
-            self.AuditMock("10", "123", "200", "350"),
-        ]
-        # In this case, we expect the original PROGRAMTOTAL values to be preserved
-        expected_program_totals = ["150", "350"]
-
-        xform_missing_program_total(audits)
-
-        for audit, expected in zip(audits, expected_program_totals):
-            self.assertEqual(audit.PROGRAMTOTAL, expected)
-
-
-class TestXformMissingClusterTotal(SimpleTestCase):
-    class AuditMock:
-        def __init__(
-            self,
-            amount,
-            cluster_name,
-            state_cluster_name="",
-            other_cluster_name="",
-            cluster_total="",
-        ):
-            self.AMOUNT = amount
-            self.CLUSTERTOTAL = cluster_total
-            self.CLUSTERNAME = cluster_name
-            self.STATECLUSTERNAME = state_cluster_name
-            self.OTHERCLUSTERNAME = other_cluster_name
-
-    def test_xform_missing_cluster_total(self):
-        """Test for missing cluster total"""
-        audits = [
-            self.AuditMock("100", "Cluster A"),
-            self.AuditMock("150", "Cluster B"),
-            self.AuditMock("150", "Cluster A", cluster_total="250"),
-        ]
-        cluster_names = ["Cluster A", "Cluster B", "Cluster A"]
-        other_cluster_names = ["", "", ""]
-        state_cluster_names = ["", "", ""]
-        expected_totals = ["250", "150", "250"]
-
-        xform_missing_cluster_total(
-            audits, cluster_names, other_cluster_names, state_cluster_names
-        )
-
-        for audit, expected in zip(audits, expected_totals):
-            self.assertEqual(str(audit.CLUSTERTOTAL), expected)
-
-    def test_xform_missing_cluster_total_with_state_cluster(self):
-        """Test for missing state cluster total"""
-        audits = [
-            self.AuditMock("100", "Cluster A"),
-            self.AuditMock(
-                "150",
-                settings.STATE_CLUSTER,
-                state_cluster_name="State Cluster A",
-                cluster_total="300",
-            ),
-            self.AuditMock("150", "Cluster A", cluster_total="250"),
-            self.AuditMock(
-                "150", settings.STATE_CLUSTER, state_cluster_name="State Cluster A"
-            ),
-        ]
-        cluster_names = [
-            "Cluster A",
-            settings.STATE_CLUSTER,
-            "Cluster A",
-            settings.STATE_CLUSTER,
-        ]
-        other_cluster_names = ["", "", "", ""]
-        state_cluster_names = ["", "State Cluster A", "", "State Cluster A"]
-        expected_totals = ["250", "300", "250", "300"]
-
-        xform_missing_cluster_total(
-            audits, cluster_names, other_cluster_names, state_cluster_names
-        )
-
-        for audit, expected in zip(audits, expected_totals):
-            self.assertEqual(str(audit.CLUSTERTOTAL), expected)
-
-    def test_xform_missing_cluster_total_with_other_cluster(self):
-        """Test for missing other cluster total"""
-        audits = [
-            self.AuditMock("100", "Cluster A"),
-            self.AuditMock(
-                "150",
-                settings.OTHER_CLUSTER,
-                other_cluster_name="Other Cluster A",
-                cluster_total="300",
-            ),
-            self.AuditMock("150", "Cluster A", cluster_total="250"),
-            self.AuditMock(
-                "150", settings.OTHER_CLUSTER, other_cluster_name="Other Cluster A"
-            ),
-        ]
-        cluster_names = [
-            "Cluster A",
-            settings.OTHER_CLUSTER,
-            "Cluster A",
-            settings.OTHER_CLUSTER,
-        ]
-        state_cluster_names = ["", "", "", ""]
-        other_cluster_names = ["", "Other Cluster A", "", "Other Cluster A"]
-        expected_totals = ["250", "300", "250", "300"]
-
-        xform_missing_cluster_total(
-            audits, cluster_names, other_cluster_names, state_cluster_names
-        )
-
-        for audit, expected in zip(audits, expected_totals):
-            self.assertEqual(str(audit.CLUSTERTOTAL), expected)
-
-
-class TestXformMissingAmountExpended(SimpleTestCase):
-    class AuditMock:
-        def __init__(
-            self,
-            amount,
-        ):
-            self.AMOUNT = amount
-
-    def setUp(self):
-        self.audits = [
-            self.AuditMock("100"),  # Normal case
-            self.AuditMock(""),  # Empty string should default to '0'
-            self.AuditMock(None),  # None should default to '0'
-        ]
-
-    def test_xform_missing_amount_expended(self):
-        """Test for missing amount expended"""
-
-        xform_missing_amount_expended(self.audits)
-
-        expected_results = ["100", "0", "0"]
-        actual_results = [audit.AMOUNT for audit in self.audits]
-
-        self.assertEqual(actual_results, expected_results)
-
-
-class TestXformMatchNumberPassthroughNamesIds(SimpleTestCase):
-    def test_match_numbers_all_empty(self):
-        """Test the function with all empty names and ids."""
-        names = ["", "", ""]
-        ids = ["", "", ""]
-        expected_ids = ["", "", ""]
-
-        transformed_names, transformed_ids = xform_match_number_passthrough_names_ids(
-            names, ids
-        )
-
-        self.assertEqual(transformed_names, names)
-        self.assertEqual(transformed_ids, expected_ids)
-
-    def test_match_numbers_non_empty_names_empty_ids(self):
-        """Test the function with non-empty names and empty ids."""
-        names = ["name1|name2", "name3|name4"]
-        ids = ["", ""]
-        expected_ids = [
-            f"{settings.GSA_MIGRATION}|{settings.GSA_MIGRATION}",
-            f"{settings.GSA_MIGRATION}|{settings.GSA_MIGRATION}",
-        ]
-
-        transformed_names, transformed_ids = xform_match_number_passthrough_names_ids(
-            names, ids
-        )
-
-        self.assertEqual(transformed_names, names)
-        self.assertEqual(transformed_ids, expected_ids)
-
-    def test_match_numbers_mixed_empty_and_non_empty(self):
-        """Test the function with mixed empty and non-empty names and ids."""
-        names = ["name1|name2|name3", "name4", ""]
-        ids = ["id1", "", ""]
-        expected_ids = [
-            f"id1|{settings.GSA_MIGRATION}|{settings.GSA_MIGRATION}",
-            "",
-            "",
-        ]
-
-        transformed_names, transformed_ids = xform_match_number_passthrough_names_ids(
-            names, ids
-        )
-
-        self.assertEqual(transformed_names, names)
-        self.assertEqual(transformed_ids, expected_ids)
-
-
-class TestXformMissingProgramName(SimpleTestCase):
-    class AuditMock:
-        def __init__(self, program_total):
-            self.FEDERALPROGRAMNAME = program_total
-
-    def test_with_normal_program_name(self):
-        """Test for missing program name"""
-        audits = [self.AuditMock("Some fake name")]
-
-        xform_program_name(audits)
-
-        self.assertEqual(audits[0].FEDERALPROGRAMNAME, "Some fake name")
-
-    def test_with_missing_program_name(self):
-        """Test for missing program name"""
-        audits = [self.AuditMock("")]
-
-        xform_program_name(audits)
-
-        self.assertEqual(audits[0].FEDERALPROGRAMNAME, settings.GSA_MIGRATION)
+from unittest.mock import patch
+from django.conf import settings
+from django.test import SimpleTestCase
+
+from .transforms.xform_string_to_string import (
+    string_to_string,
+)
+
+from .exception_utils import DataMigrationError
+from .workbooklib.federal_awards import (
+    is_valid_prefix,
+    xform_match_number_passthrough_names_ids,
+    xform_missing_amount_expended,
+    xform_missing_program_total,
+    xform_missing_cluster_total,
+    xform_populate_default_award_identification_values,
+    xform_populate_default_loan_balance,
+    xform_constructs_cluster_names,
+    xform_populate_default_passthrough_amount,
+    xform_populate_default_passthrough_names_ids,
+    xform_replace_invalid_extension,
+    xform_program_name,
+    xform_is_passthrough_award,
+    is_valid_extension,
+)
+
+
+class TestXformConstructsClusterNames(SimpleTestCase):
+    class MockAudit:
+        def __init__(self, cluster_name, state_cluster_name, other_cluster_name):
+            self.CLUSTERNAME = cluster_name
+            self.STATECLUSTERNAME = state_cluster_name
+            self.OTHERCLUSTERNAME = other_cluster_name
+
+    def test_empty_audits_list(self):
+        """Test the function with an empty audits list."""
+        result = xform_constructs_cluster_names([])
+        self.assertEqual(result, ([], [], []))
+
+    def test_empty_cluster_names(self):
+        """Test the function with empty cluster names."""
+        audits = [self.MockAudit("", "", "")]
+        result = xform_constructs_cluster_names(audits)
+        self.assertEqual(result, ([settings.GSA_MIGRATION], [""], [""]))
+
+        audits.append(self.MockAudit("", "Some State Cluster", ""))
+        result = xform_constructs_cluster_names(audits)
+        result = tuple(sorted(sublist) for sublist in result)
+        expected = (
+            [settings.GSA_MIGRATION, settings.GSA_MIGRATION],
+            ["", ""],
+            ["", "Some State Cluster"],
+        )
+        expected = tuple(sorted(sublist) for sublist in expected)
+        self.assertEqual(result, expected)
+
+        audits.append(self.MockAudit("", "", "Some Other Cluster"))
+        result = xform_constructs_cluster_names(audits)
+        result = tuple(sorted(sublist) for sublist in result)
+        expected = (
+            [settings.GSA_MIGRATION, settings.GSA_MIGRATION, settings.GSA_MIGRATION],
+            ["", "", "Some Other Cluster"],
+            ["", "Some State Cluster", ""],
+        )
+        expected = tuple(sorted(sublist) for sublist in expected)
+        self.assertEqual(
+            result,
+            expected,
+        )
+
+    def test_valid_cluster_name_combinations(self):
+        """Test the function with valid cluster name combinations."""
+        audits = [self.MockAudit("Normal Cluster", "", "")]
+        result = xform_constructs_cluster_names(audits)
+        self.assertEqual(result, (["Normal Cluster"], [""], [""]))
+
+        audits.append(self.MockAudit("STATE CLUSTER", "Some State Cluster", ""))
+        result = xform_constructs_cluster_names(audits)
+        result = tuple(sorted(sublist) for sublist in result)
+        expected = (
+            ["Normal Cluster", "STATE CLUSTER"],
+            ["", ""],
+            ["", "Some State Cluster"],
+        )
+        expected = tuple(sorted(sublist) for sublist in expected)
+        self.assertEqual(
+            result,
+            expected,
+        )
+
+        audits.append(
+            self.MockAudit("OTHER CLUSTER NOT LISTED ABOVE", "", "Some Other Cluster")
+        )
+        result = xform_constructs_cluster_names(audits)
+        result = tuple(sorted(sublist) for sublist in result)
+        expected = (
+            ["Normal Cluster", "STATE CLUSTER", "OTHER CLUSTER NOT LISTED ABOVE"],
+            ["", "", "Some Other Cluster"],
+            ["", "Some State Cluster", ""],
+        )
+        expected = tuple(sorted(sublist) for sublist in expected)
+        self.assertEqual(
+            result,
+            expected,
+        )
+
+    def test_data_migration_error(self):
+        """Test the function raises DataMigrationError when cluster name combination is invalid."""
+        audits = [
+            self.MockAudit("Cluster Name", "State Cluster Name", "Other Cluster Name")
+        ]
+        with self.assertRaises(DataMigrationError):
+            xform_constructs_cluster_names(audits)
+
+        audits = [self.MockAudit("Cluster Name", "State Cluster Name", "")]
+        with self.assertRaises(DataMigrationError):
+            xform_constructs_cluster_names(audits)
+
+        audits = [self.MockAudit("Cluster Name", "", "Other Cluster Name")]
+        with self.assertRaises(DataMigrationError):
+            xform_constructs_cluster_names(audits)
+
+
+class TestXformPopulateDefaultLoanBalance(SimpleTestCase):
+    class MockAudit:
+        def __init__(self, LOANS, LOANBALANCE):
+            self.LOANS = LOANS
+            self.LOANBALANCE = LOANBALANCE
+
+    def test_loan_with_no_balance(self):
+        """Test the function with a loan with no balance."""
+        audits = [self.MockAudit(LOANS="Y", LOANBALANCE="")]
+        expected = [settings.GSA_MIGRATION]
+        self.assertEqual(xform_populate_default_loan_balance(audits), expected)
+
+    def test_loan_with_balance(self):
+        """Test the function with a loan with a balance."""
+        audits = [self.MockAudit(LOANS="Y", LOANBALANCE="100")]
+        expected = ["100"]
+        self.assertEqual(xform_populate_default_loan_balance(audits), expected)
+
+    def test_no_loan(self):
+        """Test the function with no loan."""
+        audits = [self.MockAudit(LOANS="N", LOANBALANCE="")]
+        expected = [""]
+        self.assertEqual(xform_populate_default_loan_balance(audits), expected)
+
+    def test_no_loan_with_zero_balance(self):
+        """Test the function with no loan and zero balance."""
+        audits = [self.MockAudit(LOANS="N", LOANBALANCE="0")]
+        expected = [""]
+        self.assertEqual(xform_populate_default_loan_balance(audits), expected)
+
+    def test_unexpected_loan_balance(self):
+        """Test the function raises DataMigrationError when loan balance is unexpected."""
+        audits = [self.MockAudit(LOANS="N", LOANBALANCE="100")]
+        with self.assertRaises(DataMigrationError):
+            xform_populate_default_loan_balance(audits)
+
+
+class TestXformPopulateDefaultAwardIdentificationValues(SimpleTestCase):
+    class MockAudit:
+        def __init__(self, CFDA, AWARDIDENTIFICATION):
+            self.CFDA = CFDA
+            self.AWARDIDENTIFICATION = AWARDIDENTIFICATION
+
+    def test_cfda_with_u_no_identification(self):
+        """Test the function with a CFDA with a U and no identification."""
+        audits = [self.MockAudit(CFDA="123U", AWARDIDENTIFICATION="")]
+        expected = [settings.GSA_MIGRATION]
+        self.assertEqual(
+            xform_populate_default_award_identification_values(audits), expected
+        )
+
+    def test_cfda_with_rd_no_identification(self):
+        """Test the function with a CFDA with a RD and no identification."""
+        audits = [self.MockAudit(CFDA="rd123", AWARDIDENTIFICATION="")]
+        expected = [settings.GSA_MIGRATION]
+        self.assertEqual(
+            xform_populate_default_award_identification_values(audits), expected
+        )
+
+    def test_cfda_without_u_or_rd(self):
+        """Test the function with a CFDA without a U or RD."""
+        audits = [self.MockAudit(CFDA="12345", AWARDIDENTIFICATION="")]
+        expected = [""]
+        self.assertEqual(
+            xform_populate_default_award_identification_values(audits), expected
+        )
+
+    def test_cfda_with_identification(self):
+        """Test the function with a CFDA with an identification."""
+        audits = [self.MockAudit(CFDA="U123", AWARDIDENTIFICATION="ABC")]
+        expected = ["ABC"]
+        self.assertEqual(
+            xform_populate_default_award_identification_values(audits), expected
+        )
+
+
+class TestXformPopulateDefaultPassthroughValues(SimpleTestCase):
+    class MockAudit:
+        def __init__(self, DIRECT, DBKEY, AUDITYEAR, ELECAUDITSID):
+            self.DIRECT = DIRECT
+            self.DBKEY = DBKEY
+            self.AUDITYEAR = AUDITYEAR
+            self.ELECAUDITSID = ELECAUDITSID
+
+    class MockPassthrough:
+        def __init__(self, PASSTHROUGHNAME, PASSTHROUGHID):
+            self.PASSTHROUGHNAME = PASSTHROUGHNAME
+            self.PASSTHROUGHID = PASSTHROUGHID
+
+    @patch("census_historical_migration.workbooklib.federal_awards._get_passthroughs")
+    def test_direct_N_empty_name_and_id(self, mock_get_passthroughs):
+        """Test the function with a direct N audit with empty name and id."""
+        mock_get_passthroughs.return_value = ([""], [""])
+        audits = [
+            self.MockAudit(
+                DIRECT="N", DBKEY="DBKEY2", AUDITYEAR="2022", ELECAUDITSID="1"
+            )
+        ]
+
+        names, ids = xform_populate_default_passthrough_names_ids(audits)
+
+        self.assertEqual(names[0], settings.GSA_MIGRATION)
+        self.assertEqual(ids[0], settings.GSA_MIGRATION)
+
+    @patch("census_historical_migration.workbooklib.federal_awards._get_passthroughs")
+    def test_direct_N_non_empty_name_and_id(self, mock_get_passthroughs):
+        """Test the function with a direct N audit with non-empty name and id."""
+        mock_get_passthroughs.return_value = (["Name1|Name2"], ["ID1|ID2"])
+        audits = [
+            self.MockAudit(
+                DIRECT="N", DBKEY="DBKEY1", AUDITYEAR="2022", ELECAUDITSID="2"
+            )
+        ]
+
+        names, ids = xform_populate_default_passthrough_names_ids(audits)
+
+        self.assertEqual(names[0], "Name1|Name2")
+        self.assertEqual(ids[0], "ID1|ID2")
+
+    @patch("census_historical_migration.workbooklib.federal_awards._get_passthroughs")
+    def test_direct_Y_empty_name_and_id(self, mock_get_passthroughs):
+        """Test the function with a direct Y audit with empty name and id."""
+        mock_get_passthroughs.return_value = ([""], [""])
+        audits = [
+            self.MockAudit(
+                DIRECT="Y", DBKEY="DBKEY1", AUDITYEAR="2022", ELECAUDITSID="3"
+            )
+        ]
+
+        names, ids = xform_populate_default_passthrough_names_ids(audits)
+
+        self.assertEqual(names[0], "")
+        self.assertEqual(ids[0], "")
+
+    @patch("census_historical_migration.workbooklib.federal_awards._get_passthroughs")
+    def test_direct_Y_non_empty_name_and_id(self, mock_get_passthroughs):
+        """Test the function with a direct Y audit with non-empty name and id."""
+        mock_get_passthroughs.return_value = (["Name"], ["ID"])
+        audits = [
+            self.MockAudit(
+                DIRECT="Y", DBKEY="DBKEY1", AUDITYEAR="2022", ELECAUDITSID="4"
+            )
+        ]
+
+        names, ids = xform_populate_default_passthrough_names_ids(audits)
+
+        self.assertEqual(names[0], "Name")
+        self.assertEqual(ids[0], "ID")
+
+
+class TestXformPopulateDefaultPassthroughAmount(SimpleTestCase):
+    class MockAudit:
+        def __init__(self, PASSTHROUGHAWARD, PASSTHROUGHAMOUNT):
+            self.PASSTHROUGHAWARD = PASSTHROUGHAWARD
+            self.PASSTHROUGHAMOUNT = PASSTHROUGHAMOUNT
+
+    def test_passthrough_award_Y_non_empty_amount(self):
+        """Test the function with a passthrough award Y audit with non-empty amount."""
+        audits = [self.MockAudit(PASSTHROUGHAWARD="Y", PASSTHROUGHAMOUNT="100")]
+        expected = ["100"]
+        self.assertEqual(xform_populate_default_passthrough_amount(audits), expected)
+
+    def test_passthrough_award_N_empty_amount(self):
+        """Test the function with a passthrough award N audit with empty amount."""
+        audits = [self.MockAudit(PASSTHROUGHAWARD="N", PASSTHROUGHAMOUNT="")]
+        expected = [""]
+        self.assertEqual(xform_populate_default_passthrough_amount(audits), expected)
+
+    def test_passthrough_award_N_zero_amount(self):
+        """Test the function with a passthrough award N audit with zero amount."""
+        audits = [self.MockAudit(PASSTHROUGHAWARD="N", PASSTHROUGHAMOUNT="0")]
+        expected = [""]
+        self.assertEqual(xform_populate_default_passthrough_amount(audits), expected)
+
+    def test_passthrough_award_N_unexpected_amount(self):
+        """Test the function raises DataMigrationError when passthrough award N and amount is unexpected."""
+        audits = [self.MockAudit(PASSTHROUGHAWARD="N", PASSTHROUGHAMOUNT="100")]
+        with self.assertRaises(DataMigrationError):
+            xform_populate_default_passthrough_amount(audits)
+
+    def test_passthrough_award_Y_empty_amount(self):
+        """Test for default value when passthrough award Y audit with empty amount."""
+        audits = [self.MockAudit(PASSTHROUGHAWARD="Y", PASSTHROUGHAMOUNT="")]
+        expected = [str(settings.GSA_MIGRATION_INT)]
+        self.assertEqual(xform_populate_default_passthrough_amount(audits), expected)
+
+
+class TestXformIsPassthroughAward(SimpleTestCase):
+    class MockAudit:
+        def __init__(self, PASSTHROUGHAWARD, PASSTHROUGHAMOUNT):
+            self.PASSTHROUGHAWARD = PASSTHROUGHAWARD
+            self.PASSTHROUGHAMOUNT = PASSTHROUGHAMOUNT
+
+    def test_passthrough_award_Y(self):
+        """Test the function with a valid passthrough award."""
+        audits = [self.MockAudit(PASSTHROUGHAWARD="Y", PASSTHROUGHAMOUNT="0")]
+        expected = "Y"
+        xform_is_passthrough_award(audits)
+        self.assertEqual(audits[0].PASSTHROUGHAWARD, expected)
+
+    def test_passthrough_award_empty_with_amount(self):
+        """Test the function with an empty passthrough award and truthy amount."""
+        audits = [self.MockAudit(PASSTHROUGHAWARD="", PASSTHROUGHAMOUNT="42")]
+        expected = "Y"
+        xform_is_passthrough_award(audits)
+        self.assertEqual(audits[0].PASSTHROUGHAWARD, expected)
+
+    def test_passthrough_award_empty_with_no_amount(self):
+        """Test the function with an empty passthrough award and falsy amount."""
+        audits = [self.MockAudit(PASSTHROUGHAWARD="", PASSTHROUGHAMOUNT="0")]
+        expected = "N"
+        xform_is_passthrough_award(audits)
+        self.assertEqual(audits[0].PASSTHROUGHAWARD, expected)
+
+
+class TestCFDAFunctions(SimpleTestCase):
+    def test_is_valid_prefix(self):
+        """Test the function with valid and invalid prefixes."""
+        self.assertTrue(is_valid_prefix("01"))
+        self.assertFalse(is_valid_prefix("ABC"))
+        self.assertFalse(is_valid_prefix("123"))
+
+    def test_is_valid_extension(self):
+        """Test the function with valid and invalid extensions."""
+        self.assertTrue(is_valid_extension("RD"))
+        self.assertTrue(is_valid_extension("RD1"))
+        self.assertTrue(is_valid_extension("123A"))
+        self.assertTrue(is_valid_extension("U01"))
+        # Invalid cases
+        self.assertFalse(is_valid_extension("RDABC"))
+        self.assertFalse(is_valid_extension("12345"))
+        self.assertFalse(is_valid_extension("UA123"))
+
+    def test_xform_replace_invalid_extension(self):
+        class MockAudit:
+            def __init__(self, prefix, ext):
+                self.CFDA_PREFIX = prefix
+                self.CFDA_EXT = ext
+
+        # Valid prefix and extension
+        audit = MockAudit("01", "RD1")
+        result, _ = xform_replace_invalid_extension(audit)
+        self.assertEqual(result, "01.RD1")
+
+        # Invalid prefix
+        audit = MockAudit("ABC", "RD1")
+        with self.assertRaises(DataMigrationError):
+            xform_replace_invalid_extension(audit)
+
+        # Invalid extension
+        audit = MockAudit("01", "ABC")
+        result, _ = xform_replace_invalid_extension(audit)
+        self.assertEqual(result, f"01.{settings.GSA_MIGRATION}")
+
+
+class TestXformMissingProgramTotal(SimpleTestCase):
+    class AuditMock:
+        def __init__(self, cfda_prefix, cfda_ext, amount, program_total=None):
+            self.CFDA_PREFIX = cfda_prefix
+            self.CFDA_EXT = cfda_ext
+            self.AMOUNT = amount
+            self.PROGRAMTOTAL = program_total
+
+    def test_with_missing_program_total(self):
+        """Test for missing program total"""
+        audits = [
+            self.AuditMock("10", "123", "100"),
+            self.AuditMock("10", "123", "200"),
+            self.AuditMock("20", "456", "300", "300"),
+        ]
+        expected_program_totals = {"10.123": "300", "20.456": "300"}
+
+        xform_missing_program_total(audits)
+
+        for audit in audits:
+            cfda_key = f"{string_to_string(audit.CFDA_PREFIX)}.{string_to_string(audit.CFDA_EXT)}"
+            self.assertEqual(audit.PROGRAMTOTAL, expected_program_totals[cfda_key])
+
+    def test_preserve_existing_program_total(self):
+        """Test for non missing program total"""
+        audits = [
+            self.AuditMock("10", "123", "100", "150"),
+            self.AuditMock("10", "123", "200", "350"),
+        ]
+        # In this case, we expect the original PROGRAMTOTAL values to be preserved
+        expected_program_totals = ["150", "350"]
+
+        xform_missing_program_total(audits)
+
+        for audit, expected in zip(audits, expected_program_totals):
+            self.assertEqual(audit.PROGRAMTOTAL, expected)
+
+
+class TestXformMissingClusterTotal(SimpleTestCase):
+    class AuditMock:
+        def __init__(
+            self,
+            amount,
+            cluster_name,
+            state_cluster_name="",
+            other_cluster_name="",
+            cluster_total="",
+        ):
+            self.AMOUNT = amount
+            self.CLUSTERTOTAL = cluster_total
+            self.CLUSTERNAME = cluster_name
+            self.STATECLUSTERNAME = state_cluster_name
+            self.OTHERCLUSTERNAME = other_cluster_name
+
+    def test_xform_missing_cluster_total(self):
+        """Test for missing cluster total"""
+        audits = [
+            self.AuditMock("100", "Cluster A"),
+            self.AuditMock("150", "Cluster B"),
+            self.AuditMock("150", "Cluster A", cluster_total="250"),
+        ]
+        cluster_names = ["Cluster A", "Cluster B", "Cluster A"]
+        other_cluster_names = ["", "", ""]
+        state_cluster_names = ["", "", ""]
+        expected_totals = ["250", "150", "250"]
+
+        xform_missing_cluster_total(
+            audits, cluster_names, other_cluster_names, state_cluster_names
+        )
+
+        for audit, expected in zip(audits, expected_totals):
+            self.assertEqual(str(audit.CLUSTERTOTAL), expected)
+
+    def test_xform_missing_cluster_total_with_state_cluster(self):
+        """Test for missing state cluster total"""
+        audits = [
+            self.AuditMock("100", "Cluster A"),
+            self.AuditMock(
+                "150",
+                settings.STATE_CLUSTER,
+                state_cluster_name="State Cluster A",
+                cluster_total="300",
+            ),
+            self.AuditMock("150", "Cluster A", cluster_total="250"),
+            self.AuditMock(
+                "150", settings.STATE_CLUSTER, state_cluster_name="State Cluster A"
+            ),
+        ]
+        cluster_names = [
+            "Cluster A",
+            settings.STATE_CLUSTER,
+            "Cluster A",
+            settings.STATE_CLUSTER,
+        ]
+        other_cluster_names = ["", "", "", ""]
+        state_cluster_names = ["", "State Cluster A", "", "State Cluster A"]
+        expected_totals = ["250", "300", "250", "300"]
+
+        xform_missing_cluster_total(
+            audits, cluster_names, other_cluster_names, state_cluster_names
+        )
+
+        for audit, expected in zip(audits, expected_totals):
+            self.assertEqual(str(audit.CLUSTERTOTAL), expected)
+
+    def test_xform_missing_cluster_total_with_other_cluster(self):
+        """Test for missing other cluster total"""
+        audits = [
+            self.AuditMock("100", "Cluster A"),
+            self.AuditMock(
+                "150",
+                settings.OTHER_CLUSTER,
+                other_cluster_name="Other Cluster A",
+                cluster_total="300",
+            ),
+            self.AuditMock("150", "Cluster A", cluster_total="250"),
+            self.AuditMock(
+                "150", settings.OTHER_CLUSTER, other_cluster_name="Other Cluster A"
+            ),
+        ]
+        cluster_names = [
+            "Cluster A",
+            settings.OTHER_CLUSTER,
+            "Cluster A",
+            settings.OTHER_CLUSTER,
+        ]
+        state_cluster_names = ["", "", "", ""]
+        other_cluster_names = ["", "Other Cluster A", "", "Other Cluster A"]
+        expected_totals = ["250", "300", "250", "300"]
+
+        xform_missing_cluster_total(
+            audits, cluster_names, other_cluster_names, state_cluster_names
+        )
+
+        for audit, expected in zip(audits, expected_totals):
+            self.assertEqual(str(audit.CLUSTERTOTAL), expected)
+
+
+class TestXformMissingAmountExpended(SimpleTestCase):
+    class AuditMock:
+        def __init__(
+            self,
+            amount,
+        ):
+            self.AMOUNT = amount
+
+    def setUp(self):
+        self.audits = [
+            self.AuditMock("100"),  # Normal case
+            self.AuditMock(""),  # Empty string should default to '0'
+            self.AuditMock(None),  # None should default to '0'
+        ]
+
+    def test_xform_missing_amount_expended(self):
+        """Test for missing amount expended"""
+
+        xform_missing_amount_expended(self.audits)
+
+        expected_results = ["100", "0", "0"]
+        actual_results = [audit.AMOUNT for audit in self.audits]
+
+        self.assertEqual(actual_results, expected_results)
+
+
+class TestXformMatchNumberPassthroughNamesIds(SimpleTestCase):
+    def test_match_numbers_all_empty(self):
+        """Test the function with all empty names and ids."""
+        names = ["", "", ""]
+        ids = ["", "", ""]
+        expected_ids = ["", "", ""]
+
+        transformed_names, transformed_ids = xform_match_number_passthrough_names_ids(
+            names, ids
+        )
+
+        self.assertEqual(transformed_names, names)
+        self.assertEqual(transformed_ids, expected_ids)
+
+    def test_match_numbers_non_empty_names_empty_ids(self):
+        """Test the function with non-empty names and empty ids."""
+        names = ["name1|name2", "name3|name4"]
+        ids = ["", ""]
+        expected_ids = [
+            f"{settings.GSA_MIGRATION}|{settings.GSA_MIGRATION}",
+            f"{settings.GSA_MIGRATION}|{settings.GSA_MIGRATION}",
+        ]
+
+        transformed_names, transformed_ids = xform_match_number_passthrough_names_ids(
+            names, ids
+        )
+
+        self.assertEqual(transformed_names, names)
+        self.assertEqual(transformed_ids, expected_ids)
+
+    def test_match_numbers_mixed_empty_and_non_empty(self):
+        """Test the function with mixed empty and non-empty names and ids."""
+        names = ["name1|name2|name3", "name4", ""]
+        ids = ["id1", "", ""]
+        expected_ids = [
+            f"id1|{settings.GSA_MIGRATION}|{settings.GSA_MIGRATION}",
+            "",
+            "",
+        ]
+
+        transformed_names, transformed_ids = xform_match_number_passthrough_names_ids(
+            names, ids
+        )
+
+        self.assertEqual(transformed_names, names)
+        self.assertEqual(transformed_ids, expected_ids)
+
+
+class TestXformMissingProgramName(SimpleTestCase):
+    class AuditMock:
+        def __init__(self, program_total):
+            self.FEDERALPROGRAMNAME = program_total
+
+    def test_with_normal_program_name(self):
+        """Test for missing program name"""
+        audits = [self.AuditMock("Some fake name")]
+
+        xform_program_name(audits)
+
+        self.assertEqual(audits[0].FEDERALPROGRAMNAME, "Some fake name")
+
+    def test_with_missing_program_name(self):
+        """Test for missing program name"""
+        audits = [self.AuditMock("")]
+
+        xform_program_name(audits)
+
+        self.assertEqual(audits[0].FEDERALPROGRAMNAME, settings.GSA_MIGRATION)