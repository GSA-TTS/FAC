--- conflicted
+++ resolved
@@ -1,165 +1,160 @@
-from django.conf import settings
-from django.test import SimpleTestCase
-
-from .workbooklib.findings_text import (
-    xform_add_placeholder_for_missing_findings_text,
-    xform_add_placeholder_for_missing_references,
-)
-
-from .workbooklib.findings import (
-    xform_sort_compliance_requirement,
-    xform_missing_compliance_requirement,
-)
-
-
-class TestXformSortComplianceRequirement(SimpleTestCase):
-    class Finding:
-        def __init__(self, typerequirement):
-            self.TYPEREQUIREMENT = typerequirement
-
-    def test_sort_and_uppercase(self):
-        """Test that strings are sorted and uppercased."""
-        findings = [self.Finding("abc"), self.Finding(" fca"), self.Finding("Bac")]
-        expected_results = ["ABC", "ACF", "ABC"]
-
-        xform_sort_compliance_requirement(findings)
-
-        for finding, expected in zip(findings, expected_results):
-            self.assertEqual(finding.TYPEREQUIREMENT, expected)
-
-    def test_empty_string(self):
-        """Test that an empty string is not changed."""
-        findings = [self.Finding("")]
-        xform_sort_compliance_requirement(findings)
-        self.assertEqual(findings[0].TYPEREQUIREMENT, "")
-
-    def test_no_change_needed(self):
-        """Test that a string that is already sorted and uppercased is not changed."""
-        findings = [self.Finding("ABC")]
-        xform_sort_compliance_requirement(findings)
-        self.assertEqual(findings[0].TYPEREQUIREMENT, "ABC")
-
-    def test_with_spaces_and_case(self):
-        """Test that strings with spaces and mixed case are sorted and uppercased."""
-        findings = [self.Finding(" aBc "), self.Finding("CBA "), self.Finding("bAc ")]
-        expected_results = ["ABC", "ABC", "ABC"]
-
-        xform_sort_compliance_requirement(findings)
-
-        for finding, expected in zip(findings, expected_results):
-            self.assertEqual(finding.TYPEREQUIREMENT, expected)
-
-
-class TestXformAddPlaceholderForMissingFindingsText(SimpleTestCase):
-    class Findings:
-        def __init__(self, refnum):
-            self.FINDINGREFNUMS = refnum
-
-    class FindingsText:
-        def __init__(self, refnum, seqnum=None, text=None, chartstables=None):
-            self.FINDINGREFNUMS = refnum
-            self.SEQ_NUMBER = seqnum
-            self.TEXT = text
-            self.CHARTSTABLES = chartstables
-
-    def test_placeholder_addition_for_missing_references(self):
-        # Setup specific test data
-        mock_findings = [
-            self.Findings("ref1"),
-            self.Findings("ref2"),
-        ]
-        mock_findings_texts = [
-            self.FindingsText("ref1", "1", "text1", "chart1"),
-        ]
-
-        findings_texts = xform_add_placeholder_for_missing_references(
-            mock_findings, mock_findings_texts
-        )
-
-        self.assertEqual(
-            len(findings_texts), 2
-        )  # Expecting two items in findings_texts
-        self.assertEqual(findings_texts[1].FINDINGREFNUMS, "ref2")
-        self.assertEqual(findings_texts[1].TEXT, settings.GSA_MIGRATION)
-        self.assertEqual(findings_texts[1].CHARTSTABLES, settings.GSA_MIGRATION)
-
-    def test_no_placeholder_addition_when_all_references_present(self):
-        # Setup specific test data
-        mock_findings = [
-            self.Findings("ref1"),
-            self.Findings("ref2"),
-        ]
-        mock_findings_texts = [
-            self.FindingsText("ref1", "1", "text1", "chart1"),
-            self.FindingsText("ref2", "2", "text2", "chart2"),
-        ]
-
-        findings_texts = xform_add_placeholder_for_missing_references(
-            mock_findings, mock_findings_texts
-        )
-
-        self.assertEqual(
-            len(findings_texts), 2
-        )  # Expecting two items in findings_texts
-        self.assertEqual(findings_texts[0].FINDINGREFNUMS, "ref1")
-        self.assertEqual(findings_texts[1].FINDINGREFNUMS, "ref2")
-
-
-<<<<<<< HEAD
-class TestXformAddPlaceholderForMissingFindingsText(SimpleTestCase):
-
-    class FindingsText:
-        def __init__(self, FINDINGREFNUMS=None, TEXT=None):
-            self.FINDINGREFNUMS = FINDINGREFNUMS
-            self.TEXT = TEXT
-
-    def test_add_placeholder_to_empty_text(self):
-        findings_texts = [self.CapText(FINDINGREFNUMS="123", TEXT="")]
-        expected_text = settings.GSA_MIGRATION
-        xform_add_placeholder_for_missing_findings_text(findings_texts)
-        self.assertEqual(
-            findings_texts[0].TEXT,
-            expected_text,
-            "The TEXT field should have the placeholder text.",
-        )
-
-    def test_no_placeholder_if_text_present(self):
-        findings_texts = [self.CapText(FINDINGREFNUMS="123", TEXT="Existing text")]
-        expected_text = "Existing text"
-        xform_add_placeholder_for_missing_findings_text(findings_texts)
-        self.assertEqual(
-            findings_texts[0].TEXT,
-            expected_text,
-            "The TEXT field should not be modified.",
-        )
-
-    def test_empty_finding_refnums_no_change(self):
-        findings_texts = [self.CapText(FINDINGREFNUMS="", TEXT="")]
-        xform_add_placeholder_for_missing_findings_text(findings_texts)
-        self.assertEqual(
-            findings_texts[0].TEXT,
-            "",
-            "The TEXT field should remain empty if FINDINGREFNUMS is empty.",
-        )
-
-=======
-class TestXformMissingComplianceRequirement(SimpleTestCase):
-    class Findings:
-        def __init__(self, type_requirement):
-            self.TYPEREQUIREMENT = type_requirement
-
-    def test_missing_compliance_requirement(self):
-        mock_findings = [self.Findings("")]
-
-        xform_missing_compliance_requirement(mock_findings)
-
-        self.assertEqual(mock_findings[0].TYPEREQUIREMENT, settings.GSA_MIGRATION)
-
-    def test_normal_compliance_requirement(self):
-        mock_findings = [self.Findings("ABC")]
-
-        xform_missing_compliance_requirement(mock_findings)
-
-        self.assertEqual(mock_findings[0].TYPEREQUIREMENT, "ABC")
-
->>>>>>> 356f8455
+from django.conf import settings
+from django.test import SimpleTestCase
+
+from .workbooklib.findings_text import (
+    xform_add_placeholder_for_missing_findings_text,
+    xform_add_placeholder_for_missing_references,
+)
+
+from .workbooklib.findings import (
+    xform_sort_compliance_requirement,
+    xform_missing_compliance_requirement,
+)
+
+
+class TestXformSortComplianceRequirement(SimpleTestCase):
+    class Finding:
+        def __init__(self, typerequirement):
+            self.TYPEREQUIREMENT = typerequirement
+
+    def test_sort_and_uppercase(self):
+        """Test that strings are sorted and uppercased."""
+        findings = [self.Finding("abc"), self.Finding(" fca"), self.Finding("Bac")]
+        expected_results = ["ABC", "ACF", "ABC"]
+
+        xform_sort_compliance_requirement(findings)
+
+        for finding, expected in zip(findings, expected_results):
+            self.assertEqual(finding.TYPEREQUIREMENT, expected)
+
+    def test_empty_string(self):
+        """Test that an empty string is not changed."""
+        findings = [self.Finding("")]
+        xform_sort_compliance_requirement(findings)
+        self.assertEqual(findings[0].TYPEREQUIREMENT, "")
+
+    def test_no_change_needed(self):
+        """Test that a string that is already sorted and uppercased is not changed."""
+        findings = [self.Finding("ABC")]
+        xform_sort_compliance_requirement(findings)
+        self.assertEqual(findings[0].TYPEREQUIREMENT, "ABC")
+
+    def test_with_spaces_and_case(self):
+        """Test that strings with spaces and mixed case are sorted and uppercased."""
+        findings = [self.Finding(" aBc "), self.Finding("CBA "), self.Finding("bAc ")]
+        expected_results = ["ABC", "ABC", "ABC"]
+
+        xform_sort_compliance_requirement(findings)
+
+        for finding, expected in zip(findings, expected_results):
+            self.assertEqual(finding.TYPEREQUIREMENT, expected)
+
+
+class TestXformAddPlaceholderForMissingFindingsText(SimpleTestCase):
+    class Findings:
+        def __init__(self, refnum):
+            self.FINDINGREFNUMS = refnum
+
+    class FindingsText:
+        def __init__(self, refnum, seqnum=None, text=None, chartstables=None):
+            self.FINDINGREFNUMS = refnum
+            self.SEQ_NUMBER = seqnum
+            self.TEXT = text
+            self.CHARTSTABLES = chartstables
+
+    def test_placeholder_addition_for_missing_references(self):
+        # Setup specific test data
+        mock_findings = [
+            self.Findings("ref1"),
+            self.Findings("ref2"),
+        ]
+        mock_findings_texts = [
+            self.FindingsText("ref1", "1", "text1", "chart1"),
+        ]
+
+        findings_texts = xform_add_placeholder_for_missing_references(
+            mock_findings, mock_findings_texts
+        )
+
+        self.assertEqual(
+            len(findings_texts), 2
+        )  # Expecting two items in findings_texts
+        self.assertEqual(findings_texts[1].FINDINGREFNUMS, "ref2")
+        self.assertEqual(findings_texts[1].TEXT, settings.GSA_MIGRATION)
+        self.assertEqual(findings_texts[1].CHARTSTABLES, settings.GSA_MIGRATION)
+
+    def test_no_placeholder_addition_when_all_references_present(self):
+        # Setup specific test data
+        mock_findings = [
+            self.Findings("ref1"),
+            self.Findings("ref2"),
+        ]
+        mock_findings_texts = [
+            self.FindingsText("ref1", "1", "text1", "chart1"),
+            self.FindingsText("ref2", "2", "text2", "chart2"),
+        ]
+
+        findings_texts = xform_add_placeholder_for_missing_references(
+            mock_findings, mock_findings_texts
+        )
+
+        self.assertEqual(
+            len(findings_texts), 2
+        )  # Expecting two items in findings_texts
+        self.assertEqual(findings_texts[0].FINDINGREFNUMS, "ref1")
+        self.assertEqual(findings_texts[1].FINDINGREFNUMS, "ref2")
+
+
+class TestXformAddPlaceholderForMissingFindingsText(SimpleTestCase):
+
+    class FindingsText:
+        def __init__(self, FINDINGREFNUMS=None, TEXT=None):
+            self.FINDINGREFNUMS = FINDINGREFNUMS
+            self.TEXT = TEXT
+
+    def test_add_placeholder_to_empty_text(self):
+        findings_texts = [self.FindingsText(FINDINGREFNUMS="123", TEXT="")]
+        expected_text = settings.GSA_MIGRATION
+        xform_add_placeholder_for_missing_findings_text(findings_texts)
+        self.assertEqual(
+            findings_texts[0].TEXT,
+            expected_text,
+            "The TEXT field should have the placeholder text.",
+        )
+
+    def test_no_placeholder_if_text_present(self):
+        findings_texts = [self.FindingsText(FINDINGREFNUMS="123", TEXT="Existing text")]
+        expected_text = "Existing text"
+        xform_add_placeholder_for_missing_findings_text(findings_texts)
+        self.assertEqual(
+            findings_texts[0].TEXT,
+            expected_text,
+            "The TEXT field should not be modified.",
+        )
+
+    def test_empty_finding_refnums_no_change(self):
+        findings_texts = [self.FindingsText(FINDINGREFNUMS="", TEXT="")]
+        xform_add_placeholder_for_missing_findings_text(findings_texts)
+        self.assertEqual(
+            findings_texts[0].TEXT,
+            "",
+            "The TEXT field should remain empty if FINDINGREFNUMS is empty.",
+        )
+class TestXformMissingComplianceRequirement(SimpleTestCase):
+    class Findings:
+        def __init__(self, type_requirement):
+            self.TYPEREQUIREMENT = type_requirement
+
+    def test_missing_compliance_requirement(self):
+        mock_findings = [self.Findings("")]
+
+        xform_missing_compliance_requirement(mock_findings)
+
+        self.assertEqual(mock_findings[0].TYPEREQUIREMENT, settings.GSA_MIGRATION)
+
+    def test_normal_compliance_requirement(self):
+        mock_findings = [self.Findings("ABC")]
+
+        xform_missing_compliance_requirement(mock_findings)
+
+        self.assertEqual(mock_findings[0].TYPEREQUIREMENT, "ABC")