from unittest.mock import patch, MagicMock
import datetime

from django.test import SimpleTestCase

from .invalid_record import InvalidRecord
from census_historical_migration.end_to_end_core import track_invalid_audit_records


class TestTrackInvalidRecords(SimpleTestCase):

    @patch("census_historical_migration.end_to_end_core.InvalidAuditRecord")
    @patch("census_historical_migration.end_to_end_core.django_timezone")
    @patch("census_historical_migration.end_to_end_core.ReportMigrationStatus")
    def test_no_changes(
        self, mock_migration_status, mock_timezone, mock_invalid_audit_record
    ):
        InvalidRecord.reset()
        result = track_invalid_audit_records(2023, "dbkey1", "report1")
        self.assertIsNone(result)
        mock_invalid_audit_record.objects.filter.return_value.delete.assert_not_called()

    @patch("census_historical_migration.end_to_end_core.InvalidAuditRecord")
    @patch("census_historical_migration.end_to_end_core.django_timezone")
    @patch("census_historical_migration.end_to_end_core.ReportMigrationStatus")
    def test_with_changes(
        self, mock_migration_status, mock_timezone, mock_invalid_audit_record
    ):
        mock_timezone.now.return_value = datetime.datetime.now()
        InvalidRecord.reset()
        InvalidRecord.append_invalid_general_records(["General record"])
        InvalidRecord.append_invalid_finding_records(["Finding record"])
        InvalidRecord.append_invalid_note_records(["Note record"])
        InvalidRecord.append_invalid_federal_awards_records(["Federal award record"])
        InvalidRecord.append_invalid_secondary_auditor_records(
            ["Secondary auditor record"]
        )
<<<<<<< HEAD

=======
        InvalidRecord.append_invalid_migration_tag("SOME_TAG")
        InvalidRecord.append_validations_to_skip("check_finding_reference_uniqueness")
>>>>>>> bf2c7055
        mock_invalid_audit_record_instance = MagicMock()
        mock_invalid_audit_record.objects.create.return_value = (
            mock_invalid_audit_record_instance
        )

<<<<<<< HEAD
=======
        mock_migration_status_instance = MagicMock()
        mock_migration_status.objects.get.return_value = mock_migration_status_instance

>>>>>>> bf2c7055
        track_invalid_audit_records(2023, "dbkey1", "report1")

        mock_invalid_audit_record.objects.filter.return_value.delete.assert_called_once_with()
        mock_invalid_audit_record.objects.create.assert_called_once_with(
            audit_year=2023,
            dbkey="dbkey1",
            report_id="report1",
            run_datetime=mock_timezone.now.return_value,
        )

        self.assertEqual(
            mock_invalid_audit_record_instance.general, [["General record"]]
        )
        self.assertEqual(
            mock_invalid_audit_record_instance.finding, [["Finding record"]]
        )
        self.assertEqual(mock_invalid_audit_record_instance.note, [["Note record"]])
        self.assertEqual(
            mock_invalid_audit_record_instance.federal_award, [["Federal award record"]]
        )
        self.assertEqual(
            mock_invalid_audit_record_instance.secondary_auditor,
            [["Secondary auditor record"]],
        )

        mock_invalid_audit_record_instance.save.assert_called_once()
        self.assertEqual(InvalidRecord.fields, InvalidRecord.DEFAULT)
<<<<<<< HEAD
=======

        mock_migration_status.objects.get.assert_called_once_with(
            audit_year=2023, dbkey="dbkey1"
        )
        self.assertEqual(
            mock_migration_status_instance.invalid_migration_tags,
            "SOME_TAG",
        )

        self.assertEqual(
            mock_migration_status_instance.skipped_validation_methods,
            "check_finding_reference_uniqueness",
        )
        mock_migration_status_instance.save.assert_called_once()
>>>>>>> bf2c7055

    @patch("census_historical_migration.end_to_end_core.InvalidAuditRecord")
    @patch("census_historical_migration.end_to_end_core.django_timezone")
    @patch("census_historical_migration.end_to_end_core.ReportMigrationStatus")
    def test_partial_changes(
        self, mock_migration_status, mock_timezone, mock_invalid_audit_record
    ):
        mock_timezone.now.return_value = datetime.datetime.now()
        InvalidRecord.reset()
        InvalidRecord.append_invalid_note_records(["Note record"])
<<<<<<< HEAD

=======
        InvalidRecord.append_invalid_migration_tag("SOME_TAG")
        InvalidRecord.append_validations_to_skip("check_finding_reference_uniqueness")
>>>>>>> bf2c7055
        mock_invalid_audit_record_instance = MagicMock()
        mock_invalid_audit_record.objects.create.return_value = (
            mock_invalid_audit_record_instance
        )

<<<<<<< HEAD
=======
        mock_migration_status_instance = MagicMock()
        mock_migration_status.objects.get.return_value = mock_migration_status_instance

>>>>>>> bf2c7055
        track_invalid_audit_records(2023, "dbkey1", "report1")

        mock_invalid_audit_record.objects.filter.return_value.delete.assert_called_once_with()
        mock_invalid_audit_record.objects.create.assert_called_once_with(
            audit_year=2023,
            dbkey="dbkey1",
            report_id="report1",
            run_datetime=mock_timezone.now.return_value,
        )

        self.assertEqual(mock_invalid_audit_record_instance.note, [["Note record"]])
        mock_invalid_audit_record_instance.save.assert_called_once()
<<<<<<< HEAD
        self.assertEqual(InvalidRecord.fields, InvalidRecord.DEFAULT)
=======
        self.assertEqual(InvalidRecord.fields, InvalidRecord.DEFAULT)

        mock_migration_status.objects.get.assert_called_once_with(
            audit_year=2023, dbkey="dbkey1"
        )
        self.assertEqual(
            mock_migration_status_instance.invalid_migration_tags,
            "SOME_TAG",
        )
        self.assertEqual(
            mock_migration_status_instance.skipped_validation_methods,
            "check_finding_reference_uniqueness",
        )
        mock_migration_status_instance.save.assert_called_once()
>>>>>>> bf2c7055
<|MERGE_RESOLUTION|>--- conflicted
+++ resolved
@@ -4,7 +4,7 @@
 from django.test import SimpleTestCase
 
 from .invalid_record import InvalidRecord
-from census_historical_migration.end_to_end_core import track_invalid_audit_records
+from census_historical_migration.end_to_end_core import track_invalid_audit_audit_records
 
 
 class TestTrackInvalidRecords(SimpleTestCase):
@@ -16,7 +16,7 @@
         self, mock_migration_status, mock_timezone, mock_invalid_audit_record
     ):
         InvalidRecord.reset()
-        result = track_invalid_audit_records(2023, "dbkey1", "report1")
+        result = track_invalid_audit_audit_records(2023, "dbkey1", "report1")
         self.assertIsNone(result)
         mock_invalid_audit_record.objects.filter.return_value.delete.assert_not_called()
 
@@ -35,23 +35,16 @@
         InvalidRecord.append_invalid_secondary_auditor_records(
             ["Secondary auditor record"]
         )
-<<<<<<< HEAD
-
-=======
         InvalidRecord.append_invalid_migration_tag("SOME_TAG")
         InvalidRecord.append_validations_to_skip("check_finding_reference_uniqueness")
->>>>>>> bf2c7055
         mock_invalid_audit_record_instance = MagicMock()
         mock_invalid_audit_record.objects.create.return_value = (
             mock_invalid_audit_record_instance
         )
 
-<<<<<<< HEAD
-=======
         mock_migration_status_instance = MagicMock()
         mock_migration_status.objects.get.return_value = mock_migration_status_instance
 
->>>>>>> bf2c7055
         track_invalid_audit_records(2023, "dbkey1", "report1")
 
         mock_invalid_audit_record.objects.filter.return_value.delete.assert_called_once_with()
@@ -64,23 +57,26 @@
 
         self.assertEqual(
             mock_invalid_audit_record_instance.general, [["General record"]]
+            mock_invalid_audit_record_instance.general, [["General record"]]
         )
         self.assertEqual(
             mock_invalid_audit_record_instance.finding, [["Finding record"]]
+            mock_invalid_audit_record_instance.finding, [["Finding record"]]
         )
         self.assertEqual(mock_invalid_audit_record_instance.note, [["Note record"]])
+        self.assertEqual(mock_invalid_audit_record_instance.note, [["Note record"]])
         self.assertEqual(
+            mock_invalid_audit_record_instance.federal_award, [["Federal award record"]]
             mock_invalid_audit_record_instance.federal_award, [["Federal award record"]]
         )
         self.assertEqual(
             mock_invalid_audit_record_instance.secondary_auditor,
             [["Secondary auditor record"]],
+            [["Secondary auditor record"]],
         )
 
         mock_invalid_audit_record_instance.save.assert_called_once()
         self.assertEqual(InvalidRecord.fields, InvalidRecord.DEFAULT)
-<<<<<<< HEAD
-=======
 
         mock_migration_status.objects.get.assert_called_once_with(
             audit_year=2023, dbkey="dbkey1"
@@ -95,7 +91,6 @@
             "check_finding_reference_uniqueness",
         )
         mock_migration_status_instance.save.assert_called_once()
->>>>>>> bf2c7055
 
     @patch("census_historical_migration.end_to_end_core.InvalidAuditRecord")
     @patch("census_historical_migration.end_to_end_core.django_timezone")
@@ -106,24 +101,17 @@
         mock_timezone.now.return_value = datetime.datetime.now()
         InvalidRecord.reset()
         InvalidRecord.append_invalid_note_records(["Note record"])
-<<<<<<< HEAD
-
-=======
         InvalidRecord.append_invalid_migration_tag("SOME_TAG")
         InvalidRecord.append_validations_to_skip("check_finding_reference_uniqueness")
->>>>>>> bf2c7055
         mock_invalid_audit_record_instance = MagicMock()
         mock_invalid_audit_record.objects.create.return_value = (
             mock_invalid_audit_record_instance
         )
 
-<<<<<<< HEAD
-=======
         mock_migration_status_instance = MagicMock()
         mock_migration_status.objects.get.return_value = mock_migration_status_instance
 
->>>>>>> bf2c7055
-        track_invalid_audit_records(2023, "dbkey1", "report1")
+        track_invalid_audit_audit_records(2023, "dbkey1", "report1")
 
         mock_invalid_audit_record.objects.filter.return_value.delete.assert_called_once_with()
         mock_invalid_audit_record.objects.create.assert_called_once_with(
@@ -134,10 +122,8 @@
         )
 
         self.assertEqual(mock_invalid_audit_record_instance.note, [["Note record"]])
+        self.assertEqual(mock_invalid_audit_record_instance.note, [["Note record"]])
         mock_invalid_audit_record_instance.save.assert_called_once()
-<<<<<<< HEAD
-        self.assertEqual(InvalidRecord.fields, InvalidRecord.DEFAULT)
-=======
         self.assertEqual(InvalidRecord.fields, InvalidRecord.DEFAULT)
 
         mock_migration_status.objects.get.assert_called_once_with(
@@ -152,4 +138,4 @@
             "check_finding_reference_uniqueness",
         )
         mock_migration_status_instance.save.assert_called_once()
->>>>>>> bf2c7055
+        self.assertEqual(InvalidRecord.fields, InvalidRecord.DEFAULT)