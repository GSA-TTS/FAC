import copy

from .base_field_maps import WorkbookFieldInDissem

from .workbooklib.excel_creation_utils import apply_conversion_function


class ChangeRecord:
    """Hold a record of changes for the ongoing report migration"""

    DEFAULT = {
        "general": [],
        "finding": [],
        "finding_text": [],
        "additional_ein": [],
        "additional_uei": [],
        "note": [],
        "passthrough": [],
        "cap_text": [],
        "secondary_auditor": [],
        "federal_award": [],
    }
    change = copy.deepcopy(DEFAULT)

    @staticmethod
    def reset():
        ChangeRecord.change = copy.deepcopy(ChangeRecord.DEFAULT)

    @staticmethod
    def extend_finding_changes(data):
        ChangeRecord.change["finding"].extend(data)

    @staticmethod
<<<<<<< HEAD
    def extend_note_changes(data):
        ChangeRecord.change["note"].extend(data)
=======
    def extend_general_changes(data):
        ChangeRecord.change["general"].extend(data)

    # FIXME-MSHD Add more functions here as needed
>>>>>>> d6ffc284


class CensusRecord:
    def __init__(self, column="", value=""):
        self.column = column
        self.value = value

    def to_dict(self):
        return {"column": self.column, "value": self.value}


class GsaFacRecord:
    def __init__(self, field="", value=""):
        self.field = field
        self.value = value

    def to_dict(self):
        return {"field": self.field, "value": self.value}


def retrieve_change_records(mappings, objects):
    """Retrieve change records for the current section"""
    change_records = []  # FIXME: in case we need the table name change to dict
    if mappings and objects:
        for o in objects:
            for m in mappings:
                raw_value = getattr(o, m.in_db, None)
                attribute_value = apply_conversion_function(
                    raw_value, m.default, m.type
                )
                if (
                    (attribute_value is not None)
                    and (attribute_value != "")
                    and not (m.type in [bool, str, int])
                ):
                    change_record = {
                        "census_data": [],
                        "gsa_fac_data": {},
                        "transformation_function": [],
                    }
                    change_record["census_data"].append(
                        CensusRecord(m.in_db, raw_value).to_dict()
                    )

                    if m.in_dissem == WorkbookFieldInDissem:
                        change_record["gsa_fac_data"] = GsaFacRecord(
                            m.in_sheet, attribute_value
                        ).to_dict()
                        change_record["transformation_function"].append(m.type)
                    else:
                        change_record["gsa_fac_data"] = GsaFacRecord(
                            m.in_dissem, attribute_value
                        ).to_dict()
                        change_record["transformation_function"].append(m.type)

                    change_records.append(change_record)

    return change_records<|MERGE_RESOLUTION|>--- conflicted
+++ resolved
@@ -31,15 +31,14 @@
         ChangeRecord.change["finding"].extend(data)
 
     @staticmethod
-<<<<<<< HEAD
     def extend_note_changes(data):
         ChangeRecord.change["note"].extend(data)
-=======
+    
+    @staticmethod
     def extend_general_changes(data):
         ChangeRecord.change["general"].extend(data)
 
     # FIXME-MSHD Add more functions here as needed
->>>>>>> d6ffc284
 
 
 class CensusRecord:
