<<<<<<< HEAD
=======
from census_historical_migration.workbooklib.excel_creation import (
    set_range,
)
>>>>>>> 5735d026
from census_historical_migration.workbooklib.workbook_creation import (
    generate_workbook,
)
from census_historical_migration.workbooklib.workbook_section_handlers import (
    sections_to_handlers,
)
from census_historical_migration.workbooklib.census_models.census import (
    CensusGen22 as Gen,
)

<<<<<<< HEAD
from openpyxl.utils.cell import column_index_from_string
from django.core.management.base import BaseCommand
from playhouse.shortcuts import model_to_dict

from collections import namedtuple as NT
=======
from collections import namedtuple as NT
from playhouse.shortcuts import model_to_dict
from django.core.management.base import BaseCommand

>>>>>>> 5735d026
import os
import sys
import json
import argparse
import pprint
import logging


pp = pprint.PrettyPrinter(indent=2)

parser = argparse.ArgumentParser()

logger = logging.getLogger(__name__)
logging.basicConfig()
logging.getLogger().setLevel(logging.INFO)

# This provides a way to map the sheet in the workbook to the
# column in the DB. It also has a default value and
# the type of value, so that things can be set correctly
# before filling in the XLSX workbooks.
FieldMap = NT("FieldMap", "in_sheet in_db default type")


<<<<<<< HEAD
def set_single_cell_range(wb, range_name, value):
    the_range = wb.defined_names[range_name]
    # The above returns a generator. Turn it to a list, and grab
    # the first element of the list. Now, this *tuple* contains a
    # sheet name and a cell reference... which you need to get rid
    # of the '$' to use.
    # https://itecnote.com/tecnote/python-using-excel-named-ranges-in-python-with-openpyxl/
    tup = list(the_range.destinations)[0]
    sheet_title = tup[0]
    cell_ref = tup[1].replace("$", "")
    ws = wb[sheet_title]
    ws[cell_ref] = value


# Helper to set a range of values.
# Takes a named range, and then walks down the range,
# filling in values from the list past in (values).
def set_range(wb, range_name, values, default=None, type=str):
    the_range = wb.defined_names[range_name]
    dest = list(the_range.destinations)[0]
    sheet_title = dest[0]
    ws = wb[sheet_title]

    start_cell = dest[1].replace("$", "").split(":")[0]
    col = column_index_from_string(start_cell[0])
    start_row = int(start_cell[1])

    for ndx, v in enumerate(values):
        row = ndx + start_row
        if v:
            # This is a very noisy statement, showing everything
            # written into the workbook.
            # print(f'{range_name} c[{row}][{col}] <- {v} len({len(v)}) {default}')
            if v is not None:
                ws.cell(row=row, column=col, value=type(v))
            if len(v) == 0 and default is not None:
                # This is less noisy. Shows up for things like
                # empty findings counts. 2023 submissions
                # require that field to be 0, not empty,
                # if there are no findings.
                # print('Applying default')
                ws.cell(row=row, column=col, value=type(default))
        if not v:
            if default is not None:
                ws.cell(row=row, column=col, value=type(default))
            else:
                ws.cell(row=row, column=col, value="")
        else:
            # Leave it blank if we have no default passed in
            pass
=======
# A tiny helper to index into workbooks.
# Assumes a capital letter.
def col_to_ndx(col):
    return ord(col) - 65 + 1
>>>>>>> 5735d026


def set_uei(wb, dbkey):
    g = Gen.select().where(Gen.dbkey == dbkey).get()
    set_range(wb, "auditee_uei", [g.uei])
    return g


def map_simple_columns(wb, mappings, values):
    # Map all the simple ones
    for m in mappings:
        set_range(
            wb,
            m.in_sheet,
            map(lambda v: model_to_dict(v)[m.in_db], values),
            m.default,
            m.type,
        )


# FIXME: Get the padding/shape right on the report_id
def dbkey_to_test_report_id(dbkey):
    g = Gen.select(Gen.audityear, Gen.fyenddate).where(Gen.dbkey == dbkey).get()
    # month = g.fyenddate.split('-')[1]
    # 2022JUN0001000003
    # We start new audits at 1 million.
    # So, we want 10 digits, and zero-pad for
    # historic DBKEY report_ids
    return f"{g.audityear}-TEST-{dbkey.zfill(7)}"


def generate_dissemination_test_table(api_endpoint, dbkey, mappings, objects):
    table = {"rows": list(), "singletons": dict()}
    table["endpoint"] = api_endpoint
    table["report_id"] = dbkey_to_test_report_id(dbkey)
    for o in objects:
        as_dict = model_to_dict(o)
        test_obj = {}
        test_obj["fields"] = []
        test_obj["values"] = []
        for m in mappings:
            # What if we only test non-null values?
            if ((m.in_db in as_dict) and as_dict[m.in_db] is not None) and (
                as_dict[m.in_db] != ""
            ):
                test_obj["fields"].append(m.in_sheet)
                test_obj["values"].append(as_dict[m.in_db])
        table["rows"].append(test_obj)
    return table


def make_file(dir, dbkey, slug):
    return open(os.path.join(dir, f"{slug}-{dbkey}.xlsx"))


class Command(BaseCommand):
    def add_arguments(self, parser):
        parser.add_argument("--output", type=str, required=True)
        parser.add_argument("--dbkey", type=str, required=True)
        parser.add_argument("--year", type=str, default="22")

    def handle(self, *args, **options):  # noqa: C901
        out_basedir = None
        if options["output"]:
            out_basedir = options["output"]
        else:
            out_basedir = "output"

        if not os.path.exists(out_basedir):
            try:
                os.mkdir(out_basedir)
                logger.info(f"Made directory {out_basedir}")
            except Exception as e:
                logger.info(e)
                logger.info(f"Could not create directory {out_basedir}")
                sys.exit()

        outdir = os.path.join(out_basedir, f'{options["dbkey"]}-{options["year"]}')

        if not os.path.exists(outdir):
            try:
                os.mkdir(outdir)
                logger.info(f"Made directory {outdir}")
            except Exception as e:
                logger.info(e)
                logger.info("could not create output directory. exiting.")
                sys.exit()

        json_test_tables = []
        for section, fun in sections_to_handlers.items():
            (wb, api_json, _, filename) = generate_workbook(
                fun, options["dbkey"], options["year"], section
            )
            if wb:
                wb_path = os.path.join(outdir, filename)
                wb.save(wb_path)
            if api_json:
                json_test_tables.append(api_json)

        json_path = os.path.join(outdir, f'test-array-{options["dbkey"]}.json')
        logger.info(f"Writing JSON to {json_path}")
        with open(json_path, "w") as test_file:
            jstr = json.dumps(json_test_tables, indent=2, sort_keys=True)
            test_file.write(jstr)<|MERGE_RESOLUTION|>--- conflicted
+++ resolved
@@ -1,9 +1,6 @@
-<<<<<<< HEAD
-=======
 from census_historical_migration.workbooklib.excel_creation import (
     set_range,
 )
->>>>>>> 5735d026
 from census_historical_migration.workbooklib.workbook_creation import (
     generate_workbook,
 )
@@ -14,18 +11,10 @@
     CensusGen22 as Gen,
 )
 
-<<<<<<< HEAD
-from openpyxl.utils.cell import column_index_from_string
-from django.core.management.base import BaseCommand
-from playhouse.shortcuts import model_to_dict
-
-from collections import namedtuple as NT
-=======
 from collections import namedtuple as NT
 from playhouse.shortcuts import model_to_dict
 from django.core.management.base import BaseCommand
 
->>>>>>> 5735d026
 import os
 import sys
 import json
@@ -47,65 +36,6 @@
 # the type of value, so that things can be set correctly
 # before filling in the XLSX workbooks.
 FieldMap = NT("FieldMap", "in_sheet in_db default type")
-
-
-<<<<<<< HEAD
-def set_single_cell_range(wb, range_name, value):
-    the_range = wb.defined_names[range_name]
-    # The above returns a generator. Turn it to a list, and grab
-    # the first element of the list. Now, this *tuple* contains a
-    # sheet name and a cell reference... which you need to get rid
-    # of the '$' to use.
-    # https://itecnote.com/tecnote/python-using-excel-named-ranges-in-python-with-openpyxl/
-    tup = list(the_range.destinations)[0]
-    sheet_title = tup[0]
-    cell_ref = tup[1].replace("$", "")
-    ws = wb[sheet_title]
-    ws[cell_ref] = value
-
-
-# Helper to set a range of values.
-# Takes a named range, and then walks down the range,
-# filling in values from the list past in (values).
-def set_range(wb, range_name, values, default=None, type=str):
-    the_range = wb.defined_names[range_name]
-    dest = list(the_range.destinations)[0]
-    sheet_title = dest[0]
-    ws = wb[sheet_title]
-
-    start_cell = dest[1].replace("$", "").split(":")[0]
-    col = column_index_from_string(start_cell[0])
-    start_row = int(start_cell[1])
-
-    for ndx, v in enumerate(values):
-        row = ndx + start_row
-        if v:
-            # This is a very noisy statement, showing everything
-            # written into the workbook.
-            # print(f'{range_name} c[{row}][{col}] <- {v} len({len(v)}) {default}')
-            if v is not None:
-                ws.cell(row=row, column=col, value=type(v))
-            if len(v) == 0 and default is not None:
-                # This is less noisy. Shows up for things like
-                # empty findings counts. 2023 submissions
-                # require that field to be 0, not empty,
-                # if there are no findings.
-                # print('Applying default')
-                ws.cell(row=row, column=col, value=type(default))
-        if not v:
-            if default is not None:
-                ws.cell(row=row, column=col, value=type(default))
-            else:
-                ws.cell(row=row, column=col, value="")
-        else:
-            # Leave it blank if we have no default passed in
-            pass
-=======
-# A tiny helper to index into workbooks.
-# Assumes a capital letter.
-def col_to_ndx(col):
-    return ord(col) - 65 + 1
->>>>>>> 5735d026
 
 
 def set_uei(wb, dbkey):
