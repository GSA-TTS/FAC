from django.core.management.base import BaseCommand
import logging
import sys
from census_historical_migration.sac_general_lib.utils import (
    normalize_year_string_or_exit,
)
from census_historical_migration.workbooklib.excel_creation_utils import (
    get_audit_header,
)
from census_historical_migration.historic_data_loader import (
    create_or_get_user,
<<<<<<< HEAD
    print_results,
=======
    record_migration_status,
>>>>>>> 03c59972
)
from census_historical_migration.workbooklib.end_to_end_core import run_end_to_end
from django.conf import settings

logger = logging.getLogger(__name__)


class Command(BaseCommand):
    def add_arguments(self, parser):
        parser.add_argument(
            "--dbkeys", type=str, required=False, default="177310,251020"
        )
        parser.add_argument("--years", type=str, required=False, default="22,22")

    def initiate_migration(self, dbkeys_str, years_str):
        dbkeys = dbkeys_str.split(",")

        if years_str:
            years = [
                normalize_year_string_or_exit(year) for year in years_str.split(",")
            ]
            if len(dbkeys) != len(years):
                logger.error(
                    "Received {} dbkeys and {} years. Must be equal. Exiting.".format(
                        len(dbkeys), len(years)
                    )
                )
                sys.exit(-1)

        user = create_or_get_user()

        if dbkeys_str and years_str:
            logger.info(
                f"Generating test reports for DBKEYS: {dbkeys_str} and YEARS: {years_str}"
            )
            result_log = {}
            total_count = error_count = 0
            for dbkey, year in zip(dbkeys, years):
                logger.info("Running {}-{} end-to-end".format(dbkey, year))
                result = {"success": [], "errors": []}
                try:
                    audit_header = get_audit_header(dbkey, year)
                except Exception as e:
                    logger.error(e)
                    continue

                run_end_to_end(user, audit_header, result)
                result_log[(audit_header.AUDITYEAR, audit_header.DBKEY)] = result
                total_count += 1
                if len(result["errors"]) > 0:
                    error_count += 1
            print_results(result_log, error_count, total_count)

                migration_status = "SUCCESS"
                if len(result["errors"]) > 0:
                    migration_status = "FAILURE"

                record_migration_status(year, dbkey, migration_status)

    def handle(self, *args, **options):
        dbkeys_str = options["dbkeys"]
        years_str = options["years"]

        if settings.ENVIRONMENT in ["LOCAL", "DEVELOPMENT", "PREVIEW", "STAGING"]:
            self.initiate_migration(dbkeys_str, years_str)
        else:
            logger.error(
                "Cannot run end-to-end historic data  migrator in production. Exiting."
            )
            sys.exit(-3)<|MERGE_RESOLUTION|>--- conflicted
+++ resolved
@@ -9,11 +9,8 @@
 )
 from census_historical_migration.historic_data_loader import (
     create_or_get_user,
-<<<<<<< HEAD
     print_results,
-=======
     record_migration_status,
->>>>>>> 03c59972
 )
 from census_historical_migration.workbooklib.end_to_end_core import run_end_to_end
 from django.conf import settings
@@ -65,13 +62,11 @@
                 total_count += 1
                 if len(result["errors"]) > 0:
                     error_count += 1
+                migration_status = "FAILURE" if len(result["errors"]) > 0 else "SUCCESS"
+                record_migration_status(year, dbkey, migration_status)
+            
             print_results(result_log, error_count, total_count)
 
-                migration_status = "SUCCESS"
-                if len(result["errors"]) > 0:
-                    migration_status = "FAILURE"
-
-                record_migration_status(year, dbkey, migration_status)
 
     def handle(self, *args, **options):
         dbkeys_str = options["dbkeys"]
