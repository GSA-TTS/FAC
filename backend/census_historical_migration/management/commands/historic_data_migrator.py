from django.core.management.base import BaseCommand
import logging
import sys
from census_historical_migration.sac_general_lib.utils import (
    normalize_year_string_or_exit,
)
from census_historical_migration.workbooklib.excel_creation_utils import (
    get_audit_header,
)
from census_historical_migration.historic_data_loader import (
    create_or_get_user,
<<<<<<< HEAD
    log_results,
    record_migration_status,
=======
    print_results,
>>>>>>> 5016597f
)
from census_historical_migration.workbooklib.end_to_end_core import run_end_to_end
from django.conf import settings

logger = logging.getLogger(__name__)


class Command(BaseCommand):
    def add_arguments(self, parser):
        parser.add_argument(
            "--dbkeys", type=str, required=False, default="177310,251020"
        )
        parser.add_argument("--years", type=str, required=False, default="22,22")

    def initiate_migration(self, dbkeys_str, years_str):
        dbkeys = dbkeys_str.split(",")

        if years_str:
            years = [
                normalize_year_string_or_exit(year) for year in years_str.split(",")
            ]
            if len(dbkeys) != len(years):
                logger.error(
                    "Received {} dbkeys and {} years. Must be equal. Exiting.".format(
                        len(dbkeys), len(years)
                    )
                )
                sys.exit(-1)

        user = create_or_get_user()

        if dbkeys_str and years_str:
            logger.info(
                f"Generating test reports for DBKEYS: {dbkeys_str} and YEARS: {years_str}"
            )
            result_log = {}
            total_count = error_count = 0
            for dbkey, year in zip(dbkeys, years):
                logger.info("Running {}-{} end-to-end".format(dbkey, year))
                result = {"success": [], "errors": []}
                try:
                    audit_header = get_audit_header(dbkey, year)
                except Exception as e:
                    logger.error(e)
                    continue

                run_end_to_end(user, audit_header, result)
                result_log[(year, dbkey)] = result
                total_count += 1

            log_results(result_log, error_count, total_count)

    def handle(self, *args, **options):
        dbkeys_str = options["dbkeys"]
        years_str = options["years"]

        if settings.ENVIRONMENT in ["LOCAL", "DEVELOPMENT", "PREVIEW", "STAGING"]:
            self.initiate_migration(dbkeys_str, years_str)
        else:
            logger.error(
                "Cannot run end-to-end historic data  migrator in production. Exiting."
            )
            sys.exit(-3)<|MERGE_RESOLUTION|>--- conflicted
+++ resolved
@@ -9,12 +9,7 @@
 )
 from census_historical_migration.historic_data_loader import (
     create_or_get_user,
-<<<<<<< HEAD
     log_results,
-    record_migration_status,
-=======
-    print_results,
->>>>>>> 5016597f
 )
 from census_historical_migration.workbooklib.end_to_end_core import run_end_to_end
 from django.conf import settings
