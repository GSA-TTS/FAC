--- conflicted
+++ resolved
@@ -1,108 +1,100 @@
-import logging
-
-from django.apps import apps
-from django.conf import settings
-
-from ..api_test_helpers import generate_dissemination_test_table
-from ..exception_utils import DataMigrationError
-from .general_information import (
-    general_information,
-)
-from .audit_information import (
-    audit_information,
-)
-from .auditee_certification import (
-    auditee_certification,
-)
-from .auditor_certification import (
-    auditor_certification,
-)
-from .report_id_generator import (
-    xform_dbkey_to_report_id,
-)
-from ..migration_result import MigrationResult
-
-
-logger = logging.getLogger(__name__)
-
-
-def setup_sac(user, audit_header):
-    """Create a SAC object for the historic data migration."""
-    if user is None:
-        raise DataMigrationError(
-            "No user provided to setup sac object",
-            "invalid_user",
-        )
-
-    logger.info(f"Creating a SAC object for {user}")
-
-    SingleAuditChecklist = apps.get_model("audit.SingleAuditChecklist")
-    generated_report_id = xform_dbkey_to_report_id(audit_header)
-    MigrationResult.result["transformations"].append(
-        {
-            "section": "General",
-            "census_data": audit_header.DBKEY,
-            "gsa_fac_data": generated_report_id,
-            "transformation_function": "xform_dbkey_to_report_id",
-        }
-    )
-
-    try:
-        exists = SingleAuditChecklist.objects.get(report_id=generated_report_id)
-    except SingleAuditChecklist.DoesNotExist:
-        exists = None
-    if exists:
-        exists.delete()
-
-<<<<<<< HEAD
-    general_info = general_information(audit_header)
-    audit_info = audit_information(audit_header)
-=======
-    general_info, gen_api_data = general_information(audit_header)
-    audit_info, audit_api_data = audit_information(audit_header)
-
->>>>>>> d9d7a638
-    sac = SingleAuditChecklist.objects.create(
-        submitted_by=user,
-        general_information=general_info,
-        audit_information=audit_info,
-<<<<<<< HEAD
-=======
-        audit_type=general_info["audit_type"],
->>>>>>> d9d7a638
-    )
-
-    sac.report_id = generated_report_id
-    Access = apps.get_model("audit.Access")
-    Access.objects.create(
-        sac=sac,
-        user=user,
-        email=user.email,
-        role="editor",
-    )
-
-    # We need these to be different.
-    Access.objects.create(
-        sac=sac,
-        user=user,
-        email=user.email,
-        role="certifying_auditee_contact",
-    )
-    Access.objects.create(
-        sac=sac,
-        user=user,
-        email="fac-census-migration-auditor-official@fac.gsa.gov",
-        role="certifying_auditor_contact",
-    )
-
-    sac.auditee_certification = auditee_certification(audit_header)
-    sac.auditor_certification = auditor_certification(audit_header)
-    sac.data_source = settings.CENSUS_DATA_SOURCE
-    sac.save()
-    logger.info("Created single audit checklist %s", sac)
-
-    table = generate_dissemination_test_table(audit_header, "general")
-    table["singletons"].update(gen_api_data)
-    table["singletons"].update(audit_api_data)
-
-    return (sac, table)
+import logging
+
+from django.apps import apps
+from django.conf import settings
+
+from ..api_test_helpers import generate_dissemination_test_table
+from ..exception_utils import DataMigrationError
+from .general_information import (
+    general_information,
+)
+from .audit_information import (
+    audit_information,
+)
+from .auditee_certification import (
+    auditee_certification,
+)
+from .auditor_certification import (
+    auditor_certification,
+)
+from .report_id_generator import (
+    xform_dbkey_to_report_id,
+)
+from ..migration_result import MigrationResult
+
+
+logger = logging.getLogger(__name__)
+
+
+def setup_sac(user, audit_header):
+    """Create a SAC object for the historic data migration."""
+    if user is None:
+        raise DataMigrationError(
+            "No user provided to setup sac object",
+            "invalid_user",
+        )
+
+    logger.info(f"Creating a SAC object for {user}")
+
+    SingleAuditChecklist = apps.get_model("audit.SingleAuditChecklist")
+    generated_report_id = xform_dbkey_to_report_id(audit_header)
+    MigrationResult.result["transformations"].append(
+        {
+            "section": "General",
+            "census_data": audit_header.DBKEY,
+            "gsa_fac_data": generated_report_id,
+            "transformation_function": "xform_dbkey_to_report_id",
+        }
+    )
+
+    try:
+        exists = SingleAuditChecklist.objects.get(report_id=generated_report_id)
+    except SingleAuditChecklist.DoesNotExist:
+        exists = None
+    if exists:
+        exists.delete()
+
+    general_info, gen_api_data = general_information(audit_header)
+    audit_info, audit_api_data = audit_information(audit_header)
+
+    sac = SingleAuditChecklist.objects.create(
+        submitted_by=user,
+        general_information=general_info,
+        audit_information=audit_info,
+        audit_type=general_info["audit_type"],
+    )
+
+    sac.report_id = generated_report_id
+    Access = apps.get_model("audit.Access")
+    Access.objects.create(
+        sac=sac,
+        user=user,
+        email=user.email,
+        role="editor",
+    )
+
+    # We need these to be different.
+    Access.objects.create(
+        sac=sac,
+        user=user,
+        email=user.email,
+        role="certifying_auditee_contact",
+    )
+    Access.objects.create(
+        sac=sac,
+        user=user,
+        email="fac-census-migration-auditor-official@fac.gsa.gov",
+        role="certifying_auditor_contact",
+    )
+
+    sac.auditee_certification = auditee_certification(audit_header)
+    sac.auditor_certification = auditor_certification(audit_header)
+    sac.data_source = settings.CENSUS_DATA_SOURCE
+    sac.save()
+    logger.info("Created single audit checklist %s", sac)
+
+    table = generate_dissemination_test_table(audit_header, "general")
+    table["singletons"].update(gen_api_data)
+    table["singletons"].update(audit_api_data)
+
+    return (sac, table)