from census_historical_migration.transforms.xform_string_to_string import (
    string_to_string,
)
from census_historical_migration.transforms.xform_string_to_int import string_to_int
from census_historical_migration.exception_utils import DataMigrationError
from census_historical_migration.base_field_maps import WorkbookFieldInDissem
from census_historical_migration.workbooklib.templates import sections_to_template_paths
from census_historical_migration.sac_general_lib.report_id_generator import (
    dbkey_to_report_id,
    xform_dbkey_to_report_id,
)
from census_historical_migration.models import (
    ELECAUDITS as Audits,
    ELECAUDITHEADER as AuditHeader,
)

from openpyxl.utils.cell import (
    rows_from_range,
    coordinate_from_string,
    column_index_from_string,
)

import sys
import logging


logger = logging.getLogger(__name__)


def set_range(wb, range_name, values, default=None, conversion_fun=str):
    """
    Helper to set a range of values. Takes a named range, and then walks down
    the range, filling in the given values.

    wb (Workbook)       The workbook
    range_name (string) Name of the range to set
    values (iterable)   Values to set within the range
    default (any)       Default value to use; defaults to None.
    conversion (func)   Conversion function to apply to individual values; defaults to str().
    """
    the_range = wb.defined_names[range_name]
    dests = the_range.destinations

    sheet_title, coord = None, None
    for cur_sheet_title, cur_coord in dests:
        if sheet_title or coord:
            # `destinations` is meant to be iterated over, but we only expect one value
            raise ValueError(f"{range_name} has more than one destination")
        else:
            sheet_title, coord = cur_sheet_title, cur_coord

    ws = None
    try:
        ws = wb[sheet_title]
    except KeyError:
        raise KeyError(f"Sheet title '{sheet_title}' not found in workbook")

    values = list(values)
    for i, row in enumerate(rows_from_range(coord)):
        # Iterate over the rows, but stop when we run out of values
        value = None
        try:
            value = values[i]
        except IndexError:
            break

        # Get the row and column to set the current value
        cell = row[0]  # [('B12',)] -> ('B12',)
        col_str, row = coordinate_from_string(cell)  # ('B12',) -> 'B', 12
        col = column_index_from_string(col_str)  # 'B' -> 2

        # Check for the type and apply the correct conversion method
        converted_value = apply_conversion_function(value, default, conversion_fun)
        # Set the value of the cell
        ws.cell(row=row, column=col, value=converted_value)


def apply_conversion_function(value, default, conversion_function):
    """
    Helper to apply a conversion function to a value, or use a default value
    """
    if value:
        if conversion_function is str:
            new_value = string_to_string(value)
        elif conversion_function is int:
            new_value = string_to_int(value)
        else:
            new_value = conversion_function(value)
    else:
        new_value = default or ""
    return new_value


def get_range_values(ranges, name):
    """
    Helper to get the values linked to a particular range, identified by its name."""
    for item in ranges:
        if item["name"] == name:
            return item["values"]
    return None


def get_ranges(mappings, values):
    """
    Helper to get range of values.The method iterates over a collection of mappings, applying a conversion
    function to constructs a list of dictionaries, each containing a name and a list of
    transformed values."""
    ranges = []
    for mapping in mappings:
        ranges.append(
            {
                "name": mapping.in_sheet,
                "values": list(
                    map(
                        lambda v: apply_conversion_function(
                            getattr(v, mapping.in_db),
                            mapping.default,
                            mapping.type,
                        ),
                        values,
                    )
                ),
            }
        )
    return ranges


# FIXME-MSHD: Remove this function once we switch all workbook generators to using census models
def set_uei(Gen, wb, dbkey):
    g = Gen.select().where(Gen.dbkey == dbkey).get()
    if g.uei:
        set_range(wb, "auditee_uei", [g.uei])
    else:
        raise DataMigrationError(f"UEI is not set for this audit: {dbkey}")
    return g


def set_workbook_uei(workbook, uei):
    """Sets the UEI value in the workbook's designated UEI cell"""
    if not uei:
        raise DataMigrationError("UEI value is missing or invalid.")
    set_range(workbook, "auditee_uei", [uei])


def get_audit_header(dbkey):
    """Returns the AuditHeader instance for the given dbkey."""
    try:
        audit_header = AuditHeader.objects.get(DBKEY=dbkey)
    except AuditHeader.DoesNotExist:
        raise DataMigrationError(f"No audit header record found for dbkey: {dbkey}")
    return audit_header


def map_simple_columns(wb, mappings, values):
    len_passed_in = len(mappings)
    unique_fields = set()
    for mapping in mappings:
        unique_fields.add(mapping.in_sheet)
    if len_passed_in != len(unique_fields):
        logger.info(f"unique: {len(unique_fields)} list: {len(mappings)}")
        logger.error(
            "You repeated a field in the mappings: {}".format(
                list(map(lambda m: m.in_sheet, mappings))
            )
        )
        sys.exit(-1)

    # Map all the simple ones
    for m in mappings:
        set_range(
            wb,
            m.in_sheet,
            map(lambda v: getattr(v, m.in_db), values),
            m.default,
            m.type,
        )


def add_hyphen_to_zip(zip):
    strzip = str(zip)
    if len(strzip) == 5:
        return strzip
    elif len(strzip) == 9:
        return f"{strzip[0:5]}-{strzip[5:9]}"
    else:
        logger.info("ZIP IS MALFORMED IN WORKBOOKS E2E / SAC_CREATION")
        return strzip


def get_template_name_for_section(section):
    """
    Return a workbook template name corresponding to the given section
    """
    if section in sections_to_template_paths:
        template_name = sections_to_template_paths[section].name
        return template_name
    else:
        raise ValueError(f"Unknown section {section}")


def generate_dissemination_test_table(Gen, api_endpoint, dbkey, mappings, objects):
    table = {"rows": list(), "singletons": dict()}
    table["endpoint"] = api_endpoint
    table["report_id"] = (
        dbkey_to_report_id(Gen, dbkey)
        if not isinstance(
            Gen, AuditHeader
        )  # FIXME-MSHD: This hack is necessary until we switch all workbook generators to using census models. We may want to get rid of generate_dissemination_test_table at some point (see comment in generate_federal_awards)
        else xform_dbkey_to_report_id(Gen, dbkey)
    )
    for o in objects:
        test_obj = {}
        test_obj["fields"] = []
        test_obj["values"] = []
        for m in mappings:
            # What if we only test non-null values?
<<<<<<< HEAD
            attribute_value = getattr(o, m.in_db, None)
=======
            raw_value = getattr(o, m.in_db, None)
            attribute_value = apply_conversion_function(raw_value, m.default, m.type)
>>>>>>> 50b0e868
            if (attribute_value is not None) and (attribute_value != ""):
                if m.in_dissem == WorkbookFieldInDissem:
                    # print(f'in_sheet {m.in_sheet} <- {attribute_value}')
                    test_obj["fields"].append(m.in_sheet)
                    # The typing must be applied here as well, as in the case of
                    # type_requirement, it alphabetizes the value...
                    test_obj["values"].append(m.type(attribute_value))
                else:
                    # print(f'in_dissem {m.in_dissem} <- {attribute_value}')
                    test_obj["fields"].append(m.in_dissem)
                    test_obj["values"].append(m.type(attribute_value))

        table["rows"].append(test_obj)
    return table


def get_audits(dbkey):
    return Audits.objects.filter(DBKEY=dbkey).order_by("ID")<|MERGE_RESOLUTION|>--- conflicted
+++ resolved
@@ -214,12 +214,8 @@
         test_obj["values"] = []
         for m in mappings:
             # What if we only test non-null values?
-<<<<<<< HEAD
-            attribute_value = getattr(o, m.in_db, None)
-=======
             raw_value = getattr(o, m.in_db, None)
             attribute_value = apply_conversion_function(raw_value, m.default, m.type)
->>>>>>> 50b0e868
             if (attribute_value is not None) and (attribute_value != ""):
                 if m.in_dissem == WorkbookFieldInDissem:
                     # print(f'in_sheet {m.in_sheet} <- {attribute_value}')
