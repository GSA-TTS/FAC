from ..transforms.xform_string_to_bool import (
    string_to_bool,
)
from ..transforms.xform_string_to_string import (
    string_to_string,
)
from ..transforms.xform_string_to_int import string_to_int
from ..exception_utils import (
    DataMigrationError,
    DataMigrationValueError,
)
from ..base_field_maps import WorkbookFieldInDissem
from ..workbooklib.templates import sections_to_template_paths
from ..sac_general_lib.report_id_generator import (
    xform_dbkey_to_report_id,
)
from ..models import (
    ELECAUDITS as Audits,
    ELECAUDITHEADER as AuditHeader,
)

from openpyxl.utils.cell import (
    rows_from_range,
    coordinate_from_string,
    column_index_from_string,
)

import logging


logger = logging.getLogger(__name__)


def set_range(wb, range_name, values, default=None, conversion_fun=str):
    """
    Helper to set a range of values. Takes a named range, and then walks down
    the range, filling in the given values.

    wb (Workbook)       The workbook
    range_name (string) Name of the range to set
    values (iterable)   Values to set within the range
    default (any)       Default value to use; defaults to None.
    conversion (func)   Conversion function to apply to individual values; defaults to str().
    """
    the_range = wb.defined_names[range_name]
    dests = the_range.destinations

    sheet_title, coord = None, None
    for cur_sheet_title, cur_coord in dests:
        if sheet_title or coord:
            # `destinations` is meant to be iterated over, but we only expect one value
            raise DataMigrationValueError(
                f"{range_name} has more than one destination",
                "multiple_destinations",
            )
        else:
            sheet_title, coord = cur_sheet_title, cur_coord

    ws = None
    try:
        ws = wb[sheet_title]
    except KeyError:
        raise KeyError(f"Sheet title '{sheet_title}' not found in workbook")

    values = list(values)
    for i, row in enumerate(rows_from_range(coord)):
        # Iterate over the rows, but stop when we run out of values
        value = None
        try:
            value = values[i]
        except IndexError:
            break

        # Get the row and column to set the current value
        cell = row[0]  # [('B12',)] -> ('B12',)
        col_str, row = coordinate_from_string(cell)  # ('B12',) -> 'B', 12
        col = column_index_from_string(col_str)  # 'B' -> 2

        # Check for the type and apply the correct conversion method
        converted_value = apply_conversion_function(value, default, conversion_fun)
        # Set the value of the cell
        ws.cell(row=row, column=col, value=converted_value)


def apply_conversion_function(value, default, conversion_function):
    """
    Helper to apply a conversion function to a value, or use a default value
    """
    if value is None and default is None:
        raise DataMigrationValueError(
            "No value or default provided",
            "no_value_or_default",
        )

    selected_value = value if value is not None else default

    if conversion_function is str:
        new_value = string_to_string(selected_value)
    elif conversion_function is int:
        new_value = string_to_int(selected_value)
    elif conversion_function is bool:
        new_value = string_to_bool(selected_value)
    else:
        new_value = conversion_function(selected_value)

    return new_value


def get_range_values(ranges, name):
    """
    Helper to get the values linked to a particular range, identified by its name."""
    for item in ranges:
        if item["name"] == name:
            return item["values"]
    return None


def get_ranges(mappings, values):
    """
    Helper to get range of values.The method iterates over a collection of mappings, applying a conversion
    function to constructs a list of dictionaries, each containing a name and a list of
    transformed values."""
    ranges = []
    for mapping in mappings:
        ranges.append(
            {
                "name": mapping.in_sheet,
                "values": list(
                    map(
                        lambda v: apply_conversion_function(
                            getattr(v, mapping.in_db),
                            mapping.default,
                            mapping.type,
                        ),
                        values,
                    )
                ),
            }
        )
    return ranges


def set_workbook_uei(workbook, uei):
    """Sets the UEI value in the workbook's designated UEI cell"""
    if not uei:
        raise DataMigrationError(
            "UEI value is missing or invalid.",
            "invalid_uei",
        )
    set_range(workbook, "auditee_uei", [uei])


def get_audit_header(dbkey, year):
    """Returns the AuditHeader record for the given dbkey and audit year."""
    try:
        audit_header = AuditHeader.objects.get(DBKEY=dbkey, AUDITYEAR=year)
    except AuditHeader.DoesNotExist:
        raise DataMigrationError(
            f"No audit header record found for dbkey: {dbkey} and audit year: {year}",
            "missing_audit_header",
        )
    return audit_header


def map_simple_columns(wb, mappings, values):
    len_passed_in = len(mappings)
    unique_fields = set()
    for mapping in mappings:
        unique_fields.add(mapping.in_sheet)
    if len_passed_in != len(unique_fields):
        logger.info(f"unique: {len(unique_fields)} list: {len(mappings)}")
        logger.error(
            "You repeated a field in the mappings: {}".format(
                list(map(lambda m: m.in_sheet, mappings))
            )
        )
        raise DataMigrationError(
            "Invalid mappings. You repeated a field in the mappings",
            "invalid_mappings",
        )

    # Map all the simple ones
    for m in mappings:
        set_range(
            wb,
            m.in_sheet,
            map(lambda v: getattr(v, m.in_db), values),
            m.default,
            m.type,
        )


def get_template_name_for_section(section):
    """
    Return a workbook template name corresponding to the given section
    """
    if section in sections_to_template_paths:
        template_name = sections_to_template_paths[section].name
        return template_name
    else:
        raise DataMigrationValueError(
            f"Unknown section {section}",
            "invalid_section",
        )


def generate_dissemination_test_table(audit_header, api_endpoint, mappings, objects):
    """Generates a test table for verifying the API queries results."""
    table = {"rows": list(), "singletons": dict()}
    table["endpoint"] = api_endpoint
    table["report_id"] = xform_dbkey_to_report_id(audit_header)

    for o in objects:
        test_obj = {}
        test_obj["fields"] = []
        test_obj["values"] = []
        for m in mappings:
            # What if we only test non-null values?
            raw_value = getattr(o, m.in_db, None)
            attribute_value = apply_conversion_function(raw_value, m.default, m.type)
            if (attribute_value is not None) and (attribute_value != ""):
                if m.in_dissem == WorkbookFieldInDissem:
                    # print(f'in_sheet {m.in_sheet} <- {attribute_value}')
                    test_obj["fields"].append(m.in_sheet)
                    # The typing must be applied here as well, as in the case of
                    # type_requirement, it alphabetizes the value...
                    test_obj["values"].append(m.type(attribute_value))
                else:
                    # print(f'in_dissem {m.in_dissem} <- {attribute_value}')
                    test_obj["fields"].append(m.in_dissem)
                    test_obj["values"].append(m.type(attribute_value))

        table["rows"].append(test_obj)
    return table


def get_audits(dbkey, year):
    """Returns Audits records for the given dbkey and audit year."""
<<<<<<< HEAD
    return Audits.objects.filter(DBKEY=dbkey, AUDITYEAR=year).order_by("ID")


def xform_add_hyphen_to_zip(zip):
    """
    Transform a ZIP code string by adding a hyphen. If the ZIP code has 9 digits, inserts a hyphen after the fifth digit.
    Returns the original ZIP code if it has 5 digits or is malformed.
    """
    strzip = string_to_string(zip)
    if len(strzip) == 5:
        return strzip
    elif len(strzip) == 9:
        # FIXME - MSHD: This is a transformation and might require logging.
        return f"{strzip[0:5]}-{strzip[5:9]}"
    else:
        # FIXME - MSHD: How do we handle 4-digit and 8-digit ZIP codes?
        raise DataMigrationError(
            "Zip code is malformed in secondary auditor.",
            "invalid_zip",
        )
=======
    return Audits.objects.filter(DBKEY=dbkey, AUDITYEAR=year).order_by("ID")
>>>>>>> 9fd4243a
<|MERGE_RESOLUTION|>--- conflicted
+++ resolved
@@ -236,27 +236,4 @@
 
 def get_audits(dbkey, year):
     """Returns Audits records for the given dbkey and audit year."""
-<<<<<<< HEAD
-    return Audits.objects.filter(DBKEY=dbkey, AUDITYEAR=year).order_by("ID")
-
-
-def xform_add_hyphen_to_zip(zip):
-    """
-    Transform a ZIP code string by adding a hyphen. If the ZIP code has 9 digits, inserts a hyphen after the fifth digit.
-    Returns the original ZIP code if it has 5 digits or is malformed.
-    """
-    strzip = string_to_string(zip)
-    if len(strzip) == 5:
-        return strzip
-    elif len(strzip) == 9:
-        # FIXME - MSHD: This is a transformation and might require logging.
-        return f"{strzip[0:5]}-{strzip[5:9]}"
-    else:
-        # FIXME - MSHD: How do we handle 4-digit and 8-digit ZIP codes?
-        raise DataMigrationError(
-            "Zip code is malformed in secondary auditor.",
-            "invalid_zip",
-        )
-=======
-    return Audits.objects.filter(DBKEY=dbkey, AUDITYEAR=year).order_by("ID")
->>>>>>> 9fd4243a
+    return Audits.objects.filter(DBKEY=dbkey, AUDITYEAR=year).order_by("ID")