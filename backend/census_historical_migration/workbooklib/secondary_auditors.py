from ..transforms.xform_retrieve_uei import xform_retrieve_uei
from ..transforms.xform_remove_hyphen_and_pad_zip import xform_remove_hyphen_and_pad_zip
from ..transforms.xform_string_to_string import string_to_string
from ..workbooklib.excel_creation_utils import (
    map_simple_columns,
    set_workbook_uei,
    sort_by_field,
    track_transformations,
)
from ..base_field_maps import SheetFieldMap
from ..workbooklib.templates import sections_to_template_paths
from ..models import ELECCPAS as Caps
from ..change_record import InspectionRecord
from audit.fixtures.excel import FORM_SECTIONS
from django.conf import settings
from ..change_record import InspectionRecord

from django.conf import settings
import openpyxl as pyxl

import logging


logger = logging.getLogger(__name__)


mappings = [
    SheetFieldMap(
        "secondary_auditor_address_city", "CPACITY", "address_city", None, str
    ),
    SheetFieldMap(
        "secondary_auditor_contact_name", "CPACONTACT", "contact_name", None, str
    ),
    SheetFieldMap("secondary_auditor_ein", "CPAEIN", "auditor_ein", None, str),
    SheetFieldMap(
        "secondary_auditor_contact_email", "CPAEMAIL", "contact_email", None, str
    ),
    SheetFieldMap("secondary_auditor_name", "CPAFIRMNAME", "auditor_name", None, str),
    SheetFieldMap(
        "secondary_auditor_contact_phone", "CPAPHONE", "contact_phone", None, str
    ),
    SheetFieldMap(
        "secondary_auditor_address_state", "CPASTATE", "address_state", None, str
    ),
    SheetFieldMap(
        "secondary_auditor_address_street",
        "CPASTREET1",
        "address_street",
        None,
        str,
    ),
    SheetFieldMap(
        "secondary_auditor_contact_title",
        "CPATITLE",
        "contact_title",
        None,
        str,
    ),
    SheetFieldMap(
        "secondary_auditor_address_zipcode",
        "CPAZIPCODE",
        "address_zipcode",
        None,
        xform_remove_hyphen_and_pad_zip,
    ),
]


def xform_address_state(secondary_auditors):
    """Default missing address_state to GSA_MIGRATION"""
    change_records = []
    is_empty_address_state_found = False

    for secondary_auditor in secondary_auditors:
        address_state = string_to_string(secondary_auditor.CPASTATE)
        if not address_state:
            track_transformations(
                "CPASTATE",
                secondary_auditor.CPASTATE,
                "address_state",
                settings.GSA_MIGRATION,
                ["xform_address_state"],
                change_records,
            )

            is_empty_address_state_found = True
            secondary_auditor.CPASTATE = settings.GSA_MIGRATION

    if change_records and is_empty_address_state_found:
        InspectionRecord.append_secondary_auditor_changes(change_records)


def _get_secondary_auditors(dbkey, year):
    results = Caps.objects.filter(DBKEY=dbkey, AUDITYEAR=year)

    return sort_by_field(results, "ID")


def xform_cpafirmname(secondary_auditors):
    change_records = []
    is_empty_cpafirmname_found = False
    for secondary_auditor in secondary_auditors:
        if secondary_auditor.CPAFIRMNAME == "":
            is_empty_cpafirmname_found = True
            track_transformations(
                "CPAFIRMNAME",
                secondary_auditor.CPAFIRMNAME,
                "auditor_name",
                settings.GSA_MIGRATION,
                ["xform_cpafirmname"],
                change_records,
            )
            secondary_auditor.CPAFIRMNAME = settings.GSA_MIGRATION
    if change_records and is_empty_cpafirmname_found:
        InspectionRecord.append_secondary_auditor_changes(change_records)


def generate_secondary_auditors(audit_header, outfile):
    """
    Generates secondary auditor workbook for a given audit header.
    """
    logger.info(
        f"--- generate secondary auditors {audit_header.DBKEY} {audit_header.AUDITYEAR} ---"
    )

    wb = pyxl.load_workbook(
        sections_to_template_paths[FORM_SECTIONS.SECONDARY_AUDITORS]
    )
    uei = xform_retrieve_uei(audit_header.UEI)
    set_workbook_uei(wb, uei)
    secondary_auditors = _get_secondary_auditors(
        audit_header.DBKEY, audit_header.AUDITYEAR
    )
<<<<<<< HEAD
    xform_cpafirmname(secondary_auditors)
=======
    xform_address_state(secondary_auditors)
>>>>>>> 694b8b7c
    map_simple_columns(wb, mappings, secondary_auditors)
    wb.save(outfile)

    return wb<|MERGE_RESOLUTION|>--- conflicted
+++ resolved
@@ -131,11 +131,7 @@
     secondary_auditors = _get_secondary_auditors(
         audit_header.DBKEY, audit_header.AUDITYEAR
     )
-<<<<<<< HEAD
-    xform_cpafirmname(secondary_auditors)
-=======
     xform_address_state(secondary_auditors)
->>>>>>> 694b8b7c
     map_simple_columns(wb, mappings, secondary_auditors)
     wb.save(outfile)
 
