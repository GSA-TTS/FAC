--- conflicted
+++ resolved
@@ -71,15 +71,7 @@
 
 
 def xform_address_state(secondary_auditors):
-    """
-    Default missing address_state to GSA_MIGRATION.
-
-    We track all records related to a section that undergo transformation and
-    log these changes in change_records. However, we only save this data into
-    the InspectionRecord table if at least one of the records has been
-    modified by the transformation. If no records related to the given section
-    were modified, then we do not save change_records into InspectionRecord.
-    """
+    """Default missing address_state to GSA_MIGRATION"""
     change_records = []
     is_empty_address_state_found = False
 
@@ -87,7 +79,6 @@
         address_state = string_to_string(secondary_auditor.CPASTATE)
         if not address_state:
             is_empty_address_state_found = True
-<<<<<<< HEAD
             address_state = settings.GSA_MIGRATION
 
         track_transformations(
@@ -101,10 +92,7 @@
 
         secondary_auditor.CPASTATE = address_state
 
-=======
-            secondary_auditor.CPASTATE = settings.GSA_MIGRATION
     # See Transformation Method Change Recording comment at the top of this file
->>>>>>> b1463ea2
     if change_records and is_empty_address_state_found:
         InspectionRecord.append_secondary_auditor_changes(change_records)
 
