--- conflicted
+++ resolved
@@ -171,11 +171,8 @@
         audit_header.DBKEY, audit_header.AUDITYEAR
     )
     xform_address_state(secondary_auditors)
-<<<<<<< HEAD
     xform_address_zipcode(secondary_auditors)
-=======
     xform_cpafirmname(secondary_auditors)
->>>>>>> a5ada359
     map_simple_columns(wb, mappings, secondary_auditors)
     wb.save(outfile)
 
