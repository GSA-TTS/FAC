from audit.intakelib.checks.check_cluster_total import expected_cluster_total
from ..transforms.xform_retrieve_uei import xform_retrieve_uei
from ..transforms.xform_string_to_int import string_to_int
from ..transforms.xform_string_to_string import string_to_string
from ..transforms.xform_uppercase_y_or_n import uppercase_y_or_n
from ..exception_utils import DataMigrationError
from .excel_creation_utils import (
    get_audits,
    set_workbook_uei,
    map_simple_columns,
    set_range,
    sort_by_field,
    track_transformations,
)
from ..base_field_maps import (
    SheetFieldMap,
    WorkbookFieldInDissem,
)
from .templates import sections_to_template_paths
from audit.fixtures.excel import FORM_SECTIONS
from django.conf import settings
from ..models import (
    ELECAUDITS as Audits,
    ELECPASSTHROUGH as Passthrough,
)
from ..change_record import (
    CensusRecord,
    InspectionRecord,
    GsaFacRecord,
)

import openpyxl as pyxl

import logging
import re


logger = logging.getLogger(__name__)

# Transformation Method Change Recording
# For the purpose of recording changes, the transformation methods (i.e., xform_***)
# below track all records related to the federal_awards section that undergoes transformation and
# log these changes in a temporary array called `change_records`.
# However, we only save this data into the InspectionRecord table if at least one of the records has been
# modified by the transformation. If no records related to the given section
# were modified, then we do not save `change_records` into the InspectionRecord.


mappings = [
    SheetFieldMap(
        "federal_agency_prefix", "CFDA_PREFIX", WorkbookFieldInDissem, None, str
    ),
    SheetFieldMap(
        "program_name", "FEDERALPROGRAMNAME", "federal_program_name", None, str
    ),
    SheetFieldMap(
        "state_cluster_name", "STATECLUSTERNAME", WorkbookFieldInDissem, None, str
    ),
    SheetFieldMap(
        "federal_program_total", "PROGRAMTOTAL", WorkbookFieldInDissem, None, int
    ),
    SheetFieldMap(
        "additional_award_identification",
        "AWARDIDENTIFICATION",
        WorkbookFieldInDissem,
        None,
        str,
    ),
    SheetFieldMap("cluster_total", "CLUSTERTOTAL", WorkbookFieldInDissem, None, int),
    SheetFieldMap("is_guaranteed", "LOANS", "is_loan", None, uppercase_y_or_n),
    # In the intake process, we initially use convert_to_stripped_string to convert IR values into strings,
    # and then apply specific functions like convert_loan_balance_to_integers_or_na to convert particular fields
    # such as loan_balance_at_audit_period_end into their appropriate formats. Therefore, it's suitable to process
    # this column as a string here because treating it as an integer would be incorrect due to the presence of 'N/A' values.
    # Any values like 'n/a', if present, may initially fail to process but will be addressed through data transformation
    # in subsequent iterations of the data migration process.
    SheetFieldMap(
        "loan_balance_at_audit_period_end", "LOANBALANCE", "loan_balance", None, str
    ),
    SheetFieldMap("is_passed", "PASSTHROUGHAWARD", "is_passthrough_award", None, str),
    SheetFieldMap(
        "subrecipient_amount",
        "PASSTHROUGHAMOUNT",
        "passthrough_amount",
        None,
        str,
    ),
    SheetFieldMap(
        "is_major", "MAJORPROGRAM", WorkbookFieldInDissem, None, uppercase_y_or_n
    ),
    SheetFieldMap("audit_report_type", "TYPEREPORT_MP", "audit_report_type", None, str),
    SheetFieldMap(
        "number_of_audit_findings", "FINDINGSCOUNT", "findings_count", None, int
    ),
    SheetFieldMap("amount_expended", "AMOUNT", WorkbookFieldInDissem, None, int),
]


def xform_missing_major_program(audits):
    """Default missing major program by extrapolating from audit report type."""
    change_records = []
    is_empty_major_program_found = False

    for audit in audits:
        major_program = string_to_string(audit.MAJORPROGRAM)
        if not major_program:
            new_value = "Y" if string_to_string(audit.TYPEREPORT_MP) else "N"

            track_transformations(
                "MAJORPROGRAM",
                audit.MAJORPROGRAM,
                "is_major",
                new_value,
                ["xform_missing_major_program"],
                change_records,
            )

            is_empty_major_program_found = True
            audit.MAJORPROGRAM = new_value
    # See Transformation Method Change Recording at the top of this file.
    if change_records and is_empty_major_program_found:
        InspectionRecord.append_federal_awards_changes(change_records)


def xform_missing_findings_count(audits):
    """Default missing findings count to zero."""
    # Transformation to be documented.
    for audit in audits:
        findings_count = string_to_string(audit.FINDINGSCOUNT)
        if not findings_count:
            audit.FINDINGSCOUNT = "0"


def xform_missing_amount_expended(audits):
    """Default missing amount expended to zero."""
    # Transformation recorded.
    change_records = []
    is_empty_amount_expended_found = False
    for audit in audits:
        amount = string_to_string(audit.AMOUNT)
        if not amount:
            is_empty_amount_expended_found = True

        amount = string_to_int(amount) if amount else 0

        track_transformations(
            "AMOUNT",
            audit.AMOUNT,
            "amount_expended",
            amount,
            ["xform_missing_amount_expended"],
            change_records,
        )
        audit.AMOUNT = str(amount)
    # See Transformation Method Change Recording at the top of this file.
    if change_records and is_empty_amount_expended_found:
        InspectionRecord.append_federal_awards_changes(change_records)


def xform_missing_program_total(audits):
    """Calculates missing program total for each award."""
    program_totals = {}
    for audit in audits:
        cfda_key = (
            f"{string_to_string(audit.CFDA_PREFIX)}.{string_to_string(audit.CFDA_EXT)}"
        )
        amount = string_to_int(audit.AMOUNT) if string_to_string(audit.AMOUNT) else 0
        if cfda_key in program_totals:
            program_totals[cfda_key] = program_totals[cfda_key] + amount
        else:
            program_totals[cfda_key] = amount

    change_records = []
    is_empty_program_total_found = False

    for audit in audits:
        program_total = string_to_string(audit.PROGRAMTOTAL)
        cfda_key = (
            f"{string_to_string(audit.CFDA_PREFIX)}.{string_to_string(audit.CFDA_EXT)}"
        )
        if not program_total:
            is_empty_program_total_found = True

        # Only use calculated program_total when program_total is empty
        program_total = (
            string_to_int(program_total) if program_total else program_totals[cfda_key]
        )
        track_transformations(
            "PROGRAMTOTAL",
            audit.PROGRAMTOTAL,
            "federal_program_total",
            program_total,
            ["xform_missing_program_total"],
            change_records,
        )
        audit.PROGRAMTOTAL = str(program_total)
    # See Transformation Method Change Recording at the top of this file.
    if change_records and is_empty_program_total_found:
        InspectionRecord.append_federal_awards_changes(change_records)


def xform_missing_cluster_total(
    audits,
    cluster_names,
    other_cluster_names,
    state_cluster_names,
):
    """Calculates missing cluster total for each award."""
    uniform_state_cluster_names = [name.upper() for name in state_cluster_names]
    uniform_other_cluster_names = [name.upper() for name in other_cluster_names]
    amounts_expended = [
        string_to_int(audit.AMOUNT) if string_to_string(audit.AMOUNT) else 0
        for audit in audits
    ]

    change_records = []
    is_empty_cluster_total_found = False
    for idx, (name, audit) in enumerate(zip(cluster_names, audits)):
        cluster_total = string_to_string(audit.CLUSTERTOTAL)
        if not cluster_total:
            is_empty_cluster_total_found = True

        # Only use calculated cluster_total when cluster_total is empty
        if cluster_total:
            cluster_total = string_to_int(cluster_total)
        else:
            cluster_total = expected_cluster_total(
                idx=idx,
                name=name,
                uniform_other_cluster_names=uniform_other_cluster_names,
                uniform_state_cluster_names=uniform_state_cluster_names,
                state_cluster_names=state_cluster_names,
                cluster_names=cluster_names,
                amounts_expended=amounts_expended,
            )

        track_transformations(
            "CLUSTERTOTAL",
            audit.CLUSTERTOTAL,
            "cluster_total",
            cluster_total,
            ["xform_missing_cluster_total"],
            change_records,
        )
        audit.CLUSTERTOTAL = str(cluster_total)
    # See Transformation Method Change Recording at the top of this file.
    if change_records and is_empty_cluster_total_found:
        InspectionRecord.append_federal_awards_changes(change_records)


def xform_is_passthrough_award(audits):
    """
    Extrapolates missing PASSTHROUGHAWARD using PASSTHROUGHAMOUNT.

    We track all records related to a section that undergo transformation and
    log these changes in change_records. However, we only save this data into
    the InspectionRecord table if at least one of the records has been
    modified by the transformation. If no records related to the given section
    were modified, then we do not save change_records into InspectionRecord.
    """
    change_records = []
    is_empty_passthrough_found = False

    for audit in audits:
        award = string_to_string(audit.PASSTHROUGHAWARD)
        if not award:
            is_empty_passthrough_found = True

            amount = string_to_string(audit.PASSTHROUGHAMOUNT)
            if amount and amount != "0":
                award = "Y"
            else:
                award = "N"

<<<<<<< HEAD
        track_transformations(
            "PASSTHROUGHAWARD",
            audit.PASSTHROUGHAWARD,
            "is_passthrough_award",
            award,
            "xform_is_passthrough_award",
            change_records,
        )

        audit.PASSTHROUGHAWARD = award

=======
            track_transformations(
                "PASSTHROUGHAWARD",
                "",
                "is_passthrough_award",
                audit.PASSTHROUGHAWARD,
                "xform_is_passthrough_award",
                change_records,
            )
    # See Transformation Method Change Recording at the top of this file.
>>>>>>> b1463ea2
    if change_records and is_empty_passthrough_found:
        InspectionRecord.append_federal_awards_changes(change_records)


def xform_constructs_cluster_names(
    audits: list[Audits],
) -> tuple[list[str], list[str], list[str]]:
    """Reconstructs the cluster names for each audit in the provided list."""

    cluster_names = []
    state_cluster_names = []
    other_cluster_names = []
    for audit in audits:
        cluster_name = string_to_string(audit.CLUSTERNAME)
        state_cluster_name = string_to_string(audit.STATECLUSTERNAME)
        other_cluster_name = string_to_string(audit.OTHERCLUSTERNAME)
        # Default values for clusters
        cluster_names.append(cluster_name if cluster_name else settings.GSA_MIGRATION)
        state_cluster_names.append(state_cluster_name if state_cluster_name else "")
        other_cluster_names.append(other_cluster_name if other_cluster_name else "")

        # Handling specific cases
        if cluster_name == settings.STATE_CLUSTER:
            state_cluster_names[-1] = (
                state_cluster_name if state_cluster_name else settings.GSA_MIGRATION
            )
        elif cluster_name == settings.OTHER_CLUSTER:
            other_cluster_names[-1] = (
                other_cluster_name if other_cluster_name else settings.GSA_MIGRATION
            )
        elif not cluster_name and (state_cluster_name or other_cluster_name):
            # Already handled by default values
            pass
        elif cluster_name and (state_cluster_name or other_cluster_name):
            # MSHD - 12/14/2023: If we want to let these cases through,
            # we must modify state_cluster_names and other_cluster_names
            # methods in check_state_cluster_names.py and check_other_cluster_names.py (intakelib/checks).
            raise DataMigrationError(
                "Unable to determine cluster name.", "invalid_cluster"
            )

    # Create Census_data, gsa_fac_data

    return (cluster_names, other_cluster_names, state_cluster_names)


def xform_program_name(audits):
    """Default missing program_name to GSA_MIGRATION"""
    change_records = []
    is_empty_program_name_found = False

    for audit in audits:
        program_name = string_to_string(audit.FEDERALPROGRAMNAME)
        if not program_name:
            track_transformations(
                "FEDERALPROGRAMNAME",
                audit.FEDERALPROGRAMNAME,
                "federal_program_name",
                settings.GSA_MIGRATION,
                ["xform_program_name"],
                change_records,
            )

            is_empty_program_name_found = True
            audit.FEDERALPROGRAMNAME = settings.GSA_MIGRATION
    # See Transformation Method Change Recording at the top of this file.
    if change_records and is_empty_program_name_found:
        InspectionRecord.append_federal_awards_changes(change_records)


def is_valid_prefix(prefix):
    """
    Checks if the provided prefix is a valid CFDA prefix.
    """
    return re.match(settings.REGEX_ALN_PREFIX, str(prefix))


def _extract_extensions(full_cfdas):
    """Extracts the extensions from a list of CFDA keys."""
    return [s.split(".")[1] for s in full_cfdas if "." in s]


def is_valid_extension(extension):
    """
    Checks if the provided extension is a valid CFDA extension.
    """
    # Define regex patterns
    patterns = [
        settings.REGEX_RD_EXTENSION,
        settings.REGEX_THREE_DIGIT_EXTENSION,
        settings.REGEX_U_EXTENSION,
    ]
    return any(re.match(pattern, str(extension)) for pattern in patterns)


def xform_replace_invalid_extension(audit):
    """Replaces invalid ALN extensions with the default value settings.GSA_MIGRATION."""
    prefix = string_to_string(audit.CFDA_PREFIX)
    extension = string_to_string(audit.CFDA_EXT)
    if not is_valid_prefix(prefix):
        raise DataMigrationError(f"Invalid ALN prefix: {prefix}", "invalid_aln_prefix")
    if not is_valid_extension(extension):
        extension = settings.GSA_MIGRATION

    cfda_key = f"{prefix}.{extension}"

    transformation_record = {
        "census_data": [CensusRecord("CFDA_EXT", audit.CFDA_EXT).to_dict()],
        "gsa_fac_data": GsaFacRecord("federal_award_extension", extension).to_dict(),
        "transformation_functions": ["xform_replace_invalid_extension"],
    }

    return cfda_key, transformation_record


def _get_full_cfdas(audits):
    """
    This function constructs the full CFDA numbers by concatenating the CFDA_PREFIX
    and CFDA_EXT attributes of each audit object, separated by a dot.
    """
    cfdas = []
    transformations = []
    for audit in audits:
        full_cfda, transformation = xform_replace_invalid_extension(audit)
        cfdas.append(full_cfda)
        transformations.append(transformation)
    if transformations:
        InspectionRecord.append_federal_awards_changes(transformations)
    return cfdas


def _get_passthroughs(audits):
    """
    Retrieves the passthrough names and IDs for a given list of audits.
    For each audit in the provided list, this function queries the Passthrough model to find
    records matching the DBKEY and ELECAUDITSID of the audit. It then compiles lists of
    passthrough names and IDs, joined by a pipe '|' if multiple are found.
    """
    passthrough_names = ["" for _ in audits]
    passthrough_ids = ["" for _ in audits]

    for index, audit in enumerate(audits):
        passthroughs = Passthrough.objects.filter(
            DBKEY=audit.DBKEY,
            AUDITYEAR=audit.AUDITYEAR,
            ELECAUDITSID=audit.ELECAUDITSID,
        )
        passthroughs = sort_by_field(passthroughs, "ID")
        # This may look like data transformation but it is not exactly the case.
        # In the audit worksheet, users can enter multiple names (or IDs) separated by a pipe '|' in a single cell.
        # We are simply reconstructing this pipe separated data here.
        names = []
        ids = []
        for passthrough in passthroughs:
            passthrough_name = string_to_string(passthrough.PASSTHROUGHNAME)
            passthrough_id = string_to_string(passthrough.PASSTHROUGHID)
            if passthrough_name:
                names.append(passthrough_name)
            if passthrough_id:
                ids.append(passthrough_id)

        passthrough_names[index] = "|".join(names) if names else ""
        passthrough_ids[index] = "|".join(ids) if ids else ""
    return (passthrough_names, passthrough_ids)


def xform_match_number_passthrough_names_ids(names, ids):
    """
    Matches the number of passthrough names and IDs.
    Iterates over a list of passthrough names and IDs.
    If the number of passthrough names is greater than the number of passthrough IDs,
    it fills in the missing passthrough IDs with `NA`.
    """
    # Transformation to be documented.
    for idx, (name, id) in enumerate(zip(names, ids)):
        passthrough_names = name.split("|")
        passthrough_ids = id.split("|")
        length_difference = len(passthrough_names) - len(passthrough_ids)
        if length_difference > 0:
            patch = [settings.GSA_MIGRATION for _ in range(length_difference)]
            if id == "":
                patch.append(settings.GSA_MIGRATION)
                ids[idx] = "|".join(patch)
            else:
                passthrough_ids.extend(patch)
                ids[idx] = "|".join(passthrough_ids)

    return names, ids


def xform_populate_default_passthrough_names_ids(audits):
    """
    Retrieves the passthrough names and IDs for a given list of audits.
    Automatically fills in default values for empty passthrough names and IDs.
    Iterates over a list of audits and their corresponding passthrough names and IDs.
    If the audit's DIRECT attribute is "N" and the passthrough name or ID is empty,
    it fills in a default value indicating that no passthrough name or ID was provided.
    """
    # Transformation to be documented.
    passthrough_names, passthrough_ids = _get_passthroughs(audits)
    passthrough_names, passthrough_ids = xform_match_number_passthrough_names_ids(
        passthrough_names, passthrough_ids
    )
    for index, audit, name, id in zip(
        range(len(audits)), audits, passthrough_names, passthrough_ids
    ):
        direct = string_to_string(audit.DIRECT)
        if direct == "N" and name == "":
            passthrough_names[index] = settings.GSA_MIGRATION
        if direct == "N" and id == "":
            passthrough_ids[index] = settings.GSA_MIGRATION
    return (passthrough_names, passthrough_ids)


def xform_replace_invalid_direct_award_flag(audits, passthrough_names):
    """Replaces invalid DIRECT award flags with the default value settings.GSA_MIGRATION."""
    is_directs = []
    change_records = []
    is_invalid_direct_flag_found = False
    for audit, name in zip(audits, passthrough_names):
        is_direct = string_to_string(audit.DIRECT)
        if is_direct == "Y" and name:
            is_invalid_direct_flag_found = True
            track_transformations(
                "DIRECT",
                audit.DIRECT,
                "is_direct",
                settings.GSA_MIGRATION,
                ["xform_replace_invalid_direct_award_flag"],
                change_records,
            )
            is_directs.append(settings.GSA_MIGRATION)
        else:
            track_transformations(
                "DIRECT",
                is_direct,
                "is_direct",
                is_direct,
                ["xform_replace_invalid_direct_award_flag"],
                change_records,
            )
            is_directs.append(is_direct)
    # See Transformation Method Change Recording at the top of this file.
    if change_records and is_invalid_direct_flag_found:
        InspectionRecord.append_federal_awards_changes(change_records)

    return is_directs


def xform_populate_default_loan_balance(audits):
    """
    Automatically fills in default values for empty loan balances.
    Iterates over a list of audits and their corresponding loan balances.
    If the audit's LOANS attribute is "Y" and the loan balance is empty,
    it fills in a default value indicating that no loan balance was provided."""
    loans_at_end = []

    for audit in audits:
        loan = string_to_string(audit.LOANS).upper()
        balance = string_to_string(audit.LOANBALANCE)
        if loan == "Y":
            if balance:
                loans_at_end.append(balance)
            else:
                loans_at_end.append(
                    settings.GSA_MIGRATION
                )  # transformation to be documented
        else:
            if balance and balance != "0":
                raise DataMigrationError(
                    "Unexpected loan balance.", "unexpected_loan_balance"
                )
            else:
                loans_at_end.append("")  # transformation to be documented

    return loans_at_end


def xform_sanitize_additional_award_identification(audits, identifications):
    """Sanitize the input to ensure it does not start with ="" and end with " which might be interpreted as a formula in Excel."""

    change_records = []
    new_identifications = []
    has_modified_identification = False
    for audit, identification in zip(audits, identifications):
        if (
            identification
            and identification.startswith('=""')
            and identification.endswith('"')
        ):
            new_identification = identification[3:-1]
            has_modified_identification = True
        else:
            new_identification = identification
        new_identifications.append(new_identification)

        track_transformations(
            "AWARDIDENTIFICATION",
            audit.AWARDIDENTIFICATION,
            "additional_award_identification",
            new_identification,
            ["xform_sanitize_additional_award_identification"],
            change_records,
        )
    # See Transformation Method Change Recording at the top of this file.
    if change_records and has_modified_identification:
        InspectionRecord.append_federal_awards_changes(change_records)

    return new_identifications


def xform_populate_default_award_identification_values(audits):
    """
    Automatically fills in default values for empty additional award identifications.
    Iterates over a list of audits and their corresponding additional award identifications.
    If the audit's CFDA attribute contains "U" or "u" or "rd" or "RD" and the award identification is empty,
    it fills in a default value indicating that no award identification was provided.
    """
    addl_award_identifications = []

    for audit in audits:
        cfda = string_to_string(audit.CFDA).upper()
        identification = string_to_string(audit.AWARDIDENTIFICATION)

        if re.search(r"U|RD", cfda) and not identification:
            addl_award_identifications.append(settings.GSA_MIGRATION)
        else:
            addl_award_identifications.append(identification)

    return addl_award_identifications


def xform_populate_default_passthrough_amount(audits):
    """
    Automatically fills in default values for empty passthrough amounts.
    Iterates over a list of audits and their corresponding passthrough amounts.
    If the audit's PASSTHROUGHAWARD attribute is "Y" and the passthrough amount is empty,
    it fills in a default value indicating that no passthrough amount was provided.
    """
    passthrough_amounts = []

    for audit in audits:
        passthrough_award = string_to_string(audit.PASSTHROUGHAWARD).upper()
        amount = string_to_string(audit.PASSTHROUGHAMOUNT)
        if passthrough_award == "Y":
            if amount:
                passthrough_amounts.append(amount)
            else:
                passthrough_amounts.append(str(settings.GSA_MIGRATION_INT))
        else:
            if not amount or amount == "0":
                passthrough_amounts.append("")
            else:
                raise DataMigrationError(
                    "Unexpected passthrough amount.", "unexpected_passthrough_amount"
                )

    return passthrough_amounts


def xform_cluster_names(audits):
    """
    Replaces "OTHER CLUSTER" with the settings.OTHER_CLUSTER value.
    """

    change_records = []
    is_other_cluster_found = False
    for audit in audits:
        cluster_name = string_to_string(audit.CLUSTERNAME)
        if cluster_name and cluster_name.upper() == "OTHER CLUSTER":
            is_other_cluster_found = True
            cluster_name = settings.OTHER_CLUSTER
        track_transformations(
            "CLUSTERNAME",
            audit.CLUSTERNAME,
            "cluster_name",
            cluster_name,
            ["xform_cluster_names"],
            change_records,
        )
        audit.CLUSTERNAME = cluster_name
    # See Transformation Method Change Recording at the top of this file.
    if change_records and is_other_cluster_found:
        InspectionRecord.append_federal_awards_changes(change_records)
    return audits


def generate_federal_awards(audit_header, outfile):
    """
    Generates a federal awards workbook for all awards associated with a given audit header.
    """
    logger.info(
        f"--- generate federal awards {audit_header.DBKEY} {audit_header.AUDITYEAR} ---"
    )

    wb = pyxl.load_workbook(
        sections_to_template_paths[FORM_SECTIONS.FEDERAL_AWARDS_EXPENDED]
    )
    uei = xform_retrieve_uei(audit_header.UEI)
    set_workbook_uei(wb, uei)
    audits = get_audits(audit_header.DBKEY, audit_header.AUDITYEAR)
    audits = xform_cluster_names(audits)

    (
        cluster_names,
        other_cluster_names,
        state_cluster_names,
    ) = xform_constructs_cluster_names(audits)

    xform_missing_cluster_total(
        audits, cluster_names, other_cluster_names, state_cluster_names
    )
    xform_missing_program_total(audits)
    xform_missing_findings_count(audits)
    xform_missing_amount_expended(audits)
    xform_program_name(audits)
    xform_is_passthrough_award(audits)
    xform_missing_major_program(audits)

    map_simple_columns(wb, mappings, audits)

    set_range(wb, "cluster_name", cluster_names)
    set_range(wb, "other_cluster_name", other_cluster_names)
    set_range(wb, "state_cluster_name", state_cluster_names)

    # We need a `cfda_key` as a magic column for the summation logic to work/be checked.
    full_cfdas = _get_full_cfdas(audits)
    set_range(wb, "cfda_key", full_cfdas, conversion_fun=str)
    extensions = _extract_extensions(full_cfdas)
    set_range(wb, "three_digit_extension", extensions, conversion_fun=str)
    # We need `uniform_state_cluster_name` and `uniform_other_cluster_name` magic columns for cluster summation logic to work/be checked.
    set_range(
        wb,
        "uniform_state_cluster_name",
        [s.strip().upper() for s in state_cluster_names],
        conversion_fun=str,
    )
    set_range(
        wb,
        "uniform_other_cluster_name",
        [s.strip().upper() for s in other_cluster_names],
        conversion_fun=str,
    )

    (passthrough_names, passthrough_ids) = xform_populate_default_passthrough_names_ids(
        audits
    )
    set_range(wb, "passthrough_name", passthrough_names)
    set_range(wb, "passthrough_identifying_number", passthrough_ids)

    is_directs = xform_replace_invalid_direct_award_flag(audits, passthrough_names)
    set_range(wb, "is_direct", is_directs)

    # The award numbers!
    set_range(
        wb,
        "award_reference",
        [f"AWARD-{n + 1:04}" for n in range(len(audits))],
    )

    # passthrough amount
    passthrough_amounts = xform_populate_default_passthrough_amount(audits)
    set_range(wb, "subrecipient_amount", passthrough_amounts)

    # additional award identification
    additional_award_identifications = (
        xform_populate_default_award_identification_values(audits)
    )
    updated_awward_identifications = xform_sanitize_additional_award_identification(
        audits, additional_award_identifications
    )
    set_range(
        wb,
        "additional_award_identification",
        updated_awward_identifications,
    )

    # loan balance at audit period end
    loan_balances = xform_populate_default_loan_balance(audits)
    set_range(
        wb,
        "loan_balance_at_audit_period_end",
        loan_balances,
    )

    # Total amount expended must be calculated and inserted
    total = 0
    for audit in audits:
        total += int(audit.AMOUNT)
    set_range(wb, "total_amount_expended", [str(total)])
    wb.save(outfile)

    return wb<|MERGE_RESOLUTION|>--- conflicted
+++ resolved
@@ -272,7 +272,6 @@
             else:
                 award = "N"
 
-<<<<<<< HEAD
         track_transformations(
             "PASSTHROUGHAWARD",
             audit.PASSTHROUGHAWARD,
@@ -284,17 +283,7 @@
 
         audit.PASSTHROUGHAWARD = award
 
-=======
-            track_transformations(
-                "PASSTHROUGHAWARD",
-                "",
-                "is_passthrough_award",
-                audit.PASSTHROUGHAWARD,
-                "xform_is_passthrough_award",
-                change_records,
-            )
-    # See Transformation Method Change Recording at the top of this file.
->>>>>>> b1463ea2
+    # See Transformation Method Change Recording at the top of this file.
     if change_records and is_empty_passthrough_found:
         InspectionRecord.append_federal_awards_changes(change_records)
 
