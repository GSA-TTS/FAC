import re

<<<<<<< HEAD
=======
from ..transforms.xform_retrieve_uei import xform_retrieve_uei
>>>>>>> 9fd4243a
from ..exception_utils import DataMigrationError
from ..transforms.xform_string_to_string import (
    string_to_string,
)
from .excel_creation_utils import (
    get_audits,
    get_range_values,
    get_ranges,
    set_workbook_uei,
    map_simple_columns,
    generate_dissemination_test_table,
    set_range,
)
from ..base_field_maps import (
    SheetFieldMap,
    WorkbookFieldInDissem,
)
from .templates import sections_to_template_paths
from audit.fixtures.excel import FORM_SECTIONS
from django.conf import settings
from ..models import (
    ELECAUDITS as Audits,
    ELECPASSTHROUGH as Passthrough,
)
import openpyxl as pyxl

import logging

logger = logging.getLogger(__name__)


mappings = [
    SheetFieldMap(
        "federal_agency_prefix", "CFDA_PREFIX", WorkbookFieldInDissem, None, str
    ),
    SheetFieldMap(
        "three_digit_extension", "CFDA_EXT", "federal_award_extension", None, str
    ),
    SheetFieldMap(
        "program_name", "FEDERALPROGRAMNAME", "federal_program_name", None, str
    ),
    SheetFieldMap(
        "state_cluster_name", "STATECLUSTERNAME", WorkbookFieldInDissem, None, str
    ),
    SheetFieldMap(
        "federal_program_total", "PROGRAMTOTAL", WorkbookFieldInDissem, None, int
    ),
    SheetFieldMap(
        "additional_award_identification",
        "AWARDIDENTIFICATION",
        WorkbookFieldInDissem,
        None,
        str,
    ),
    SheetFieldMap("cluster_total", "CLUSTERTOTAL", WorkbookFieldInDissem, None, int),
    SheetFieldMap("is_guaranteed", "LOANS", "is_loan", None, str),
    # In the intake process, we initially use convert_to_stripped_string to convert IR values into strings,
    # and then apply specific functions like convert_loan_balance_to_integers_or_na to convert particular fields
    # such as loan_balance_at_audit_period_end into their appropriate formats. Therefore, it's suitable to process
    # this column as a string here because treating it as an integer would be incorrect due to the presence of 'N/A' values.
    # Any values like 'n/a', if present, may initially fail to process but will be addressed through data transformation
    # in subsequent iterations of the data migration process.
    SheetFieldMap(
        "loan_balance_at_audit_period_end", "LOANBALANCE", "loan_balance", None, str
    ),
    SheetFieldMap("is_direct", "DIRECT", WorkbookFieldInDissem, None, str),
    SheetFieldMap("is_passed", "PASSTHROUGHAWARD", "is_passthrough_award", None, str),
    SheetFieldMap(
        "subrecipient_amount",
        "PASSTHROUGHAMOUNT",
        "passthrough_amount",
        None,
        str,
    ),
    SheetFieldMap("is_major", "MAJORPROGRAM", WorkbookFieldInDissem, None, str),
    SheetFieldMap("audit_report_type", "TYPEREPORT_MP", "audit_report_type", None, str),
    SheetFieldMap(
        "number_of_audit_findings", "FINDINGSCOUNT", "findings_count", None, int
    ),
    SheetFieldMap("amount_expended", "AMOUNT", WorkbookFieldInDissem, None, int),
]


def xform_constructs_cluster_names(
    audits: list[Audits],
) -> tuple[list[str], list[str], list[str]]:
    """Reconstructs the cluster names for each audit in the provided list."""

    cluster_names = []
    state_cluster_names = []
    other_cluster_names = []
    # FIXME - MSHD: We must record these transformations
    for audit in audits:
        cluster_name = string_to_string(audit.CLUSTERNAME)
        state_cluster_name = string_to_string(audit.STATECLUSTERNAME)
        other_cluster_name = string_to_string(audit.OTHERCLUSTERNAME)
        # Default values for clusters
        cluster_names.append(cluster_name if cluster_name else settings.GSA_MIGRATION)
        state_cluster_names.append(state_cluster_name if state_cluster_name else "")
        other_cluster_names.append(other_cluster_name if other_cluster_name else "")

        # Handling specific cases
        if cluster_name == "STATE CLUSTER":
            state_cluster_names[-1] = (
                state_cluster_name if state_cluster_name else settings.GSA_MIGRATION
            )
        elif cluster_name == "OTHER CLUSTER NOT LISTED ABOVE":
            other_cluster_names[-1] = (
                other_cluster_name if other_cluster_name else settings.GSA_MIGRATION
            )
        elif not cluster_name and (state_cluster_name or other_cluster_name):
            # Already handled by default values
            pass
        elif cluster_name and (state_cluster_name or other_cluster_name):
            # MSHD - 12/14/2023: If we want to let these cases through,
            # we must modify state_cluster_names and other_cluster_names
            # methods in check_state_cluster_names.py and check_other_cluster_names.py (intakelib/checks).
            raise DataMigrationError("Unable to determine cluster name.")

    return (cluster_names, other_cluster_names, state_cluster_names)


def _is_valid_prefix(prefix):
    """
    Checks if the provided prefix is a valid CFDA prefix.
    """
    return re.match(settings.REGEX_ALN_PREFIX, str(prefix))


def _is_valid_extension(extension):
    """
    Checks if the provided extension is a valid CFDA extension.
    """
    # Define regex patterns
    patterns = [
        settings.REGEX_RD_EXTENSION,
        settings.REGEX_THREE_DIGIT_EXTENSION,
        settings.REGEX_U_EXTENSION,
    ]
    return any(re.match(pattern, str(extension)) for pattern in patterns)


def xform_replace_invalid_extension(audit):
    """Replaces invalid ALN extensions with the default value settings.GSA_MIGRATION."""
    prefix = string_to_string(audit.CFDA_PREFIX)
    extension = string_to_string(audit.CFDA_EXT)
    if not _is_valid_prefix(prefix):
        raise DataMigrationError(f"Invalid ALN prefix: {prefix}")
    if not _is_valid_extension(extension):
        extension = settings.GSA_MIGRATION

    return f"{prefix}.{extension}"


def _get_full_cfdas(audits):
    """
    This function constructs the full CFDA numbers by concatenating the CFDA_PREFIX
    and CFDA_EXT attributes of each audit object, separated by a dot.
    """
    # audit.CFDA is not used here because it does not always match f"{audit.CFDA_PREFIX}.{audit.CFDA_EXT}"
    return [xform_replace_invalid_extension(audit) for audit in audits]


def _get_passthroughs(audits):
    """
    Retrieves the passthrough names and IDs for a given list of audits.
    For each audit in the provided list, this function queries the Passthrough model to find
    records matching the DBKEY and ELECAUDITSID of the audit. It then compiles lists of
    passthrough names and IDs, joined by a pipe '|' if multiple are found.
    """
    passthrough_names = [""] * len(audits)
    passthrough_ids = [""] * len(audits)

    for index, audit in enumerate(audits):
        passthroughs = Passthrough.objects.filter(
            DBKEY=audit.DBKEY,
            AUDITYEAR=audit.AUDITYEAR,
            ELECAUDITSID=audit.ELECAUDITSID,
        ).order_by("ID")
        # This may look like data transformation but it is not exactly the case.
        # In the audit worksheet, users can enter multiple names (or IDs) separated by a pipe '|' in a single cell.
        # We are simply reconstructing this pipe separated data here.
        names = []
        ids = []
        for passthrough in passthroughs:
            passthrough_name = string_to_string(passthrough.PASSTHROUGHNAME)
            passthrough_id = string_to_string(passthrough.PASSTHROUGHID)
            if passthrough_name:
                names.append(passthrough_name)
            if passthrough_id:
                ids.append(passthrough_id)

        passthrough_names[index] = "|".join(names) if names else ""
        passthrough_ids[index] = "|".join(ids) if ids else ""
    return (passthrough_names, passthrough_ids)


def xform_populate_default_passthrough_values(audits):
    """
    Retrieves the passthrough names and IDs for a given list of audits.
    Automatically fills in default values for empty passthrough names and IDs.
    Iterates over a list of audits and their corresponding passthrough names and IDs.
    If the audit's DIRECT attribute is "N" and the passthrough name or ID is empty,
    it fills in a default value indicating that no passthrough name or ID was provided.
    """
    passthrough_names, passthrough_ids = _get_passthroughs(audits)
    for index, audit, name, id in zip(
        range(len(audits)), audits, passthrough_names, passthrough_ids
    ):
        direct = string_to_string(audit.DIRECT)
        if direct == "N" and name == "":
            passthrough_names[index] = settings.GSA_MIGRATION
        if direct == "N" and id == "":
            passthrough_ids[index] = settings.GSA_MIGRATION
    return (passthrough_names, passthrough_ids)


def xform_populate_default_loan_balance(audits):
    """
    Automatically fills in default values for empty loan balances.
    Iterates over a list of audits and their corresponding loan balances.
    If the audit's LOANS attribute is "Y" and the loan balance is empty,
    it fills in a default value indicating that no loan balance was provided."""
    loans_at_end = []

    for audit in audits:
        loan = string_to_string(audit.LOANS).upper()
        balance = string_to_string(audit.LOANBALANCE)
        if loan == "Y":
            if balance:
                loans_at_end.append(balance)
            else:
                loans_at_end.append(settings.GSA_MIGRATION)  # record transformation
        else:
            if balance:
                raise DataMigrationError("Unexpected loan balance.")
            else:
                loans_at_end.append("")

    return loans_at_end


def xform_populate_default_award_identification_values(audits):
    """
    Automatically fills in default values for empty additional award identifications.
    Iterates over a list of audits and their corresponding additional award identifications.
    If the audit's CFDA attribute contains "U" or "u" or "rd" or "RD" and the award identification is empty,
    it fills in a default value indicating that no award identification was provided.
    """
    addl_award_identifications = []

    for audit in audits:
        cfda = string_to_string(audit.CFDA).upper()
        identification = string_to_string(audit.AWARDIDENTIFICATION)

        if re.search(r"U|RD", cfda) and not identification:
            addl_award_identifications.append(settings.GSA_MIGRATION)
        else:
            addl_award_identifications.append(identification)

    return addl_award_identifications


def xform_populate_default_passthrough_amount(audits):
    """
    Automatically fills in default values for empty passthrough amounts.
    Iterates over a list of audits and their corresponding passthrough amounts.
    If the audit's PASSTHROUGHAWARD attribute is "Y" and the passthrough amount is empty,
    it fills in a default value indicating that no passthrough amount was provided.
    """
    passthrough_amounts = []

    for audit in audits:
        passthrough_award = string_to_string(audit.PASSTHROUGHAWARD).upper()
        amount = string_to_string(audit.PASSTHROUGHAMOUNT)
        if passthrough_award == "Y":
            if amount:
                passthrough_amounts.append(amount)
            else:
                # FIXME -MSHD: Is this what we want to do?
                # Changing to settings.GSA_MIGRATION will require an update to the field type in dissemination model.
                raise DataMigrationError("Missing passthrough amount.")
        else:
            if not amount or amount == "0":
                passthrough_amounts.append("")
            else:
                raise DataMigrationError("Unexpected passthrough amount.")

    return passthrough_amounts


def generate_federal_awards(audit_header, outfile):
    """
    Generates a federal awards workbook for all awards associated with a given audit header.
    """
    logger.info(
        f"--- generate federal awards {audit_header.DBKEY} {audit_header.AUDITYEAR} ---"
    )

    wb = pyxl.load_workbook(
        sections_to_template_paths[FORM_SECTIONS.FEDERAL_AWARDS_EXPENDED]
    )
    uei = xform_retrieve_uei(audit_header.UEI)
    set_workbook_uei(wb, uei)
    audits = get_audits(audit_header.DBKEY, audit_header.AUDITYEAR)
    map_simple_columns(wb, mappings, audits)

    (
        cluster_names,
        other_cluster_names,
        state_cluster_names,
    ) = xform_constructs_cluster_names(audits)
    set_range(wb, "cluster_name", cluster_names)
    set_range(wb, "other_cluster_name", other_cluster_names)
    set_range(wb, "state_cluster_name", state_cluster_names)

    # We need a `cfda_key` as a magic column for the summation logic to work/be checked.
    full_cfdas = _get_full_cfdas(audits)
    set_range(wb, "cfda_key", full_cfdas, conversion_fun=str)

    # We need `uniform_state_cluster_name` and `uniform_other_cluster_name` magic columns for cluster summation logic to work/be checked.
    set_range(
        wb,
        "uniform_state_cluster_name",
        [s.strip().upper() for s in state_cluster_names],
        conversion_fun=str,
    )
    set_range(
        wb,
        "uniform_other_cluster_name",
        [s.strip().upper() for s in other_cluster_names],
        conversion_fun=str,
    )

    (passthrough_names, passthrough_ids) = xform_populate_default_passthrough_values(
        audits
    )
    set_range(wb, "passthrough_name", passthrough_names)
    set_range(wb, "passthrough_identifying_number", passthrough_ids)

    # The award numbers!
    set_range(
        wb,
        "award_reference",
        [f"AWARD-{n+1:04}" for n in range(len(audits))],
    )

    # passthrough amount
    passthrough_amounts = xform_populate_default_passthrough_amount(audits)
    set_range(wb, "subrecipient_amount", passthrough_amounts)

    # additional award identification
    additional_award_identifications = (
        xform_populate_default_award_identification_values(audits)
    )
    set_range(
        wb,
        "additional_award_identification",
        additional_award_identifications,
    )

    # loan balance at audit period end
    loan_balances = xform_populate_default_loan_balance(audits)
    set_range(
        wb,
        "loan_balance_at_audit_period_end",
        loan_balances,
    )

    # Total amount expended must be calculated and inserted
    total = 0
    for audit in audits:
        total += int(audit.AMOUNT)
    set_range(wb, "total_amount_expended", [str(total)])
    wb.save(outfile)

    table = generate_dissemination_test_table(
        audit_header, "federal_awards", mappings, audits
    )
    award_counter = 1
    filtered_mappings = [
        mapping
        for mapping in mappings
        if mapping.in_sheet
        in [
            "additional_award_identification",
            "federal_agency_prefix",
            "three_digit_extension",
            "passthrough_name",
            "passthrough_identifying_number",
            "subrecipient_amount",
            "loan_balance_at_audit_period_end",
        ]
    ]
    ranges = get_ranges(filtered_mappings, audits)
    prefixes = get_range_values(ranges, "federal_agency_prefix")
    extensions = get_range_values(ranges, "three_digit_extension")

    for (
        award,
        prefix,
        extension,
        additional_identification,
        cluster_name,
        other_cluster_name,
        state_cluster_name,
        passthrough_amount,
        loan_balance,
    ) in zip(
        table["rows"],
        prefixes,
        extensions,
        additional_award_identifications,
        cluster_names,
        other_cluster_names,
        state_cluster_names,
        passthrough_amounts,
        loan_balances,
    ):
        # Function to update or append field/value
        def update_or_append_field(field_name, field_value):
            if field_name in award["fields"]:
                index = award["fields"].index(field_name)
                print(
                    f"Updating {field_name} from {award['values'][index]} to {field_value}"
                )
                award["values"][index] = field_value
            else:
                award["fields"].append(field_name)
                award["values"].append(field_value)

        # Update or append new field-value pairs
        update_or_append_field("federal_agency_prefix", prefix)
        update_or_append_field("federal_award_extension", extension)
        update_or_append_field("award_reference", f"AWARD-{award_counter:04}")
        update_or_append_field(
            "additional_award_identification", additional_identification
        )
        update_or_append_field("cluster_name", cluster_name)
        update_or_append_field("other_cluster_name", other_cluster_name)
        update_or_append_field("state_cluster_name", state_cluster_name)
        update_or_append_field("passthrough_amount", passthrough_amount)
        update_or_append_field("loan_balance", loan_balance)

        award_counter += 1

    table["singletons"]["auditee_uei"] = uei
    table["singletons"]["total_amount_expended"] = total

    return (wb, table)<|MERGE_RESOLUTION|>--- conflicted
+++ resolved
@@ -1,9 +1,6 @@
 import re
 
-<<<<<<< HEAD
-=======
 from ..transforms.xform_retrieve_uei import xform_retrieve_uei
->>>>>>> 9fd4243a
 from ..exception_utils import DataMigrationError
 from ..transforms.xform_string_to_string import (
     string_to_string,
