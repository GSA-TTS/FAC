from .excel_creation import (
    FieldMap,
    WorkbookFieldInDissem,
    get_upper_mappings,
    set_uei,
    map_simple_columns,
    generate_dissemination_test_table,
    set_range,
)
from ..models import (
    ELECAUDITS as Cfda,
    ELECPASSTHROUGH as Passthrough,
)

from .templates import sections_to_template_paths
from .transformers import clean_cfda, normalize_addl_award_id, normalize_number

# from census_historical_migration.workbooklib.census_models.census import dynamic_import
from audit.fixtures.excel import FORM_SECTIONS
from config import settings

import openpyxl as pyxl
import json

import logging

logger = logging.getLogger(__name__)


def if_zero_empty(v):
    if int(v) == 0:
        return ""
    else:
        return int(v)


mappings = [
    FieldMap("program_name", "federalprogramname", "federal_program_name", None, str),
    FieldMap(
        "state_cluster_name", "stateclustername", WorkbookFieldInDissem, None, str
    ),
    FieldMap("federal_program_total", "programtotal", WorkbookFieldInDissem, 0, int),
    FieldMap("cluster_total", "clustertotal", WorkbookFieldInDissem, 0, int),
    FieldMap("is_guaranteed", "loans", "is_loan", None, str),
    FieldMap(
        "loan_balance_at_audit_period_end",
        "loanbalance",
        "loan_balance",
        None,
        normalize_number,
    ),
    FieldMap("is_direct", "direct", WorkbookFieldInDissem, None, str),
    FieldMap("is_passed", "passthroughaward", "is_passthrough_award", None, str),
    FieldMap(
        "subrecipient_amount",
        "passthroughamount",
        "passthrough_amount",
        None,
        if_zero_empty,
    ),
    FieldMap("is_major", "majorprogram", WorkbookFieldInDissem, None, str),
    FieldMap("audit_report_type", "typereport_mp", "audit_report_type", None, str),
    FieldMap("number_of_audit_findings", "findingscount", "findings_count", 0, int),
    FieldMap("amount_expended", "amount", WorkbookFieldInDissem, 0, int),
]
mappings = get_upper_mappings(mappings)


def get_list_index(all, index):
    counter = 0
    for o in list(all):
        if o.index == index:
            return counter
        else:
            counter += 1
    return -1


def int_or_na(o):
    if o == "N/A":
        return o
    elif isinstance(o, int):
        return int(o)
    else:
        return "N/A"


def _generate_cluster_names(cfdas, valid_json):
    cluster_names = []
    state_cluster_names = []
    other_cluster_names = []
    cfda: Cfda
    for cfda in cfdas:
        if cfda.CLUSTERNAME is None:
            cluster_names.append("N/A")
            other_cluster_names.append("")
            state_cluster_names.append("")
        elif cfda.CLUSTERNAME == "STATE CLUSTER":
            cluster_names.append(cfda.CLUSTERNAME)
            state_cluster_names.append(cfda.STATECLUSTERNAME)
            other_cluster_names.append("")
        elif cfda.CLUSTERNAME == "OTHER CLUSTER NOT LISTED ABOVE":
            cluster_names.append(cfda.CLUSTERNAME)
            other_cluster_names.append(cfda.OTHERCLUSTERNAME)
            state_cluster_names.append("")
        elif cfda.CLUSTERNAME in valid_json["cluster_names"]:
            cluster_names.append(cfda.CLUSTERNAME)
            other_cluster_names.append("")
            state_cluster_names.append("")
        else:
            logger.debug(f"Cluster {cfda.CLUSTERNAME} not in the list. Replacing.")
            cluster_names.append("OTHER CLUSTER NOT LISTED ABOVE")
            other_cluster_names.append(f"{cfda.CLUSTERNAME}")
            state_cluster_names.append("")
    return (cluster_names, other_cluster_names, state_cluster_names)


def _fix_addl_award_identification(cfdas):
    addls = []
    cfda: Cfda
    for cfda in cfdas:
        award_id = normalize_addl_award_id(
            cfda.AWARDIDENTIFICATION, cfda.CFDA, cfda.DBKEY
        )
        addls.append(award_id)

    # (
    #     Cfda.select()
    #     .where(
    #         (Cfda.dbkey == dbkey)
    #         & (
    #             (Cfda.cfda % "%U%")
    #             | (Cfda.cfda % "%u%")
    #             | (Cfda.cfda % "%rd%")
    #             | (Cfda.cfda % "%RD%")
    #         )
    #     )
    #     .order_by(Cfda.index)
    # ):
    #     if cfda.awardidentification is None or len(cfda.awardidentification) < 1:
    #         addls[
    #             get_list_index(cfdas, cfda.index)
    #         ] = f"ADDITIONAL AWARD INFO - DBKEY {dbkey}"
    #     else:
    #         addls[get_list_index(cfdas, cfda.index)] = cfda.awardidentification
    return addls


def _fix_pfixes(cfdas):
    # Map things with transformations
    prefixes = []
    extensions = []
    cfda: Cfda
    for cfda in cfdas:
        agency = int((cfda.CFDA).split(".")[0])
        agency = str(agency) if agency >= 10 else "0" + str(agency)
        prefixes.append(agency)
        extension = (cfda.CFDA).split(".")[1][:3]
        extensions.append(extension)
    return (prefixes, extensions)
    # prefixes = map(lambda v: f'0{v}' if int(v) < 10 else v, prefixes)
    # Truncate any nastiness in the CFDA extensions to three characters.
    # prefixes = map(lambda v: (v.CFDA).split(".")[0], cfdas)
    # extensions = map(lambda v: ((v.CFDA).split(".")[1])[:3].upper(), cfdas)
    # extensions = map(
    #     lambda v: v
    #     if re.search("^(RD|RD[0-9]|[0-9]{3}[A-Za-z]{0,1}|U[0-9]{2})$", v)
    #     else "000",
    #     extensions,
    # )
    # return (prefixes, extensions, map(lambda v: v.CFDA, cfdas))


def _fix_passthroughs(cfdas):
    passthrough_names = []
    passthrough_ids = []
    ls = cfdas
    cfda: Cfda
    for cfda in ls:
        pnq = Passthrough()
        if cfda.DIRECT == "Y":
            pnq.PASSTHROUGHNAME = ""
            pnq.PASSTHROUGHID = ""
        if cfda.DIRECT == "N":
            try:
                pnq = Passthrough.objects.get(PASSTHROUGHID=cfda.ELECAUDITSID)
                # (
                # Passthrough.select().where(
                #     (Passthrough.dbkey == cfda.dbkey)
                #     & (Passthrough.elecauditsid == cfda.elecauditsid)
                # )
                # ).get()
            except Exception:
                pnq.passthroughname = "EXCEPTIONAL PASSTHROUGH NAME"
                pnq.passthroughid = "EXCEPTIONAL PASSTHROUGH ID"

        name = pnq.PASSTHROUGHID
        if name is None:
            name = ""
        name = name.rstrip()
        if name == "" and cfda.DIRECT == "N":
            name = "NO PASSTHROUGH NAME PROVIDED"

        passthrough_names.append(name)

        _id = pnq.PASSTHROUGHID
        if _id is None:
            _id = ""
        _id = _id.rstrip()
        if _id == "" and cfda.DIRECT == "N":
            _id = "NO PASSTHROUGH ID PROVIDED"

        passthrough_ids.append(_id)
    return (passthrough_names, passthrough_ids)


def generate_federal_awards(sac, dbkey, year, outfile):
    logger.info(f"--- generate federal awards {dbkey} {year} ---")
    wb = pyxl.load_workbook(
        sections_to_template_paths[FORM_SECTIONS.FEDERAL_AWARDS_EXPENDED]
    )
    # In sheet : in DB

    general = set_uei(wb, dbkey, year)

    cfdas = Cfda.objects.filter(DBKEY=dbkey, AUDITYEAR=year)
    cfda: Cfda
    for cfda in cfdas:
        clean_cfda(cfda)

    map_simple_columns(wb, mappings, cfdas)

    # Patch the clusternames. They used to be allowed to enter anything
    # they wanted.
    valid_file = open(f"{settings.BASE_DIR}/schemas/source/base/ClusterNames.json")
    valid_json = json.load(valid_file)

    (cluster_names, other_cluster_names, state_cluster_names) = _generate_cluster_names(
        cfdas, valid_json
    )
    set_range(wb, "cluster_name", cluster_names)
    set_range(wb, "other_cluster_name", other_cluster_names)

    # Fix the additional award identification. If they had a "U", we want
    # to see something in the addl. column.
    addls = _fix_addl_award_identification(cfdas)
    set_range(wb, "additional_award_identification", addls)

    (prefixes, extensions) = _fix_pfixes(cfdas)
    set_range(wb, "federal_agency_prefix", prefixes)
    set_range(wb, "three_digit_extension", extensions)

    # We need a `cfda_key` as a magic column for the summation logic to work/be checked.
    # set_range(wb, "cfda_key", full_cfdas, conversion_fun=str)

    # We need `uniform_state_cluster_name` and `uniform_other_cluster_name` magic columns for cluster summation logic to work/be checked.
    set_range(
        wb,
        "uniform_state_cluster_name",
        [s.strip().upper() for s in state_cluster_names],
        conversion_fun=str,
    )
    set_range(
        wb,
        "uniform_other_cluster_name",
        [s.strip().upper() for s in other_cluster_names],
        conversion_fun=str,
    )

    (passthrough_names, passthrough_ids) = _fix_passthroughs(cfdas)
    set_range(wb, "passthrough_name", passthrough_names)
    set_range(wb, "passthrough_identifying_number", passthrough_ids)

    # The award numbers!
    set_range(
        wb,
        "award_reference",
        [f"AWARD-{n+1:04}" for n in range(len(cfdas))],
    )

    # Total amount expended must be calculated and inserted
    total = 0
    for cfda in cfdas:
<<<<<<< HEAD
        total += int(cfda.AMOUNT)
    set_single_cell_range(wb, "total_amount_expended", total)
=======
        total += int(cfda.amount)
    set_range(wb, "total_amount_expended", [total])
>>>>>>> 1740330d

    # loansatend = list()
    # for cfda in cfdas:
    #     if cfda.LOANS == "Y":
    #         if cfda.LOANBALANCE is None:
    #             # loansatend.append("N/A")
    #             # loansatend.append(1)
    #             loansatend.append(0)
    #         else:
    #             loansatend.append(cfda.LOANBALANCE)
    #     else:
    #         loansatend.append("")
    # # set_range(wb, "loan_balance_at_audit_period_end", loansatend, type=int_or_na)
    # set_range(wb, "loan_balance_at_audit_period_end", loansatend, conversion_fun=int)

    wb.save(outfile)

    table = generate_dissemination_test_table(
        sac.report_id, "federal_awards", mappings, cfdas
    )
    award_counter = 1
    # prefix
    for obj, pfix, ext, addl, cn, ocn in zip(
        table["rows"], prefixes, extensions, addls, cluster_names, other_cluster_names
    ):
        obj["fields"].append("federal_agency_prefix")
        obj["values"].append(pfix)
        obj["fields"].append("three_digit_extension")
        obj["values"].append(ext)
        # Sneak in the award number here
        obj["fields"].append("award_reference")
        obj["values"].append(f"AWARD-{award_counter:04}")
        obj["fields"].append("additional_award_identification")
        obj["values"].append(addl)
        obj["fields"].append("cluster_name")
        obj["values"].append(cn)
        obj["fields"].append("other_cluster_name")
        obj["fields"].append(ocn)
        award_counter += 1

    table["singletons"]["auditee_uei"] = general.UEI
    table["singletons"]["total_amount_expended"] = total

    return (wb, table)<|MERGE_RESOLUTION|>--- conflicted
+++ resolved
@@ -2,6 +2,7 @@
     FieldMap,
     WorkbookFieldInDissem,
     get_upper_mappings,
+    set_single_cell_range,
     set_uei,
     map_simple_columns,
     generate_dissemination_test_table,
@@ -281,13 +282,8 @@
     # Total amount expended must be calculated and inserted
     total = 0
     for cfda in cfdas:
-<<<<<<< HEAD
         total += int(cfda.AMOUNT)
     set_single_cell_range(wb, "total_amount_expended", total)
-=======
-        total += int(cfda.amount)
-    set_range(wb, "total_amount_expended", [total])
->>>>>>> 1740330d
 
     # loansatend = list()
     # for cfda in cfdas:
