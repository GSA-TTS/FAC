--- conflicted
+++ resolved
@@ -651,18 +651,6 @@
         cluster_name = string_to_string(audit.CLUSTERNAME)
         if cluster_name and cluster_name.upper() == "OTHER CLUSTER":
             is_other_cluster_found = True
-<<<<<<< HEAD
-            track_transformations(
-                "CLUSTERNAME",
-                audit.CLUSTERNAME,
-                "cluster_name",
-                settings.OTHER_CLUSTER,
-                ["xform_cluster_names"],
-                change_records,
-            )
-            audit.CLUSTERNAME = settings.OTHER_CLUSTER
-    # See Transformation Method Change Recording at the top of this file.
-=======
             cluster_name = settings.OTHER_CLUSTER
         track_transformations(
             "CLUSTERNAME",
@@ -673,8 +661,7 @@
             change_records,
         )
         audit.CLUSTERNAME = cluster_name
-
->>>>>>> 26fb438d
+    # See Transformation Method Change Recording at the top of this file.
     if change_records and is_other_cluster_found:
         InspectionRecord.append_federal_awards_changes(change_records)
     return audits
