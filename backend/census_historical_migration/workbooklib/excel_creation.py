--- conflicted
+++ resolved
@@ -1,11 +1,6 @@
-<<<<<<< HEAD
 from collections import namedtuple as NT
 from django.forms import model_to_dict
 import sys
-=======
-from openpyxl.utils.cell import column_index_from_string
-from playhouse.shortcuts import model_to_dict
->>>>>>> 1740330d
 
 from collections import namedtuple as NT
 from datetime import date
@@ -14,10 +9,7 @@
 import logging
 import json
 
-<<<<<<< HEAD
 from ..models import ELECAUDITHEADER as Gen
-=======
->>>>>>> 1740330d
 
 logger = logging.getLogger(__name__)
 
@@ -46,6 +38,26 @@
 WorkbookFieldInDissem = 1000
 
 
+def set_single_cell_range(wb, range_name, value):
+    the_range = wb.defined_names[range_name]
+    # The above returns a generator. Turn it to a list, and grab
+    # the first element of the list. Now, this *tuple* contains a
+    # sheet name and a cell reference... which you need to get rid
+    # of the '$' to use.
+    # https://itecnote.com/tecnote/python-using-excel-named-ranges-in-python-with-openpyxl/
+    tup = list(the_range.destinations)[0]
+    sheet_title = tup[0]
+    cell_ref = tup[1].replace("$", "")
+    ws = wb[sheet_title]
+    ws[cell_ref] = value
+
+
+# A tiny helper to index into workbooks.
+# Assumes a capital letter.
+def col_to_ndx(col):
+    return ord(col) - 65 + 1
+
+
 # Helper to set a range of values.
 # Takes a named range, and then walks down the range,
 # filling in values from the list past in (values).
@@ -56,8 +68,9 @@
     ws = wb[sheet_title]
 
     start_cell = dest[1].replace("$", "").split(":")[0]
-    col = column_index_from_string(start_cell[0])
+    col = col_to_ndx(start_cell[0])
     start_row = int(start_cell[1])
+
 
     for ndx, v in enumerate(values):
         row = ndx + start_row
@@ -84,7 +97,6 @@
             pass
 
 
-<<<<<<< HEAD
 def set_uei(wb, dbkey, year):
     general = Gen.objects.get(DBKEY=dbkey, AUDITYEAR=year)
     if general.UEI:
@@ -93,16 +105,6 @@
         general.UEI = "BADBADBADBAD"
         set_single_cell_range(wb, "auditee_uei", general.UEI)
     return general
-=======
-def set_uei(Gen, wb, dbkey):
-    g = Gen.select().where(Gen.dbkey == dbkey).get()
-    if g.uei:
-        set_range(wb, "auditee_uei", [g.uei])
-    else:
-        g.uei = "BADBADBADBAD"
-        set_range(wb, "auditee_uei", [g.uei])
-    return g
->>>>>>> 1740330d
 
 
 def map_simple_columns(wb, mappings, values):
