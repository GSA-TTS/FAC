--- conflicted
+++ resolved
@@ -15,6 +15,7 @@
     MigrationErrorDetail,
 )
 from audit.intake_to_dissemination import IntakeToDissemination
+from audit.models import SingleAuditChecklist
 from dissemination.models import (
     AdditionalEin,
     AdditionalUei,
@@ -28,14 +29,9 @@
     SecondaryAuditor,
 )
 
-<<<<<<< HEAD
 from django.conf import settings
-=======
-from audit.models import SingleAuditChecklist
-
->>>>>>> 79950b37
 from django.core.exceptions import ValidationError
-from django.utils import timezone
+from django.utils import timezone as django_timezone
 
 import argparse
 import logging
@@ -304,7 +300,7 @@
     migration_status = ReportMigrationStatus.objects.create(
         audit_year=audit_year,
         dbkey=dbkey,
-        run_datetime=timezone.now(),
+        run_datetime=django_timezone.now(),
         migration_status=status,
     )
     migration_status.save()
@@ -344,9 +340,6 @@
     elif exc_type == ValidationError:
         logger.error(f"ValidationError: {message}")
         tag = "schema_validation"
-    elif exc_type == CrossValidationError:
-        logger.error(f"ValidationError: {message}")
-        tag = "schema_validation"
     else:
         logger.error(f"Unexpected error type {exc_type}: {message}")
 
