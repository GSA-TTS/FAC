--- conflicted
+++ resolved
@@ -73,15 +73,10 @@
             # FIXME-MSHD: RECORD THIS TRANSFORMATION
             return "Y"
 
-<<<<<<< HEAD
-    # I am raising an exception here because we cannot clearly determine if the de minimis rate was used.
     raise DataMigrationError(
         "Unable to determine if the de minimis rate was used.",
         "unexpected_minimis_rate_text",
     )
-=======
-    raise DataMigrationError("Unable to determine if the de minimis rate was used.")
->>>>>>> 9fd4243a
 
 
 def _get_accounting_policies(dbkey, year):
