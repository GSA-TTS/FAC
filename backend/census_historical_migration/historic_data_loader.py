--- conflicted
+++ resolved
@@ -28,17 +28,8 @@
 
         for submission in page.object_list:
             result = {"success": [], "errors": []}
-<<<<<<< HEAD
-            try:
-                # Migrate a single submission
-                run_end_to_end(user, submission, result)
-            except Exception as exc:
-                result["errors"].append(f"{exc}")
-=======
-
             # Migrate a single submission
-            run_end_to_end(user, dbkey, audit_year, result)
->>>>>>> 78544871
+            run_end_to_end(user, submission, result)
 
             result_log[(audit_year, submission.DBKEY)] = result
             total_count += 1
