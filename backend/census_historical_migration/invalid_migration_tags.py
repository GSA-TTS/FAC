class INVALID_MIGRATION_TAGS:
    """Constants for invalid migration tags."""

    DUPLICATE_FINDING_REFERENCE_NUMBERS = "duplicate_finding_reference_numbers"
    EXTRA_FINDING_REFERENCE_NUMBERS_IN_CAPTEXT = (
        "extra_finding_reference_numbers_in_captext"
<<<<<<< HEAD
    )
    EXTRA_FINDING_REFERENCE_NUMBERS_IN_FINDINGSTEXT = (
        "extra_finding_reference_numbers_in_findingstext"
=======
>>>>>>> 7395d196
    )
<|MERGE_RESOLUTION|>--- conflicted
+++ resolved
@@ -1,13 +1,13 @@
-class INVALID_MIGRATION_TAGS:
-    """Constants for invalid migration tags."""
-
-    DUPLICATE_FINDING_REFERENCE_NUMBERS = "duplicate_finding_reference_numbers"
-    EXTRA_FINDING_REFERENCE_NUMBERS_IN_CAPTEXT = (
-        "extra_finding_reference_numbers_in_captext"
-<<<<<<< HEAD
-    )
-    EXTRA_FINDING_REFERENCE_NUMBERS_IN_FINDINGSTEXT = (
-        "extra_finding_reference_numbers_in_findingstext"
-=======
->>>>>>> 7395d196
-    )
+class INVALID_MIGRATION_TAGS:
+    """Constants for invalid migration tags."""
+
+    DUPLICATE_FINDING_REFERENCE_NUMBERS = "duplicate_finding_reference_numbers"
+    EXTRA_FINDING_REFERENCE_NUMBERS_IN_CAPTEXT = (
+        "extra_finding_reference_numbers_in_captext"
+    )
+    EXTRA_FINDING_REFERENCE_NUMBERS_IN_CAPTEXT = (
+        "extra_finding_reference_numbers_in_captext"
+    )
+    EXTRA_FINDING_REFERENCE_NUMBERS_IN_FINDINGSTEXT = (
+        "extra_finding_reference_numbers_in_findingstext"
+    )