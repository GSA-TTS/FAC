#!/bin/bash

if [[ -n "${ENV}" ]]; then
  echo "Environment set as: ${ENV}"
else
  echo "No environment variable ${ENV} is set!"
fi;

sleep 10

if [[ "${ENV}" == "LOCAL" || "${ENV}" == "TESTING" ]]; then
    export AWS_PRIVATE_ACCESS_KEY_ID=longtest
    export AWS_PRIVATE_SECRET_ACCESS_KEY=longtest
    export AWS_S3_PRIVATE_ENDPOINT="http://minio:9000"
    mc alias set myminio "${AWS_S3_PRIVATE_ENDPOINT}" minioadmin minioadmin
    mc mb myminio/gsa-fac-private-s3
<<<<<<< HEAD
    mc mb myminio/fac-c2g-s3
=======
    mc mb myminio/fac-census-to-gsafac-s3
>>>>>>> 5a8ec7f8
    mc admin user svcacct add --access-key="${AWS_PRIVATE_ACCESS_KEY_ID}" --secret-key="${AWS_PRIVATE_SECRET_ACCESS_KEY}" myminio minioadmin
fi;

# Migrate first
python manage.py migrate

echo 'Starting API schema deprecation' &&
python manage.py drop_deprecated_api_schema_and_views &&
echo 'Finished API schema deprecation' &&
echo 'Dropping API schema' &&
python manage.py drop_api_schema &&
echo 'Finished dropping API schema' &&
echo 'Starting API schema creation' &&
python manage.py create_api_schema &&
echo 'Finished API schema creation' &&
echo 'Starting migrate' &&
python manage.py migrate &&
echo 'Finished migrate' &&
echo 'Starting API view creation' &&
python manage.py create_api_views &&
echo 'Finished view creation' &&
echo 'Starting seed_cog_baseline' &&
python manage.py seed_cog_baseline &&
echo 'Finished seed_cog_baseline'

npm run dev & python manage.py runserver 0.0.0.0:8000<|MERGE_RESOLUTION|>--- conflicted
+++ resolved
@@ -14,11 +14,7 @@
     export AWS_S3_PRIVATE_ENDPOINT="http://minio:9000"
     mc alias set myminio "${AWS_S3_PRIVATE_ENDPOINT}" minioadmin minioadmin
     mc mb myminio/gsa-fac-private-s3
-<<<<<<< HEAD
-    mc mb myminio/fac-c2g-s3
-=======
     mc mb myminio/fac-census-to-gsafac-s3
->>>>>>> 5a8ec7f8
     mc admin user svcacct add --access-key="${AWS_PRIVATE_ACCESS_KEY_ID}" --secret-key="${AWS_PRIVATE_SECRET_ACCESS_KEY}" myminio minioadmin
 fi;
 
