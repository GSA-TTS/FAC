--- conflicted
+++ resolved
@@ -23,13 +23,8 @@
 #####
 # MIGRATE HISTORICAL TABLES
 # Migrate the historic tables first.
-<<<<<<< HEAD
-# migrate_historic_tables
-# gonogo "migrate_historic_tables"
-=======
 migrate_historic_tables
 gonogo "migrate_historic_tables"
->>>>>>> 85458131
 
 #####
 # API TEARDOWN
