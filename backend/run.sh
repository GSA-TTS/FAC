--- conflicted
+++ resolved
@@ -18,29 +18,34 @@
     mc admin user svcacct add --access-key="${AWS_PRIVATE_ACCESS_KEY_ID}" --secret-key="${AWS_PRIVATE_SECRET_ACCESS_KEY}" myminio minioadmin
 fi;
 
-# Migrate first
-python manage.py migrate
-python manage.py migrate --database census-to-gsafac-db
-
-
+# Migrate historic data first
+echo 'Starting migration of historic tables' &&
+python manage.py migrate --database census-to-gsafac-db &&
+echo 'Finished migration of historic tables' &&
+# API has to be deprecated/removed before migration, because
+# of tight coupling between schema/views and the dissemination tables
 echo 'Starting API schema deprecation' &&
 python manage.py drop_deprecated_api_schema_and_views &&
 echo 'Finished API schema deprecation' &&
 echo 'Dropping API schema' &&
 python manage.py drop_api_schema &&
 echo 'Finished dropping API schema' &&
-<<<<<<< HEAD
+# Migrate the internal models
 echo 'Starting migrate' &&
 python manage.py migrate &&
 echo 'Finished migrate' &&
-=======
->>>>>>> 7ad3cbbe
+# First create non-managed tables
+echo 'Starting create_access_tables' &&
+python manage.py create_access_tables &&
+echo 'Finished create_access_tables' &&
+# Bring the API back, possibly installing a new API
 echo 'Starting API schema creation' &&
 python manage.py create_api_schema &&
 echo 'Finished API schema creation' &&
 echo 'Starting API view creation' &&
 python manage.py create_api_views &&
 echo 'Finished view creation' &&
+# Update the cog/baseline table
 echo 'Starting seed_cog_baseline' &&
 python manage.py seed_cog_baseline &&
 echo 'Finished seed_cog_baseline'
