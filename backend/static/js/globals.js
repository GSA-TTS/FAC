export const UPLOAD_TIMEOUT = 30000; // 30s

export const UPLOAD_URLS = {
  'federal-awards': 'federal-awards-expended',
  'notes-to-sefa': 'notes-to-sefa',
  'audit-findings': 'findings-uniform-guidance',
  'audit-findings-text': 'findings-text',
  'secondary-auditors': 'secondary-auditors',
  'additional-ueis': 'additional-ueis',
  'additional-eins': 'additional-eins',
<<<<<<< HEAD
  CAP: 'corrective-action-plan',
=======
  cap: 'corrective-action-plan',
>>>>>>> 6464825f
};<|MERGE_RESOLUTION|>--- conflicted
+++ resolved
@@ -8,9 +8,5 @@
   'secondary-auditors': 'secondary-auditors',
   'additional-ueis': 'additional-ueis',
   'additional-eins': 'additional-eins',
-<<<<<<< HEAD
-  CAP: 'corrective-action-plan',
-=======
   cap: 'corrective-action-plan',
->>>>>>> 6464825f
 };