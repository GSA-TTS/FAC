--- conflicted
+++ resolved
@@ -132,20 +132,15 @@
                   handleErrorOnUpload(new Error(data.errors[0]));
                 info_box.innerHTML = get_error_table(data);
               } else if (data.type === 'error_field') {
-<<<<<<< HEAD
-                info_box.innerHTML = `Field Error: ${res.errors}`;
-              } //added this not sure how I feel about it
-              else if (res.status == 400) {
-                info_box.innerHTML = 'Field Error: undefined';
-                setFormDisabled(false);
-=======
                 info_box.innerHTML = `Field Error: ${data.errors}`;
               } else if (data.type === 'no_late_changes') {
                 info_box.innerHTML =
                   'Access denied. Further changes to audits that have been marked ready for certification are not permitted.';
+              } else if (res.status == 400) {
+                info_box.innerHTML = 'Field Error: undefined';
+                setFormDisabled(false);
               } else if (data.type) {
                 info_box.innerHTML = `Error: ${data.errors}`;
->>>>>>> 3b809615
               } else {
                 throw new Error('Returned error type is missing!');
               }
