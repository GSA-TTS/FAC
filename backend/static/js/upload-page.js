<<<<<<< HEAD
import { UPLOAD_TIMEOUT, UPLOAD_URLS } from './globals';
=======
/*
  Candidate(s) for global constants
*/
// Matches current URL against the correct upload endpoint. Comes from /audit/fixtures/excel.py
const UPLOAD_URLS = {
  'federal-awards': 'federal-awards-expended',
  'audit-findings': 'findings-uniform-guidance',
  'audit-findings-text': 'findings-text',
  'additional-ueis': 'additional-ueis',
  CAP: 'corrective-action-plan',
  'secondary-auditors': 'secondary-auditors',
};
>>>>>>> bcd6b502

/*
  Useful page elements
*/
const sac_id = JSON.parse(document.getElementById('sac_id').textContent); // String
const view_id = JSON.parse(document.getElementById('view_id').textContent); // String
const already_submitted = document.getElementById(`already-submitted`); // Boolean

const file_input = document.getElementById(`file-input-${view_id}-xlsx`); // <input type="file">
const info_box = document.getElementById(`info_box`); // <div>

/* 
  Function definitions
*/
// Disable/enable "Continue" button
function setFormDisabled(shouldDisable) {
  const submitButton = document.getElementById('continue');
  submitButton.disabled = shouldDisable;
}

// Print helpful error info to page & console on unsuccessful upload
function handleErrors(error) {
  if (typeof error.text === 'function') {
    // The request never made it to the server. Suggests a local issue.
    error.text().then((message) => {
      console.error('Error when uploading file.', JSON.parse(message));
      info_box.innerHTML =
        'There was an error when uploading the file. If this issue persists, contact an administrator.';
    });
  } else if (error.name === 'AbortError') {
    console.error(`Timeout - Response took longer than expected.\n`, error);
    info_box.innerHTML = `Timeout - Response took longer than expected. Please try again later. If this issue persists, contact an administrator.`;
  } else if (error.name === 'Field error') {
    console.error(`Field error.\n`, error);
    info_box.innerHTML = `A field is missing in the uploaded file. Ensure you have uploaded the correct workbook, or contact an administrator.`;
  } else if (error.name === 'Row error') {
    // Unhelpful row error (not table-able). Suggests an issue in validation error reporting.
    console.error(`Row error (unable to convert to table).\n`, error);
    info_box.innerHTML = `There was an unexpected error when validating the file. Please ensure you have uploaded the correct workbook. If this issue persists, contact an administrator.`;
  } else {
    // Catch all.
    console.error(`Unexpected error.\n`, error);
    info_box.innerHTML = `There was an unexpected error when validating the file. Please try again later. If this issue persists, contact an administrator.`;
  }
}

function display_error_table(data) {
  var rows_html = '';
  var row_array = [];

  for (let i = 0; i < data.errors.length; i++) {
    // Convert given string-tuples into arrays:
    // "(col, row...)" -> [col, row, ...]
    row_array = data.errors[i];
    row_array = JSON.parse(
      row_array.replaceAll('(', '[').replaceAll(')', ']').replaceAll(`'`, `"`)
    );
    rows_html += `
    <tr>
      <td class="text-center">${row_array[0]}${row_array[1]}</td>
      <td>${row_array[2]}</td>
      <td>${row_array[3]['text']}.</td>
    </tr>`;
    // TODO: Add this link once the site is hosting elpful information.
    // <a class="usa-link" href="${row_array[3]["link"]}">Link</a>
  }

  const validationTable = `<p>Error on validation. Check the following cells for errors, and re-upload. 
  Common errors include incorrect data types or missing information.</p>
  <table class="usa-table usa-table--striped">
    <thead>
      <tr>
        <th scope="col">Cell</th>
        <th scope="col">Field</th>
        <th scope="col">Help Text</th>
      </tr>
    </thead>
    <tbody>
      ${rows_html}
    </tbody>
  </table>`;

  info_box.innerHTML = validationTable;
}

// On file upload, send it off for verification.
function attachFileUploadHandler() {
  file_input.addEventListener('change', (e) => {
    try {
      info_box.hidden = false;
      info_box.innerHTML = 'Validating your file...';

      const current_url = new URL(window.location.href);
      const report_submission_url =
        UPLOAD_URLS[current_url.pathname.split('/')[2]];
      if (!report_submission_url) throw 'No upload URL available.';
      if (!e.target.files[0]) throw 'No file selected.';
      if (e.target.files[0].name.split('.').pop() !== 'xlsx')
        throw 'File type not accepted.';

      var body = new FormData();
      body.append('FILES', e.target.files[0]);
      body.append('filename', e.target.files[0].name);
      body.append('sac_id', sac_id);

      const abortController = new AbortController();
      const signal = abortController.signal;
      setTimeout(() => {
        abortController.abort();
      }, UPLOAD_TIMEOUT);

      fetch(`/audit/excel/${report_submission_url}/${sac_id}`, {
        method: 'POST',
        body: body,
        signal: signal,
      })
        .then((res) => {
          // If recieving a 200 response, we are done.
          // Otherwise, pull the JSON data from the reponse and react accordingly.
          if (res.status == 200) {
            info_box.innerHTML =
              'File successfully validated! Your work has been saved.';
            setFormDisabled(false);
          } else {
            res.json().then((data) => {
              if (data.type === 'error_row') {
                // Issue in the rows. The "Good" error, which we can use to display the error table.
                // There can also be 'error_row' data that is just an unhelpful array.
                if (Array.isArray(data.errors[0])) {
                  let e = new Error(`Row error: ${data.errors[0]}`);
                  e.name = 'Row error';
                  handleErrors(new Error(data.errors[0]));
                } else {
                  display_error_table(data);
                }
              } else if (data.type === 'error_field') {
<<<<<<< HEAD
                // Issue with a fieldname, such as a missing field or column. Suggests an incorrect template.
                let e = new Error(data.errors);
                e.name = 'Field error';
                handleErrors(e);
=======
                info_box.innerHTML = `Field Error: ${data.errors}`;
              } else if (data.type === 'no_late_changes') {
                info_box.innerHTML =
                  'Access denied. Further changes to audits that have been marked ready for certification are not permitted.';
              } else if (res.status == 400) {
                info_box.innerHTML = 'Field Error: undefined';
                setFormDisabled(false);
              } else if (data.type) {
                info_box.innerHTML = `Error: ${data.errors}`;
>>>>>>> bcd6b502
              } else {
                // Catch all.
                let e = new Error('Unexpected error in JSON response.');
                e.name = 'Unexpected';
                handleErrors(e);
              }
            });
          }
        })
        .catch((error) => {
          handleErrors(error);
        });
    } catch (error) {
      info_box.innerHTML = `Error when sending excel file.\n ${error}`;
      console.error('Error when sending excel file.\n', error);
    }
  });
}

// On pageload, attach handlers to monitor the page state
function attachEventHandlers() {
  attachFileUploadHandler();
}

function init() {
  attachEventHandlers();

  already_submitted ? setFormDisabled(false) : setFormDisabled(true);
}

init();<|MERGE_RESOLUTION|>--- conflicted
+++ resolved
@@ -1,19 +1,4 @@
-<<<<<<< HEAD
 import { UPLOAD_TIMEOUT, UPLOAD_URLS } from './globals';
-=======
-/*
-  Candidate(s) for global constants
-*/
-// Matches current URL against the correct upload endpoint. Comes from /audit/fixtures/excel.py
-const UPLOAD_URLS = {
-  'federal-awards': 'federal-awards-expended',
-  'audit-findings': 'findings-uniform-guidance',
-  'audit-findings-text': 'findings-text',
-  'additional-ueis': 'additional-ueis',
-  CAP: 'corrective-action-plan',
-  'secondary-auditors': 'secondary-auditors',
-};
->>>>>>> bcd6b502
 
 /*
   Useful page elements
@@ -44,19 +29,28 @@
         'There was an error when uploading the file. If this issue persists, contact an administrator.';
     });
   } else if (error.name === 'AbortError') {
+    // Timeout from the frontend.
     console.error(`Timeout - Response took longer than expected.\n`, error);
     info_box.innerHTML = `Timeout - Response took longer than expected. Please try again later. If this issue persists, contact an administrator.`;
   } else if (error.name === 'Field error') {
+    // Incorrect file template (probably).
     console.error(`Field error.\n`, error);
     info_box.innerHTML = `A field is missing in the uploaded file. Ensure you have uploaded the correct workbook, or contact an administrator.`;
   } else if (error.name === 'Row error') {
     // Unhelpful row error (not table-able). Suggests an issue in validation error reporting.
     console.error(`Row error (unable to convert to table).\n`, error);
     info_box.innerHTML = `There was an unexpected error when validating the file. Please ensure you have uploaded the correct workbook. If this issue persists, contact an administrator.`;
-  } else {
+  }  else if (error.name === "Access denied") {
+    // User is attempting to change their file after certifying. 
+    console.error(`Access denied. Audit is locked to SF-SAC changes.\n`, error);
+    info_box.innerHTML =
+    'Access denied. Further changes to audits that have been marked ready for certification are not permitted.';
+  }
+  
+  else {
     // Catch all.
     console.error(`Unexpected error.\n`, error);
-    info_box.innerHTML = `There was an unexpected error when validating the file. Please try again later. If this issue persists, contact an administrator.`;
+    info_box.innerHTML = `There was an unexpected error when validating the file. Please try again later. If this issue persists, contact an administrator.\nError: ${error}`;
   }
 }
 
@@ -140,7 +134,7 @@
           } else {
             res.json().then((data) => {
               if (data.type === 'error_row') {
-                // Issue in the rows. The "Good" error, which we can use to display the error table.
+                // Issue in the rows. The "good" error, which we can use to display the error table.
                 // There can also be 'error_row' data that is just an unhelpful array.
                 if (Array.isArray(data.errors[0])) {
                   let e = new Error(`Row error: ${data.errors[0]}`);
@@ -150,22 +144,13 @@
                   display_error_table(data);
                 }
               } else if (data.type === 'error_field') {
-<<<<<<< HEAD
-                // Issue with a fieldname, such as a missing field or column. Suggests an incorrect template.
                 let e = new Error(data.errors);
                 e.name = 'Field error';
                 handleErrors(e);
-=======
-                info_box.innerHTML = `Field Error: ${data.errors}`;
               } else if (data.type === 'no_late_changes') {
-                info_box.innerHTML =
-                  'Access denied. Further changes to audits that have been marked ready for certification are not permitted.';
-              } else if (res.status == 400) {
-                info_box.innerHTML = 'Field Error: undefined';
-                setFormDisabled(false);
-              } else if (data.type) {
-                info_box.innerHTML = `Error: ${data.errors}`;
->>>>>>> bcd6b502
+                let e = new Error(data.errors);
+                e.name = 'Access denied';
+                handleErrors(e);
               } else {
                 // Catch all.
                 let e = new Error('Unexpected error in JSON response.');
