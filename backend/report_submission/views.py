import logging

from django.contrib.auth.mixins import LoginRequiredMixin
from django.core.exceptions import BadRequest, PermissionDenied, ValidationError
from django.shortcuts import render, redirect
from django.urls import reverse
from django.views import View

from audit.models import Access, SingleAuditChecklist, LateChangeError, SubmissionEvent

from report_submission.forms import AuditeeInfoForm, GeneralInformationForm

import api.views

from config.settings import STATIC_SITE_URL, STATE_ABBREVS

logger = logging.getLogger(__name__)


class ReportSubmissionRedirectView(View):
    def get(self, request):
        return redirect(reverse("report_submission:eligibility"))


# Step 1
class EligibilityFormView(LoginRequiredMixin, View):
    def get(self, request):
        args = {}
        args["step"] = 1
        return render(request, "report_submission/step-1.html", args)

    # render eligibility form

    # gather/save step 1 info, redirect to step 2
    def post(self, post_request):
        eligibility = api.views.eligibility_check(post_request.user, post_request.POST)
        if eligibility.get("eligible"):
            return redirect(reverse("report_submission:auditeeinfo"))

        return redirect(reverse("report_submission:eligibility"))


# Step 2
class AuditeeInfoFormView(LoginRequiredMixin, View):
    def get(self, request):
        args = {}
        args["step"] = 2
        args["form"] = AuditeeInfoForm()
        return render(request, "report_submission/step-2.html", args)

    # render auditee info form

    # gather/save step 2 info, redirect to step 3
    def post(self, request):
        form = AuditeeInfoForm(request.POST)
        if not form.is_valid():
            context = {
                "form": form,
                "step": 2,
            }
            return render(request, "report_submission/step-2.html", context)

        formatted_post = {
            "csrfmiddlewaretoken": request.POST.get("csrfmiddlewaretoken"),
            "auditee_uei": form.cleaned_data["auditee_uei"],
            "auditee_name": request.POST.get("auditee_name"),
            "auditee_address_line_1": request.POST.get("auditee_address_line_1"),
            "auditee_city": request.POST.get("auditee_city"),
            "auditee_state": request.POST.get("auditee_state"),
            "auditee_zip": request.POST.get("auditee_zip"),
            "auditee_fiscal_period_start": form.cleaned_data[
                "auditee_fiscal_period_start"
            ].strftime("%Y-%m-%d"),
            "auditee_fiscal_period_end": form.cleaned_data[
                "auditee_fiscal_period_end"
            ].strftime("%Y-%m-%d"),
        }

        info_check = api.views.auditee_info_check(request.user, formatted_post)
        if info_check.get("errors"):
            return redirect(reverse("report_submission:auditeeinfo"))

        return redirect(reverse("report_submission:accessandsubmission"))


# Step 3
class AccessAndSubmissionFormView(LoginRequiredMixin, View):
    def get(self, request):
        args = {}
        args["step"] = 3
        return render(request, "report_submission/step-3.html", args)

    # render access-submission form

    # gather/save step 3 info, redirect to step ...4?
    def post(self, post_request):
        result = api.views.access_and_submission_check(
            post_request.user, post_request.POST
        )
        report_id = result.get("report_id")

        if report_id:
            return redirect(f"/report_submission/general-information/{report_id}")
        return redirect(reverse("report_submission:accessandsubmission"))


class GeneralInformationFormView(LoginRequiredMixin, View):
    def get(self, request, *args, **kwargs):
        report_id = kwargs["report_id"]

        try:
            sac = SingleAuditChecklist.objects.get(report_id=report_id)

            # this should probably be a permission mixin
            accesses = Access.objects.filter(sac=sac, user=request.user)
            if not accesses:
                raise PermissionDenied("You do not have access to this audit.")

            context = {
                "audit_type": sac.audit_type,
                "auditee_fiscal_period_end": sac.auditee_fiscal_period_end,
                "auditee_fiscal_period_start": sac.auditee_fiscal_period_start,
                "audit_period_covered": sac.audit_period_covered,
                "audit_period_other_months": sac.audit_period_other_months,
                "ein": sac.ein,
                "ein_not_an_ssn_attestation": sac.ein_not_an_ssn_attestation,
                "multiple_eins_covered": sac.multiple_eins_covered,
                "auditee_uei": sac.auditee_uei,
                "multiple_ueis_covered": sac.multiple_ueis_covered,
                "auditee_name": sac.auditee_name,
                "auditee_address_line_1": sac.auditee_address_line_1,
                "auditee_city": sac.auditee_city,
                "auditee_state": sac.auditee_state,
                "auditee_zip": sac.auditee_zip,
                "auditee_contact_name": sac.auditee_contact_name,
                "auditee_contact_title": sac.auditee_contact_title,
                "auditee_phone": sac.auditee_phone,
                "auditee_email": sac.auditee_email,
                "user_provided_organization_type": sac.user_provided_organization_type,
                "is_usa_based": sac.is_usa_based,
                "auditor_firm_name": sac.auditor_firm_name,
                "auditor_ein": sac.auditor_ein,
                "auditor_ein_not_an_ssn_attestation": sac.auditor_ein_not_an_ssn_attestation,
                "auditor_country": sac.auditor_country,
                "auditor_international_address": sac.auditor_international_address,
                "auditor_address_line_1": sac.auditor_address_line_1,
                "auditor_city": sac.auditor_city,
                "auditor_state": sac.auditor_state,
                "auditor_zip": sac.auditor_zip,
                "auditor_contact_name": sac.auditor_contact_name,
                "auditor_contact_title": sac.auditor_contact_title,
                "auditor_phone": sac.auditor_phone,
                "auditor_email": sac.auditor_email,
                "secondary_auditors_exist": sac.secondary_auditors_exist,
                "report_id": report_id,
                "state_abbrevs": STATE_ABBREVS,
            }

            return render(request, "report_submission/gen-form.html", context)
        except SingleAuditChecklist.DoesNotExist as err:
            raise PermissionDenied("You do not have access to this audit.") from err

    def post(self, request, *args, **kwargs):
        """
        Handle POST of General Information:
        verify access, validate form data, save, and redirect.
        """
        report_id = kwargs["report_id"]

        try:
            sac = SingleAuditChecklist.objects.get(report_id=report_id)

            accesses = Access.objects.filter(sac=sac, user=request.user)
            if not accesses:
                raise PermissionDenied("You do not have access to this audit.")

            form = GeneralInformationForm(request.POST)

<<<<<<< HEAD
            if form.is_valid():
                general_information = sac.general_information
                general_information.update(form.cleaned_data)
                # validated = validate_general_information_json(general_information)
                sac.general_information = general_information
                if general_information.get("audit_type"):
                    sac.audit_type = general_information["audit_type"]

                sac.save(
                    event_user=request.user,
                    event_type=SubmissionEvent.EventType.GENERAL_INFORMATION_UPDATED,
                )

                return redirect(f"/audit/submission-progress/{report_id}")
            else:
                context = form.cleaned_data | {
                    "errors": form.errors,
                    "report_id": report_id,
                }
                return render(request, "report_submission/gen-form.html", context)

=======
            if not form.is_valid():
                message = ""
                for field, errors in form.errors.items():
                    message = f"{message}\n {field}: {errors}"
                    logger.warning(f"Error {field}: {errors}")
                raise BadRequest(message)

            form = self._wipe_auditor_address(form)
            general_information = sac.general_information
            general_information.update(form.cleaned_data)
            validated = validate_general_information_json(general_information)
            sac.general_information = validated
            if general_information.get("audit_type"):
                sac.audit_type = general_information["audit_type"]

            sac.save(
                event_user=request.user,
                event_type=SubmissionEvent.EventType.GENERAL_INFORMATION_UPDATED,
            )

            return redirect(f"/audit/submission-progress/{report_id}")
>>>>>>> 34d02e47
        except SingleAuditChecklist.DoesNotExist as err:
            raise PermissionDenied("You do not have access to this audit.") from err
        except ValidationError as err:
            message = f"ValidationError for report ID {report_id}: {err.message}"
            print(message)
            raise BadRequest(message)
        except LateChangeError:
            return render(request, "audit/no-late-changes.html")
<<<<<<< HEAD
        except Exception as err:
            message = f"Unexpected error in GeneralInformationFormView post. Report ID {report_id}: {err}"
            logger.warning(message)
            raise BadRequest(message)
=======

    def _wipe_auditor_address(self, form):
        # If non-USA is selected, wipe USA-specific fields
        # Else, wipe the non-USA specific field
        keys_to_wipe = [
            "auditor_address_line_1",
            "auditor_city",
            "auditor_state",
            "auditor_zip",
        ]
        if form.cleaned_data["auditor_country"] == "non-USA":
            for key in keys_to_wipe:
                form.cleaned_data[key] = ""
        else:
            form.cleaned_data["auditor_international_address"] = ""
        return form
>>>>>>> 34d02e47


class UploadPageView(LoginRequiredMixin, View):
    def get(self, request, *args, **kwargs):
        report_id = kwargs["report_id"]

        instructions_base_url = STATIC_SITE_URL + "resources/workbooks/"
        workbook_base_url = STATIC_SITE_URL + "assets/workbooks/"

        # Organized by URL name, page specific constants are defined here
        # Data can then be accessed by checking the current URL
        additional_context = {
            "federal-awards": {
                "view_id": "federal-awards",
                "view_name": "Federal awards",
                "instructions": "Enter the federal awards you received in the last audit year using the provided worksheet.",
                "DB_id": "federal_awards",
                "instructions_url": instructions_base_url + "federal-awards/",
                "workbook_url": workbook_base_url + "federal-awards-workbook.xlsx",
            },
            "notes-to-sefa": {
                "view_id": "notes-to-sefa",
                "view_name": "Notes to SEFA",
                "instructions": "Enter the notes on the Schedule of Expenditures of Federal Awards (SEFA) using the provided worksheet.",
                "DB_id": "notes_to_sefa",
                "instructions_url": instructions_base_url + "notes-to-sefa/",
                "workbook_url": workbook_base_url + "notes-to-sefa-workbook.xlsx",
            },
            "audit-findings": {
                "view_id": "audit-findings",
                "view_name": "Audit findings",
                "instructions": "Enter the audit findings for your federal awards using the provided worksheet.",
                "DB_id": "findings_uniform_guidance",
                "instructions_url": instructions_base_url
                + "federal-awards-audit-findings/",
                "no_findings_disclaimer": True,
                "workbook_url": workbook_base_url
                + "federal-awards-audit-findings.xlsx",
            },
            "audit-findings-text": {
                "view_id": "audit-findings-text",
                "view_name": "Audit findings text",
                "instructions": "Enter the text for your audit findings using the provided worksheet.",
                "DB_id": "findings_text",
                "instructions_url": instructions_base_url
                + "federal-awards-audit-findings-text/",
                "no_findings_disclaimer": True,
                "workbook_url": workbook_base_url
                + "federal-awards-audit-findings-text-workbook.xlsx",
            },
            "cap": {
                "view_id": "cap",
                "view_name": "Corrective Action Plan (CAP)",
                "instructions": "Enter your CAP text using the provided worksheet.",
                "DB_id": "corrective_action_plan",
                "instructions_url": instructions_base_url + "corrective-action-plan/",
                "no_findings_disclaimer": True,
                "workbook_url": workbook_base_url
                + "corrective-action-plan-workbook.xlsx",
            },
            "additional-ueis": {
                "view_id": "additional-ueis",
                "view_name": "Additional UEIs",
                "instructions": "Enter any additional UEIs using the provided worksheet.",
                "instructions_url": instructions_base_url + "additional-ueis-workbook/",
                "workbook_url": workbook_base_url + "additional-ueis-workbook.xlsx",
            },
            "secondary-auditors": {
                "view_id": "secondary-auditors",
                "view_name": "Secondary auditors",
                "instructions": "Enter any additional auditors using the provided worksheet.",
                "instructions_url": instructions_base_url
                + "secondary-auditors-workbook/",
                "workbook_url": workbook_base_url + "secondary-auditors-workbook.xlsx",
            },
            "additional-eins": {
                "view_id": "additional-eins",
                "view_name": "Additional EINs",
                "instructions": "Enter any additional EINs using the provided worksheet.",
                "instructions_url": instructions_base_url + "additional-eins-workbook/",
                "workbook_url": workbook_base_url + "additional-eins-workbook.xlsx",
            },
        }

        try:
            sac = SingleAuditChecklist.objects.get(report_id=report_id)

            accesses = Access.objects.filter(sac=sac, user=request.user)
            if not accesses:
                raise PermissionDenied("You do not have access to this audit.")

            # Context for every upload page
            context = {
                "auditee_name": sac.auditee_name,
                "report_id": report_id,
                "auditee_uei": sac.auditee_uei,
                "user_provided_organization_type": sac.user_provided_organization_type,
            }
            # Using the current URL, append page specific context
            path_name = request.path.split("/")[2]
            for item in additional_context[path_name]:
                context[item] = additional_context[path_name][item]
            try:
                context["already_submitted"] = getattr(
                    sac, additional_context[path_name]["DB_id"]
                )
            except Exception:
                context["already_submitted"] = None

            return render(request, "report_submission/upload-page.html", context)
        except SingleAuditChecklist.DoesNotExist:
            raise PermissionDenied("You do not have access to this audit.")

    def post(self, request, *args, **kwargs):
        report_id = kwargs["report_id"]

        try:
            return redirect(
                "/audit/submission-progress/{report_id}".format(report_id=report_id)
            )

        except Exception as e:
            logger.info("Unexpected error in UploadPageView post.\n", e)

        raise BadRequest()<|MERGE_RESOLUTION|>--- conflicted
+++ resolved
@@ -176,41 +176,23 @@
 
             form = GeneralInformationForm(request.POST)
 
-<<<<<<< HEAD
-            if form.is_valid():
-                general_information = sac.general_information
-                general_information.update(form.cleaned_data)
-                # validated = validate_general_information_json(general_information)
-                sac.general_information = general_information
-                if general_information.get("audit_type"):
-                    sac.audit_type = general_information["audit_type"]
-
-                sac.save(
-                    event_user=request.user,
-                    event_type=SubmissionEvent.EventType.GENERAL_INFORMATION_UPDATED,
-                )
-
-                return redirect(f"/audit/submission-progress/{report_id}")
-            else:
+                
+            
+            if not form.is_valid():
                 context = form.cleaned_data | {
                     "errors": form.errors,
                     "report_id": report_id,
                 }
-                return render(request, "report_submission/gen-form.html", context)
-
-=======
-            if not form.is_valid():
                 message = ""
                 for field, errors in form.errors.items():
                     message = f"{message}\n {field}: {errors}"
                     logger.warning(f"Error {field}: {errors}")
-                raise BadRequest(message)
+                return render(request, "report_submission/gen-form.html", context)
 
             form = self._wipe_auditor_address(form)
             general_information = sac.general_information
             general_information.update(form.cleaned_data)
-            validated = validate_general_information_json(general_information)
-            sac.general_information = validated
+            sac.general_information = general_information
             if general_information.get("audit_type"):
                 sac.audit_type = general_information["audit_type"]
 
@@ -220,7 +202,6 @@
             )
 
             return redirect(f"/audit/submission-progress/{report_id}")
->>>>>>> 34d02e47
         except SingleAuditChecklist.DoesNotExist as err:
             raise PermissionDenied("You do not have access to this audit.") from err
         except ValidationError as err:
@@ -229,12 +210,10 @@
             raise BadRequest(message)
         except LateChangeError:
             return render(request, "audit/no-late-changes.html")
-<<<<<<< HEAD
         except Exception as err:
             message = f"Unexpected error in GeneralInformationFormView post. Report ID {report_id}: {err}"
             logger.warning(message)
             raise BadRequest(message)
-=======
 
     def _wipe_auditor_address(self, form):
         # If non-USA is selected, wipe USA-specific fields
@@ -251,7 +230,6 @@
         else:
             form.cleaned_data["auditor_international_address"] = ""
         return form
->>>>>>> 34d02e47
 
 
 class UploadPageView(LoginRequiredMixin, View):
