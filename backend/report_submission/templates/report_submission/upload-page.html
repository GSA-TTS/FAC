--- conflicted
+++ resolved
@@ -47,18 +47,9 @@
                         <p class="text-green" id="already-submitted">
                             A file has already been uploaded for this section. A successful reupload will overwrite your previous submission.
                         </p>
-<<<<<<< HEAD
-                        {% comment %}
-                            <a class="usa-link" target="_blank"
-                                href="{% url 'audit:PredisseminationXlsxDownload' file_type="FederalAwardsExpended" report_id=report_id %}">
-                                Link to previous download
-                            </a> 
-                        {% endcomment %}
-=======
                         <p>Last uploaded by {{last_uploaded_by}} at {{last_uploaded_at}} <a class="usa-link display-flex flex-column"
                             href={{existing_workbook_url}}
                             target="_blank">Download current workbook</a></p>
->>>>>>> 31b3cbc7
                     {% endif %}
 
                     <div hidden id="info_box" class="grid-row margin-bottom-3 margin-top-3"></div>
