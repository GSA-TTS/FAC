{% extends "report_submission/step-base.html" %}
{% load static %}
{% block step-content %}
<<<<<<< HEAD

<div class="grid-container auditee-information">
  <div class="grid-row">
    <form class="usa-form usa-form--large tablet:grid-col" id="check-eligibility" data-fy-end-date="" method="post">
      {% csrf_token %}
      <fieldset class="usa-fieldset">
        <legend class="usa-legend usa-legend--large">Auditee information</legend>
        <p>
          <abbr title="required" class="usa-hint usa-hint--required">*</abbr>Indicates a required field.
        </p>

        <input type="hidden" id="auditee_address_line_1" name="auditee_address_line_1" />
        <input type="hidden" id="auditee_city" name="auditee_city" />
        <input type="hidden" id="auditee_state" name="auditee_state" />
        <input type="hidden" id="auditee_zip" name="auditee_zip" />

        <div id="no-uei-warning" hidden>
          <h2>
            <svg class="usa-icon" aria-hidden="true" focusable="false" role="img">
              <use xlink:href="/static/img/sprite.svg#error_outline"></use>
            </svg>
            Your UEI was not confirmed
          </h2>
          <p>You can continue, but you will have to confirm your UEI before you’re submission can be certified.
            You will be able to update the UEI later on.</p>
        </div>

        <p class="uei-explanation">Search by Unique Entity Identifier (UEI) for your entity name in the SAM.gov
          database.</p>
        <div class="usa-form-group">

          <ul class="usa-error-message" id="auditee_uei-error-message" role="alert">

            <li id="auditee_uei-not-null" hidden>
              This field is required
            </li>

            <li id="auditee_uei-length" hidden>
              UEI is twelve characters long
            </li>

          </ul>
          <div class="usa-search" role="search">
            <label class="usa-sr-only" for="auditee_uei">Search</label>
            <input class="usa-input" id="auditee_uei" type="search" name="auditee_uei" required
              data-validate-not-null="" data-validate-length="== 12" />
            <button class="usa-button" id="auditee_uei-btn" type="submit" aria-controls=uei-search-result
              data-open-modal>
              <span class="usa-search__submit-text">
                <img src="/static/img/usa-icons-bg/search--white.svg" class="usa-search__submit-icon" alt="Search" />
                Search
              </span>
            </button>
          </div>
      </div>

        <p class="uei-explanation">Don’t know your UEI? You can find your UEI or register for a new UEI by visiting <a
            href="https://sam.gov/">SAM.gov</a>.</p>

        <div class="usa-form-group">
          <label class="usa-label" for="auditee_name">
            Auditee name
            <abbr title="required" class="usa-hint usa-hint--required">*</abbr>
          </label>
          <ul class="usa-error-message" id="auditee_name-error-message" role="alert">
            <li id="auditee_name-not-null" hidden>
              This field is required
            </li>
          </ul>
          <input class="usa-input" id="auditee_name" name="auditee_name" aria-required="true" required
            data-validate-not-null="" disabled="true" />
        </div>

        <div class="usa-form-group validate-fy">
          <ul class="usa-error-message" id="fy-error-message" role="alert" tabindex="-1">
          </ul>
          <div class="usa-form-group">
            <label class="usa-label" id="auditee_fiscal_period_start-label" for="auditee_fiscal_period_start">
              Auditee fiscal period <strong>start</strong> date for this submission<abbr title="required"
                class="usa-hint usa-hint--required">*</abbr></label>
            <div class="usa-hint" id="auditee_fiscal_period_start-hint">mm/dd/yyyy</div>
            <div class="usa-date-picker">
              <ul class="usa-error-message" id="auditee_fiscal_period_start-error-message" role="alert">
                <li id="auditee_fiscal_period_start-not-null" hidden>
                  This field is required
                </li>
              </ul>
              <input class="usa-input" id="auditee_fiscal_period_start" name="auditee_fiscal_period_start"
                aria-labelledby="auditee_fiscal_period_start-label" aria-describedby="auditee_fiscal_period_start-hint"
                aria-required="true" required data-validate-not-null="" />
            </div>
          </div>
        </div>

        <div class="usa-form-group validate-fy">

          <div class="usa-form-group">
            <label class="usa-label" id="auditee_fiscal_period_end-label" for="auditee_fiscal_period_end">
              Auditee fiscal period <strong>end</strong> date for this submission<abbr title="required"
                class="usa-hint usa-hint--required">*</abbr></label>
            <div class="usa-hint" id="auditee_fiscal_period_end-hint">mm/dd/yyyy</div>
            <div class="usa-date-picker">

              <ul class="usa-error-message" id="auditee_fiscal_period_end-error-message" role="alert">

                <li id="auditee_fiscal_period_end-not-null" hidden>
                  This field is required
                </li>

              </ul>

              <input class="usa-input" id="auditee_fiscal_period_end" name="auditee_fiscal_period_end"
                aria-labelledby="auditee_fiscal_period_end-label" aria-describedby="auditee_fiscal_period_end-hint"
                aria-required="true" required data-validate-not-null="" />
            </div>
          </div>
        </div>

      </fieldset>
      <ul class="usa-button-group">
        <li class="usa-button-group__item">
          <a href="javascript:void(0);" class="usa-button usa-button--outline">
            Cancel
          </a>
        </li>
        <li class="usa-button-group__item">
          <button class="usa-button" id="continue">Continue</button>
        </li>
      </ul>
    </form>
    <div class="ueid-explanation tablet:grid-col usa-prose font-sans-sm">
      <h2>The unique entity identifier used by the FAC has changed.</h2>
      <p>On April 4, 2022, the unique entity identifier used across the federal government changed from the DUNS
        Number to the Unique Entity ID (generated by SAM.gov).</p>
      <ul>

        <li>The Unique Entity ID is a 12-character alphanumeric ID assigned to an entity by SAM.gov.</li>

        <li>As part of this transition, the DUNS Number has been removed.</li>

        <li>Entity registration, searching, and data entry in the FAC now require use of the new Unique Entity ID.
        </li>

      </ul>
      <h2>What is a UEI?</h2>
      <p>For more information about this transition, visit SAM.gov or the Federal Service Desk, FSD.gov. You can
        search for help at FSD any time or request help from an FSD agent Monday–Friday 8 a.m. to 8 p.m. ET.</p>
    </div>
  </div>

  <div class="usa-modal usa-modal--lg uei-search-result loading" id="uei-search-result"
    aria-labelledby="uei-search-result-heading" aria-describedby="uei-search-result-description">
    <div class="usa-modal__content">
      <div class="usa-modal__main">
        <img src="/static/img/loader.svg" alt="loading"/>
        <h2 class="usa-modal__heading" id="uei-search-result-heading">
        </h2>
        <div class="usa-prose" id="uei-search-result-description">
        </div>
        <div class="usa-modal__footer">
          <ul class="usa-button-group">
            <li class="usa-button-group__item">
              <button type="button" class="usa-button primary" data-close-modal>
              </button>
            </li>
            <li class="usa-button-group__item">
              <button type="button" class="usa-button usa-button--unstyled padding-105 text-center secondary"
                data-close-modal>
              </button>
            </li>
          </ul>
=======
    <div class="grid-container auditee-information">
        <div class="grid-row">
            <form class="usa-form usa-form--large tablet:grid-col"
                  id="check-eligibility"
                  data-fy-end-date=""
                  method="post">
                {% csrf_token %}
                <fieldset class="usa-fieldset">
                    <legend class="usa-legend usa-legend--large">
                        Auditee information
                    </legend>
                    <p>
                        <abbr title="required" class="usa-hint usa-hint--required">*</abbr>Indicates a required field.
                    </p>
                    <div id="no-uei-warning" hidden>
                        <h2>
                            <svg class="usa-icon" aria-hidden="true" focusable="false" role="img">
                                <use xlink:href="/static/img/sprite.svg#error_outline"></use>
                            </svg>
                            Your UEI was not confirmed
                        </h2>
                        <p>
                            You can continue, but you will have to confirm your UEI before you’re submission can be certified.
                            You will be able to update the UEI later on.
                        </p>
                    </div>
                    <p class="uei-explanation">
                        Search by Unique Entity Identifier (UEI) for your entity name in the SAM.gov
                        database.
                    </p>
                    <div class="usa-form-group">
                        <ul class="usa-error-message" id="auditee_uei-error-message" role="alert">
                            <li id="auditee_uei-not-null" hidden>Can&#39;t be null</li>
                            <li id="auditee_uei-length" hidden>UEI is twelve characters long</li>
                        </ul>
                        <div class="usa-search" role="search">
                            <label class="usa-sr-only" for="auditee_uei">Search</label>
                            <input class="usa-input"
                                   id="auditee_uei"
                                   type="search"
                                   name="auditee_uei"
                                   required
                                   data-validate-not-null=""
                                   data-validate-length="== 12"/>
                            <button class="usa-button"
                                    id="auditee_uei-btn"
                                    type="submit"
                                    aria-controls="uei-search-result"
                                    data-open-modal>
                                <span class="usa-search__submit-text">
                                    <img src="/static/img/usa-icons-bg/search--white.svg"
                                         class="usa-search__submit-icon"
                                         alt="Search"/>
                                    Search
                                </span>
                            </button>
                        </div>
                    </div>
                    <p class="uei-explanation">
                        Don’t know your UEI? You can find your UEI or register for a new UEI by visiting <a href="https://sam.gov/">SAM.gov</a>.
                    </p>
                    <div class="usa-form-group">
                        <label class="usa-label" for="auditee_name">Auditee name</label>
                        <span class="usa-error-message"
                              id="auditee_name-error-message"
                              role="alert">
                            Auditee Name is required if proceeding without a valid UEI
                        </span>
                        <input class="usa-input"
                               id="auditee_name"
                               name="auditee_name"
                               disabled="true"/>
                    </div>
                    <div class="usa-form-group validate-fy">
                        <ul class="usa-error-message"
                            id="fy-error-message"
                            role="alert"
                            tabindex="-1">
                        </ul>
                        <div class="usa-form-group">
                            <label class="usa-label"
                                   id="auditee_fiscal_period_start-label"
                                   for="auditee_fiscal_period_start">
                                Auditee fiscal period <strong>start</strong> date for this submission<abbr title="required" class="usa-hint usa-hint--required">*</abbr>
                            </label>
                            <div class="usa-hint" id="auditee_fiscal_period_start-hint">mm/dd/yyyy</div>
                            <div class="usa-date-picker">
                                <ul class="usa-error-message"
                                    id="auditee_fiscal_period_start-error-message"
                                    role="alert">
                                    <li id="auditee_fiscal_period_start-not-null" hidden>Can&#39;t be null</li>
                                </ul>
                                <input class="usa-input"
                                       id="auditee_fiscal_period_start"
                                       name="auditee_fiscal_period_start"
                                       aria-labelledby="auditee_fiscal_period_start-label"
                                       aria-describedby="auditee_fiscal_period_start-hint"
                                       aria-required="true"
                                       required
                                       data-validate-not-null=""/>
                            </div>
                        </div>
                    </div>
                    <div class="usa-form-group validate-fy">
                        <div class="usa-form-group">
                            <label class="usa-label"
                                   id="auditee_fiscal_period_end-label"
                                   for="auditee_fiscal_period_end">
                                Auditee fiscal period <strong>end</strong> date for this submission<abbr title="required" class="usa-hint usa-hint--required">*</abbr>
                            </label>
                            <div class="usa-hint" id="auditee_fiscal_period_end-hint">mm/dd/yyyy</div>
                            <div class="usa-date-picker">
                                <ul class="usa-error-message"
                                    id="auditee_fiscal_period_end-error-message"
                                    role="alert">
                                    <li id="auditee_fiscal_period_end-not-null" hidden>Can&#39;t be null</li>
                                </ul>
                                <input class="usa-input"
                                       id="auditee_fiscal_period_end"
                                       name="auditee_fiscal_period_end"
                                       aria-labelledby="auditee_fiscal_period_end-label"
                                       aria-describedby="auditee_fiscal_period_end-hint"
                                       aria-required="true"
                                       required
                                       data-validate-not-null=""/>
                            </div>
                        </div>
                    </div>
                </fieldset>
                <ul class="usa-button-group">
                    <li class="usa-button-group__item">
                        <a href="javascript:void(0);" class="usa-button usa-button--outline">Cancel</a>
                    </li>
                    <li class="usa-button-group__item">
                        <button class="usa-button" id="continue">Continue</button>
                    </li>
                </ul>
            </form>
            <div class="ueid-explanation tablet:grid-col usa-prose font-sans-sm">
                <h2>The unique entity identifier used by the FAC has changed.</h2>
                <p>
                    On April 4, 2022, the unique entity identifier used across the federal government changed from the DUNS
                    Number to the Unique Entity ID (generated by SAM.gov).
                </p>
                <ul>
                    <li>The Unique Entity ID is a 12-character alphanumeric ID assigned to an entity by SAM.gov.</li>
                    <li>As part of this transition, the DUNS Number has been removed.</li>
                    <li>Entity registration, searching, and data entry in the FAC now require use of the new Unique Entity ID.</li>
                </ul>
                <h2>What is a UEI?</h2>
                <p>
                    For more information about this transition, visit SAM.gov or the Federal Service Desk, FSD.gov. You can
                    search for help at FSD any time or request help from an FSD agent Monday–Friday 8 a.m. to 8 p.m. ET.
                </p>
            </div>
        </div>
        <div class="usa-modal usa-modal--lg uei-search-result loading"
             id="uei-search-result"
             aria-labelledby="uei-search-result-heading"
             aria-describedby="uei-search-result-description">
            <div class="usa-modal__content">
                <div class="usa-modal__main">
                    <img src="/static/img/loader.svg" alt="loading" />
                    <h2 class="usa-modal__heading" id="uei-search-result-heading"></h2>
                    <div class="usa-prose" id="uei-search-result-description"></div>
                    <div class="usa-modal__footer">
                        <ul class="usa-button-group">
                            <li class="usa-button-group__item">
                                <button type="button" class="usa-button primary" data-close-modal></button>
                            </li>
                            <li class="usa-button-group__item">
                                <button type="button"
                                        class="usa-button usa-button--unstyled padding-105 text-center secondary"
                                        data-close-modal>
                                </button>
                            </li>
                        </ul>
                    </div>
                </div>
                <button class="usa-button usa-modal__close"
                        aria-label="Close this window"
                        data-close-modal>
                    <svg class="usa-icon" aria-hidden="true" focusable="false" role="img">
                        <use xlink:href="/static/img/sprite.svg#close"></use>
                    </svg>
                </button>
            </div>
>>>>>>> b8983171
        </div>
    </div>
    <script src="{% static 'compiled/js/check-ueid.js' %}" type="text/javascript"></script>
{% endblock %}<|MERGE_RESOLUTION|>--- conflicted
+++ resolved
@@ -1,7 +1,6 @@
 {% extends "report_submission/step-base.html" %}
 {% load static %}
 {% block step-content %}
-<<<<<<< HEAD
 
 <div class="grid-container auditee-information">
   <div class="grid-row">
@@ -173,196 +172,16 @@
               </button>
             </li>
           </ul>
-=======
-    <div class="grid-container auditee-information">
-        <div class="grid-row">
-            <form class="usa-form usa-form--large tablet:grid-col"
-                  id="check-eligibility"
-                  data-fy-end-date=""
-                  method="post">
-                {% csrf_token %}
-                <fieldset class="usa-fieldset">
-                    <legend class="usa-legend usa-legend--large">
-                        Auditee information
-                    </legend>
-                    <p>
-                        <abbr title="required" class="usa-hint usa-hint--required">*</abbr>Indicates a required field.
-                    </p>
-                    <div id="no-uei-warning" hidden>
-                        <h2>
-                            <svg class="usa-icon" aria-hidden="true" focusable="false" role="img">
-                                <use xlink:href="/static/img/sprite.svg#error_outline"></use>
-                            </svg>
-                            Your UEI was not confirmed
-                        </h2>
-                        <p>
-                            You can continue, but you will have to confirm your UEI before you’re submission can be certified.
-                            You will be able to update the UEI later on.
-                        </p>
-                    </div>
-                    <p class="uei-explanation">
-                        Search by Unique Entity Identifier (UEI) for your entity name in the SAM.gov
-                        database.
-                    </p>
-                    <div class="usa-form-group">
-                        <ul class="usa-error-message" id="auditee_uei-error-message" role="alert">
-                            <li id="auditee_uei-not-null" hidden>Can&#39;t be null</li>
-                            <li id="auditee_uei-length" hidden>UEI is twelve characters long</li>
-                        </ul>
-                        <div class="usa-search" role="search">
-                            <label class="usa-sr-only" for="auditee_uei">Search</label>
-                            <input class="usa-input"
-                                   id="auditee_uei"
-                                   type="search"
-                                   name="auditee_uei"
-                                   required
-                                   data-validate-not-null=""
-                                   data-validate-length="== 12"/>
-                            <button class="usa-button"
-                                    id="auditee_uei-btn"
-                                    type="submit"
-                                    aria-controls="uei-search-result"
-                                    data-open-modal>
-                                <span class="usa-search__submit-text">
-                                    <img src="/static/img/usa-icons-bg/search--white.svg"
-                                         class="usa-search__submit-icon"
-                                         alt="Search"/>
-                                    Search
-                                </span>
-                            </button>
-                        </div>
-                    </div>
-                    <p class="uei-explanation">
-                        Don’t know your UEI? You can find your UEI or register for a new UEI by visiting <a href="https://sam.gov/">SAM.gov</a>.
-                    </p>
-                    <div class="usa-form-group">
-                        <label class="usa-label" for="auditee_name">Auditee name</label>
-                        <span class="usa-error-message"
-                              id="auditee_name-error-message"
-                              role="alert">
-                            Auditee Name is required if proceeding without a valid UEI
-                        </span>
-                        <input class="usa-input"
-                               id="auditee_name"
-                               name="auditee_name"
-                               disabled="true"/>
-                    </div>
-                    <div class="usa-form-group validate-fy">
-                        <ul class="usa-error-message"
-                            id="fy-error-message"
-                            role="alert"
-                            tabindex="-1">
-                        </ul>
-                        <div class="usa-form-group">
-                            <label class="usa-label"
-                                   id="auditee_fiscal_period_start-label"
-                                   for="auditee_fiscal_period_start">
-                                Auditee fiscal period <strong>start</strong> date for this submission<abbr title="required" class="usa-hint usa-hint--required">*</abbr>
-                            </label>
-                            <div class="usa-hint" id="auditee_fiscal_period_start-hint">mm/dd/yyyy</div>
-                            <div class="usa-date-picker">
-                                <ul class="usa-error-message"
-                                    id="auditee_fiscal_period_start-error-message"
-                                    role="alert">
-                                    <li id="auditee_fiscal_period_start-not-null" hidden>Can&#39;t be null</li>
-                                </ul>
-                                <input class="usa-input"
-                                       id="auditee_fiscal_period_start"
-                                       name="auditee_fiscal_period_start"
-                                       aria-labelledby="auditee_fiscal_period_start-label"
-                                       aria-describedby="auditee_fiscal_period_start-hint"
-                                       aria-required="true"
-                                       required
-                                       data-validate-not-null=""/>
-                            </div>
-                        </div>
-                    </div>
-                    <div class="usa-form-group validate-fy">
-                        <div class="usa-form-group">
-                            <label class="usa-label"
-                                   id="auditee_fiscal_period_end-label"
-                                   for="auditee_fiscal_period_end">
-                                Auditee fiscal period <strong>end</strong> date for this submission<abbr title="required" class="usa-hint usa-hint--required">*</abbr>
-                            </label>
-                            <div class="usa-hint" id="auditee_fiscal_period_end-hint">mm/dd/yyyy</div>
-                            <div class="usa-date-picker">
-                                <ul class="usa-error-message"
-                                    id="auditee_fiscal_period_end-error-message"
-                                    role="alert">
-                                    <li id="auditee_fiscal_period_end-not-null" hidden>Can&#39;t be null</li>
-                                </ul>
-                                <input class="usa-input"
-                                       id="auditee_fiscal_period_end"
-                                       name="auditee_fiscal_period_end"
-                                       aria-labelledby="auditee_fiscal_period_end-label"
-                                       aria-describedby="auditee_fiscal_period_end-hint"
-                                       aria-required="true"
-                                       required
-                                       data-validate-not-null=""/>
-                            </div>
-                        </div>
-                    </div>
-                </fieldset>
-                <ul class="usa-button-group">
-                    <li class="usa-button-group__item">
-                        <a href="javascript:void(0);" class="usa-button usa-button--outline">Cancel</a>
-                    </li>
-                    <li class="usa-button-group__item">
-                        <button class="usa-button" id="continue">Continue</button>
-                    </li>
-                </ul>
-            </form>
-            <div class="ueid-explanation tablet:grid-col usa-prose font-sans-sm">
-                <h2>The unique entity identifier used by the FAC has changed.</h2>
-                <p>
-                    On April 4, 2022, the unique entity identifier used across the federal government changed from the DUNS
-                    Number to the Unique Entity ID (generated by SAM.gov).
-                </p>
-                <ul>
-                    <li>The Unique Entity ID is a 12-character alphanumeric ID assigned to an entity by SAM.gov.</li>
-                    <li>As part of this transition, the DUNS Number has been removed.</li>
-                    <li>Entity registration, searching, and data entry in the FAC now require use of the new Unique Entity ID.</li>
-                </ul>
-                <h2>What is a UEI?</h2>
-                <p>
-                    For more information about this transition, visit SAM.gov or the Federal Service Desk, FSD.gov. You can
-                    search for help at FSD any time or request help from an FSD agent Monday–Friday 8 a.m. to 8 p.m. ET.
-                </p>
-            </div>
         </div>
-        <div class="usa-modal usa-modal--lg uei-search-result loading"
-             id="uei-search-result"
-             aria-labelledby="uei-search-result-heading"
-             aria-describedby="uei-search-result-description">
-            <div class="usa-modal__content">
-                <div class="usa-modal__main">
-                    <img src="/static/img/loader.svg" alt="loading" />
-                    <h2 class="usa-modal__heading" id="uei-search-result-heading"></h2>
-                    <div class="usa-prose" id="uei-search-result-description"></div>
-                    <div class="usa-modal__footer">
-                        <ul class="usa-button-group">
-                            <li class="usa-button-group__item">
-                                <button type="button" class="usa-button primary" data-close-modal></button>
-                            </li>
-                            <li class="usa-button-group__item">
-                                <button type="button"
-                                        class="usa-button usa-button--unstyled padding-105 text-center secondary"
-                                        data-close-modal>
-                                </button>
-                            </li>
-                        </ul>
-                    </div>
-                </div>
-                <button class="usa-button usa-modal__close"
-                        aria-label="Close this window"
-                        data-close-modal>
-                    <svg class="usa-icon" aria-hidden="true" focusable="false" role="img">
-                        <use xlink:href="/static/img/sprite.svg#close"></use>
-                    </svg>
-                </button>
-            </div>
->>>>>>> b8983171
-        </div>
+      </div>
+      <button class="usa-button usa-modal__close" aria-label="Close this window" data-close-modal>
+        <svg class="usa-icon" aria-hidden="true" focusable="false" role="img">
+          <use xlink:href="/static/img/sprite.svg#close"></use>
+        </svg>
+      </button>
     </div>
-    <script src="{% static 'compiled/js/check-ueid.js' %}" type="text/javascript"></script>
+  </div>
+
+</div>
+<script src="{% static 'compiled/js/check-ueid.js' %}" type="text/javascript"></script>
 {% endblock %}