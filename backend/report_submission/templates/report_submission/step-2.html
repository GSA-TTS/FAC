{% extends "report_submission/step-base.html" %}
{% load static %}
{% block step-content %}
<<<<<<< HEAD
    <div class="grid-container auditee-information">
        <div class="grid-row">
            <form class="usa-form usa-form--large tablet:grid-col"
                  id="check-eligibility"
                  data-fy-end-date=""
                  method="post">
                {% csrf_token %}
                <fieldset class="usa-fieldset">
                    <legend class="usa-legend usa-legend--large">
                        Auditee information
                    </legend>
                    <p>
                        <abbr title="required" class="usa-hint usa-hint--required">*</abbr>Indicates a required field.
                    </p>
                    <div id="no-uei-warning" hidden>
                        <h2>
                            <svg class="usa-icon" aria-hidden="true" focusable="false" role="img">
                                <use xlink:href="/static/img/sprite.svg#error_outline"></use>
                            </svg>
                            Your UEI was not confirmed
                        </h2>
                        <p>
                            You can continue, but you will have to confirm your UEI before you’re submission can be certified.
                            You will be able to update the UEI later on.
                        </p>
                    </div>
                    <p class="uei-explanation">
                        Search by Unique Entity Identifier (UEI) for your entity name in the SAM.gov
                        database.
                    </p>
                    <div class="usa-form-group">
                        <ul class="usa-error-message" id="auditee_uei-error-message" role="alert">
                            <li id="auditee_uei-not-null" hidden>Can&#39;t be null</li>
                            <li id="auditee_uei-length" hidden>UEI is twelve characters long</li>
                        </ul>
                        <div class="usa-search" role="search">
                            <label class="usa-sr-only" for="auditee_uei">Search</label>
                            <input class="usa-input"
                                   id="auditee_uei"
                                   type="search"
                                   name="auditee_uei"
                                   required
                                   data-validate-not-null=""
                                   data-validate-length="== 12"/>
                            <button class="usa-button"
                                    id="auditee_uei-btn"
                                    type="submit"
                                    aria-controls="uei-search-result"
                                    data-open-modal>
                                <span class="usa-search__submit-text">
                                    <img src="/static/img/usa-icons-bg/search--white.svg"
                                         class="usa-search__submit-icon"
                                         alt="Search"/>
                                    Search
                                </span>
                            </button>
                        </div>
                    </div>
                    <p class="uei-explanation">
                        Don’t know your UEI? You can find your UEI or register for a new UEI by visiting <a href="https://sam.gov/">SAM.gov</a>.
                    </p>
                    <div class="usa-form-group">
                        <label class="usa-label" for="auditee_name">Auditee name</label>
                        <span class="usa-error-message"
                              id="auditee_name-error-message"
                              role="alert">
                            Auditee Name is required if proceeding without a valid UEI
                        </span>
                        <input class="usa-input"
                               id="auditee_name"
                               name="auditee_name"
                               disabled="true"/>
                    </div>
                    <div class="usa-form-group validate-fy">
                        <ul class="usa-error-message"
                            id="fy-error-message"
                            role="alert"
                            tabindex="-1">
                        </ul>
                        <div class="usa-form-group">
                            <label class="usa-label"
                                   id="auditee_fiscal_period_start-label"
                                   for="auditee_fiscal_period_start">
                                Auditee fiscal period <strong>start</strong> date for this submission<abbr title="required" class="usa-hint usa-hint--required">*</abbr>
                            </label>
                            <div class="usa-hint" id="auditee_fiscal_period_start-hint">mm/dd/yyyy</div>
                            <div class="usa-date-picker">
                                <ul class="usa-error-message"
                                    id="auditee_fiscal_period_start-error-message"
                                    role="alert">
                                    <li id="auditee_fiscal_period_start-not-null" hidden>Can&#39;t be null</li>
                                </ul>
                                <input class="usa-input"
                                       id="auditee_fiscal_period_start"
                                       name="auditee_fiscal_period_start"
                                       aria-labelledby="auditee_fiscal_period_start-label"
                                       aria-describedby="auditee_fiscal_period_start-hint"
                                       aria-required="true"
                                       required
                                       data-validate-not-null=""/>
                            </div>
                        </div>
                    </div>
                    <div class="usa-form-group validate-fy">
                        <div class="usa-form-group">
                            <label class="usa-label"
                                   id="auditee_fiscal_period_end-label"
                                   for="auditee_fiscal_period_end">
                                Auditee fiscal period <strong>end</strong> date for this submission<abbr title="required" class="usa-hint usa-hint--required">*</abbr>
                            </label>
                            <div class="usa-hint" id="auditee_fiscal_period_end-hint">mm/dd/yyyy</div>
                            <div class="usa-date-picker">
                                <ul class="usa-error-message"
                                    id="auditee_fiscal_period_end-error-message"
                                    role="alert">
                                    <li id="auditee_fiscal_period_end-not-null" hidden>Can&#39;t be null</li>
                                </ul>
                                <input class="usa-input"
                                       id="auditee_fiscal_period_end"
                                       name="auditee_fiscal_period_end"
                                       aria-labelledby="auditee_fiscal_period_end-label"
                                       aria-describedby="auditee_fiscal_period_end-hint"
                                       aria-required="true"
                                       required
                                       data-validate-not-null=""/>
                            </div>
                        </div>
                    </div>
                </fieldset>
                <ul class="usa-button-group">
                    <li class="usa-button-group__item">
                        <a class="usa-button usa-button--outline"
                           aria-controls="modal-cancel"
                           data-open-modal>Cancel</a>
                    </li>
                    <li class="usa-button-group__item">
                        <button class="usa-button" id="continue">Continue</button>
                    </li>
                </ul>
            </form>
            <div class="ueid-explanation tablet:grid-col usa-prose font-sans-sm">
                <h2>The unique entity identifier used by the FAC has changed.</h2>
                <p>
                    On April 4, 2022, the unique entity identifier used across the federal government changed from the DUNS
                    Number to the Unique Entity ID (generated by SAM.gov).
                </p>
                <ul>
                    <li>The Unique Entity ID is a 12-character alphanumeric ID assigned to an entity by SAM.gov.</li>
                    <li>As part of this transition, the DUNS Number has been removed.</li>
                    <li>Entity registration, searching, and data entry in the FAC now require use of the new Unique Entity ID.</li>
                </ul>
                <h2>What is a UEI?</h2>
                <p>
                    For more information about this transition, visit SAM.gov or the Federal Service Desk, FSD.gov. You can
                    search for help at FSD any time or request help from an FSD agent Monday–Friday 8 a.m. to 8 p.m. ET.
                </p>
=======

<div class="grid-container auditee-information">
  <div class="grid-row">
    <form class="usa-form usa-form--large tablet:grid-col" id="check-eligibility" data-fy-end-date="" method="post">
      {% csrf_token %}
      <fieldset class="usa-fieldset">
        <legend class="usa-legend usa-legend--large">Auditee information</legend>
        <p>
          <abbr title="required" class="usa-hint usa-hint--required">*</abbr>Indicates a required field.
        </p>

        <input type="hidden" id="auditee_address_line_1" name="auditee_address_line_1" />
        <input type="hidden" id="auditee_city" name="auditee_city" />
        <input type="hidden" id="auditee_state" name="auditee_state" />
        <input type="hidden" id="auditee_zip" name="auditee_zip" />

        <div id="no-uei-warning" hidden>
          <h2>
            <svg class="usa-icon" aria-hidden="true" focusable="false" role="img">
              <use xlink:href="/static/img/sprite.svg#error_outline"></use>
            </svg>
            Your UEI was not confirmed
          </h2>
          <p>You can continue, but you will have to confirm your UEI before you’re submission can be certified.
            You will be able to update the UEI later on.</p>
        </div>

        <p class="uei-explanation">Search by Unique Entity Identifier (UEI) for your entity name in the SAM.gov
          database.</p>
        <div class="usa-form-group">

          <ul class="usa-error-message" id="auditee_uei-error-message" role="alert">

            <li id="auditee_uei-not-null" hidden>
              This field is required
            </li>

            <li id="auditee_uei-length" hidden>
              UEI is twelve characters long
            </li>

          </ul>
          <div class="usa-search" role="search">
            <label class="usa-sr-only" for="auditee_uei">Search</label>
            <input class="usa-input" id="auditee_uei" type="search" name="auditee_uei" required
              data-validate-not-null="" data-validate-length="== 12" />
            <button class="usa-button" id="auditee_uei-btn" type="submit" aria-controls=uei-search-result
              data-open-modal>
              <span class="usa-search__submit-text">
                <img src="/static/img/usa-icons-bg/search--white.svg" class="usa-search__submit-icon" alt="Search" />
                Search
              </span>
            </button>
          </div>
      </div>

        <p class="uei-explanation">Don’t know your UEI? You can find your UEI or register for a new UEI by visiting <a
            href="https://sam.gov/">SAM.gov</a>.</p>

        <div class="usa-form-group">
          <label class="usa-label" for="auditee_name">
            Auditee name
            <abbr title="required" class="usa-hint usa-hint--required">*</abbr>
          </label>
          <ul class="usa-error-message" id="auditee_name-error-message" role="alert">
            <li id="auditee_name-not-null" hidden>
              This field is required
            </li>
          </ul>
          <input class="usa-input" id="auditee_name" name="auditee_name" aria-required="true" required
            data-validate-not-null="" disabled="disabled" />
        </div>

        <div class="usa-form-group validate-fy">
          <ul class="usa-error-message" id="fy-error-message" role="alert" tabindex="-1">
          </ul>
          <div class="usa-form-group">
            <label class="usa-label" id="auditee_fiscal_period_start-label" for="auditee_fiscal_period_start">
              Auditee fiscal period <strong>start</strong> date for this submission<abbr title="required"
                class="usa-hint usa-hint--required">*</abbr></label>
            <div class="usa-hint" id="auditee_fiscal_period_start-hint">mm/dd/yyyy</div>
            <div class="usa-date-picker">
              <ul class="usa-error-message" id="auditee_fiscal_period_start-error-message" role="alert">
                <li id="auditee_fiscal_period_start-not-null" hidden>
                  This field is required
                </li>
              </ul>
              <input class="usa-input" id="auditee_fiscal_period_start" name="auditee_fiscal_period_start"
                aria-labelledby="auditee_fiscal_period_start-label" aria-describedby="auditee_fiscal_period_start-hint"
                aria-required="true" required data-validate-not-null="" />
>>>>>>> 4abafa28
            </div>
          </div>
        </div>

        <div class="usa-form-group validate-fy">

          <div class="usa-form-group">
            <label class="usa-label" id="auditee_fiscal_period_end-label" for="auditee_fiscal_period_end">
              Auditee fiscal period <strong>end</strong> date for this submission<abbr title="required"
                class="usa-hint usa-hint--required">*</abbr></label>
            <div class="usa-hint" id="auditee_fiscal_period_end-hint">mm/dd/yyyy</div>
            <div class="usa-date-picker">

              <ul class="usa-error-message" id="auditee_fiscal_period_end-error-message" role="alert">

                <li id="auditee_fiscal_period_end-not-null" hidden>
                  This field is required
                </li>

              </ul>

              <input class="usa-input" id="auditee_fiscal_period_end" name="auditee_fiscal_period_end"
                aria-labelledby="auditee_fiscal_period_end-label" aria-describedby="auditee_fiscal_period_end-hint"
                aria-required="true" required data-validate-not-null="" />
            </div>
          </div>
        </div>

      </fieldset>
      <ul class="usa-button-group">
        <li class="usa-button-group__item">
          <a href="javascript:void(0);" class="usa-button usa-button--outline">
            Cancel
          </a>
        </li>
        <li class="usa-button-group__item">
          <button class="usa-button" id="continue">Continue</button>
        </li>
      </ul>
    </form>
    <div class="ueid-explanation tablet:grid-col usa-prose font-sans-sm">
      <h2>The unique entity identifier used by the FAC has changed.</h2>
      <p>On April 4, 2022, the unique entity identifier used across the federal government changed from the DUNS
        Number to the Unique Entity ID (generated by SAM.gov).</p>
      <ul>

        <li>The Unique Entity ID is a 12-character alphanumeric ID assigned to an entity by SAM.gov.</li>

        <li>As part of this transition, the DUNS Number has been removed.</li>

        <li>Entity registration, searching, and data entry in the FAC now require use of the new Unique Entity ID.
        </li>

      </ul>
      <h2>What is a UEI?</h2>
      <p>For more information about this transition, visit SAM.gov or the Federal Service Desk, FSD.gov. You can
        search for help at FSD any time or request help from an FSD agent Monday–Friday 8 a.m. to 8 p.m. ET.</p>
    </div>
  </div>

  <div class="usa-modal usa-modal--lg uei-search-result loading" id="uei-search-result"
    aria-labelledby="uei-search-result-heading" aria-describedby="uei-search-result-description">
    <div class="usa-modal__content">
      <div class="usa-modal__main">
        <img src="/static/img/loader.svg" alt="loading"/>
        <h2 class="usa-modal__heading" id="uei-search-result-heading">
        </h2>
        <div class="usa-prose" id="uei-search-result-description">
        </div>
        <div class="usa-modal__footer">
          <ul class="usa-button-group">
            <li class="usa-button-group__item">
              <button type="button" class="usa-button primary" data-close-modal>
              </button>
            </li>
            <li class="usa-button-group__item">
              <button type="button" class="usa-button usa-button--unstyled padding-105 text-center secondary"
                data-close-modal>
              </button>
            </li>
          </ul>
        </div>
<<<<<<< HEAD
        <div class="usa-modal flex-justify-start"
             id="modal-cancel"
             aria-labelledby="modal-cancel-heading"
             aria-describedby="modal-cancel-description">
            <div class="usa-modal__content">
                <div class="usa-modal__main">
                    <h2 class="usa-modal__heading" id="legacy-fac-modal-heading">Cancel audit submission?</h2>
                    <div class="usa-prose">
                        <p id="cancel-modal-description">Cancelling will result in losing all progress.</p>
                    </div>
                    <div class="usa-modal__footer">
                        <ul class="usa-button-group">
                            <li class="usa-button-group__item">
                                <a type="button" class="usa-button" data-close-modal href="/">OK</a>
                            </li>
                            <li class="usa-button-group__item">
                                <button type="button"
                                        class="usa-button usa-button--outline padding-105 text-center"
                                        data-close-modal>
                                    I want to keep going
                                </button>
                            </li>
                        </ul>
                    </div>
                </div>
                <button class="usa-button usa-modal__close"
                        aria-label="Close this window"
                        data-close-modal>
                    <svg class="usa-icon" aria-hidden="true" focusable="false" role="img">
                        <use xlink:href="/static/img/sprite.svg#close"></use>
                    </svg>
                </button>
            </div>
        </div>
=======
      </div>
      <button class="usa-button usa-modal__close" aria-label="Close this window" data-close-modal>
        <svg class="usa-icon" aria-hidden="true" focusable="false" role="img">
          <use xlink:href="/static/img/sprite.svg#close"></use>
        </svg>
      </button>
>>>>>>> 4abafa28
    </div>
  </div>

</div>
<script src="{% static 'compiled/js/check-ueid.js' %}"></script>
{% endblock %}<|MERGE_RESOLUTION|>--- conflicted
+++ resolved
@@ -1,7 +1,6 @@
 {% extends "report_submission/step-base.html" %}
 {% load static %}
 {% block step-content %}
-<<<<<<< HEAD
     <div class="grid-container auditee-information">
         <div class="grid-row">
             <form class="usa-form usa-form--large tablet:grid-col"
@@ -158,32 +157,7 @@
                     For more information about this transition, visit SAM.gov or the Federal Service Desk, FSD.gov. You can
                     search for help at FSD any time or request help from an FSD agent Monday–Friday 8 a.m. to 8 p.m. ET.
                 </p>
-=======
-
-<div class="grid-container auditee-information">
-  <div class="grid-row">
-    <form class="usa-form usa-form--large tablet:grid-col" id="check-eligibility" data-fy-end-date="" method="post">
-      {% csrf_token %}
-      <fieldset class="usa-fieldset">
-        <legend class="usa-legend usa-legend--large">Auditee information</legend>
-        <p>
-          <abbr title="required" class="usa-hint usa-hint--required">*</abbr>Indicates a required field.
-        </p>
-
-        <input type="hidden" id="auditee_address_line_1" name="auditee_address_line_1" />
-        <input type="hidden" id="auditee_city" name="auditee_city" />
-        <input type="hidden" id="auditee_state" name="auditee_state" />
-        <input type="hidden" id="auditee_zip" name="auditee_zip" />
-
-        <div id="no-uei-warning" hidden>
-          <h2>
-            <svg class="usa-icon" aria-hidden="true" focusable="false" role="img">
-              <use xlink:href="/static/img/sprite.svg#error_outline"></use>
-            </svg>
-            Your UEI was not confirmed
-          </h2>
-          <p>You can continue, but you will have to confirm your UEI before you’re submission can be certified.
-            You will be able to update the UEI later on.</p>
+            </div>
         </div>
 
         <p class="uei-explanation">Search by Unique Entity Identifier (UEI) for your entity name in the SAM.gov
@@ -231,108 +205,6 @@
           <input class="usa-input" id="auditee_name" name="auditee_name" aria-required="true" required
             data-validate-not-null="" disabled="disabled" />
         </div>
-
-        <div class="usa-form-group validate-fy">
-          <ul class="usa-error-message" id="fy-error-message" role="alert" tabindex="-1">
-          </ul>
-          <div class="usa-form-group">
-            <label class="usa-label" id="auditee_fiscal_period_start-label" for="auditee_fiscal_period_start">
-              Auditee fiscal period <strong>start</strong> date for this submission<abbr title="required"
-                class="usa-hint usa-hint--required">*</abbr></label>
-            <div class="usa-hint" id="auditee_fiscal_period_start-hint">mm/dd/yyyy</div>
-            <div class="usa-date-picker">
-              <ul class="usa-error-message" id="auditee_fiscal_period_start-error-message" role="alert">
-                <li id="auditee_fiscal_period_start-not-null" hidden>
-                  This field is required
-                </li>
-              </ul>
-              <input class="usa-input" id="auditee_fiscal_period_start" name="auditee_fiscal_period_start"
-                aria-labelledby="auditee_fiscal_period_start-label" aria-describedby="auditee_fiscal_period_start-hint"
-                aria-required="true" required data-validate-not-null="" />
->>>>>>> 4abafa28
-            </div>
-          </div>
-        </div>
-
-        <div class="usa-form-group validate-fy">
-
-          <div class="usa-form-group">
-            <label class="usa-label" id="auditee_fiscal_period_end-label" for="auditee_fiscal_period_end">
-              Auditee fiscal period <strong>end</strong> date for this submission<abbr title="required"
-                class="usa-hint usa-hint--required">*</abbr></label>
-            <div class="usa-hint" id="auditee_fiscal_period_end-hint">mm/dd/yyyy</div>
-            <div class="usa-date-picker">
-
-              <ul class="usa-error-message" id="auditee_fiscal_period_end-error-message" role="alert">
-
-                <li id="auditee_fiscal_period_end-not-null" hidden>
-                  This field is required
-                </li>
-
-              </ul>
-
-              <input class="usa-input" id="auditee_fiscal_period_end" name="auditee_fiscal_period_end"
-                aria-labelledby="auditee_fiscal_period_end-label" aria-describedby="auditee_fiscal_period_end-hint"
-                aria-required="true" required data-validate-not-null="" />
-            </div>
-          </div>
-        </div>
-
-      </fieldset>
-      <ul class="usa-button-group">
-        <li class="usa-button-group__item">
-          <a href="javascript:void(0);" class="usa-button usa-button--outline">
-            Cancel
-          </a>
-        </li>
-        <li class="usa-button-group__item">
-          <button class="usa-button" id="continue">Continue</button>
-        </li>
-      </ul>
-    </form>
-    <div class="ueid-explanation tablet:grid-col usa-prose font-sans-sm">
-      <h2>The unique entity identifier used by the FAC has changed.</h2>
-      <p>On April 4, 2022, the unique entity identifier used across the federal government changed from the DUNS
-        Number to the Unique Entity ID (generated by SAM.gov).</p>
-      <ul>
-
-        <li>The Unique Entity ID is a 12-character alphanumeric ID assigned to an entity by SAM.gov.</li>
-
-        <li>As part of this transition, the DUNS Number has been removed.</li>
-
-        <li>Entity registration, searching, and data entry in the FAC now require use of the new Unique Entity ID.
-        </li>
-
-      </ul>
-      <h2>What is a UEI?</h2>
-      <p>For more information about this transition, visit SAM.gov or the Federal Service Desk, FSD.gov. You can
-        search for help at FSD any time or request help from an FSD agent Monday–Friday 8 a.m. to 8 p.m. ET.</p>
-    </div>
-  </div>
-
-  <div class="usa-modal usa-modal--lg uei-search-result loading" id="uei-search-result"
-    aria-labelledby="uei-search-result-heading" aria-describedby="uei-search-result-description">
-    <div class="usa-modal__content">
-      <div class="usa-modal__main">
-        <img src="/static/img/loader.svg" alt="loading"/>
-        <h2 class="usa-modal__heading" id="uei-search-result-heading">
-        </h2>
-        <div class="usa-prose" id="uei-search-result-description">
-        </div>
-        <div class="usa-modal__footer">
-          <ul class="usa-button-group">
-            <li class="usa-button-group__item">
-              <button type="button" class="usa-button primary" data-close-modal>
-              </button>
-            </li>
-            <li class="usa-button-group__item">
-              <button type="button" class="usa-button usa-button--unstyled padding-105 text-center secondary"
-                data-close-modal>
-              </button>
-            </li>
-          </ul>
-        </div>
-<<<<<<< HEAD
         <div class="usa-modal flex-justify-start"
              id="modal-cancel"
              aria-labelledby="modal-cancel-heading"
@@ -367,14 +239,37 @@
                 </button>
             </div>
         </div>
-=======
+    </div>
+  </div>
+
+  <div class="usa-modal usa-modal--lg uei-search-result loading" id="uei-search-result"
+    aria-labelledby="uei-search-result-heading" aria-describedby="uei-search-result-description">
+    <div class="usa-modal__content">
+      <div class="usa-modal__main">
+        <img src="/static/img/loader.svg" alt="loading"/>
+        <h2 class="usa-modal__heading" id="uei-search-result-heading">
+        </h2>
+        <div class="usa-prose" id="uei-search-result-description">
+        </div>
+        <div class="usa-modal__footer">
+          <ul class="usa-button-group">
+            <li class="usa-button-group__item">
+              <button type="button" class="usa-button primary" data-close-modal>
+              </button>
+            </li>
+            <li class="usa-button-group__item">
+              <button type="button" class="usa-button usa-button--unstyled padding-105 text-center secondary"
+                data-close-modal>
+              </button>
+            </li>
+          </ul>
+        </div>
       </div>
       <button class="usa-button usa-modal__close" aria-label="Close this window" data-close-modal>
         <svg class="usa-icon" aria-hidden="true" focusable="false" role="img">
           <use xlink:href="/static/img/sprite.svg#close"></use>
         </svg>
       </button>
->>>>>>> 4abafa28
     </div>
   </div>
 
