{% extends "report_submission/step-base.html" %}
{% load static %}
{% load sprite_helper %}
{% block step-content %}
    <div class="grid-container margin-y-6 audit-submission-access">
        <div class="grid-row">
            <form class="usa-form usa-form--large" id="grant-access" method="post">
                {% csrf_token %}
                <fieldset class="usa-fieldset">
                    <legend class="usa-legend usa-legend--large">
                        Who will need access to this audit?
                    </legend>
                    <p>Enter the email address for everyone who will need to edit the audit submission.</p>
                    <p class="required-explanation">
                        <abbr title="required" class="usa-hint usa-hint--required">*</abbr> Indicates a required field.
                    </p>
                    <fieldset class="usa-fieldset question"
                              aria-labelledby="certifying_auditee_contact_legend certifying_auditee_contact_instruction">
                        <legend id="certifying_auditee_contact_legend" class="usa-legend">
                            Auditee certifying official
                        </legend>
                        <div class="grid-container">
                            <p id="certifying_auditee_contact_instruction">
                                This individual will electronically certify (sign) the
                                audit submission on behalf of the auditee.
                            </p>
                            <div class="grid-row grid-gap">
                                <div class="usa-form-group">
                                    <label class="usa-label" for="certifying_auditee_contact_fullname">
                                        First name, last name
                                        <abbr title="required" class="usa-hint usa-hint--required">*</abbr>
                                    </label>
                                    <ul class="usa-error-message"
                                        id="certifying_auditee_contact_fullname-error-message"
                                        role="alert">
                                        <li id="certifying_auditee_contact_fullname-not-null" hidden>Please enter the certifying official's first and last names.</li>
                                    </ul>
                                    <input class="usa-input"
                                           id="certifying_auditee_contact_fullname"
                                           name="certifying_auditee_contact_fullname"
                                           aria-required="true"
                                           required
                                           data-validate-not-null=""/>
                                </div>
                            </div>
                            <div class="grid-row grid-gap">
                                <div class="tablet:grid-col-fill">
                                    <div class="usa-form-group">
                                        <label class="usa-label" for="certifying_auditee_contact_email">
                                            Email address
                                            <abbr title="required" class="usa-hint usa-hint--required">*</abbr>
                                        </label>
                                        <ul class="usa-error-message"
                                            id="certifying_auditee_contact_email-error-message"
                                            role="alert">
                                            <li id="certifying_auditee_contact_email-not-null" hidden>Please enter a valid email address</li>
                                            <li id="certifying_auditee_contact_email-email" hidden>
                                                An email address should have a username, an &#39;@&#39; symbol, and a domain name
                                            </li>
                                        </ul>
                                        <input class="usa-input"
                                               id="certifying_auditee_contact_email"
                                               name="certifying_auditee_contact_email"
                                               aria-required="true"
                                               required
                                               data-validate-not-null=""
                                               data-validate-email=""/>
                                    </div>
                                </div>
                                <div class="tablet:grid-col-fill">
                                    <div class="usa-form-group">
                                        <label class="usa-label" for="certifying_auditee_contact_re_email">
                                            Re-enter email address
                                            <abbr title="required" class="usa-hint usa-hint--required">*</abbr>
                                        </label>
                                        <ul class="usa-error-message"
                                            id="certifying_auditee_contact_re_email-error-message"
                                            role="alert">
                                            <li id="certifying_auditee_contact_re_email-must-match" hidden>This field should match the one before it</li>
                                        </ul>
                                        <input class="usa-input"
                                               id="certifying_auditee_contact_re_email"
                                               name="certifying_auditee_contact_re_email"
                                               aria-required="true"
                                               required
                                               data-validate-must-match="certifying_auditee_contact_email"/>
                                    </div>
                                </div>
                            </div>
                        </div>
                    </fieldset>

                    <fieldset class="usa-fieldset question"
                              aria-labelledby="certifying_auditor_contact_legend certifying_auditor_contact_instruction">
                        <legend id="certifying_auditor_contact_legend" class="usa-legend">
                            Auditor certifying official
                        </legend>
                        <div class="grid-container">
                            <p id="certifying_auditor_contact_instruction">
                                This individual will electronically certify (sign) the
                                audit submission on behalf of the auditor.
                            </p>
                            <div class="grid-row grid-gap">
                                <div class="usa-form-group">
                                    <label class="usa-label" for="certifying_auditor_contact_fullname">
                                        First name, last name
                                        <abbr title="required" class="usa-hint usa-hint--required">*</abbr>
                                    </label>
                                    <ul class="usa-error-message"
                                        id="certifying_auditor_contact_fullname-error-message"
                                        role="alert">
                                        <li id="certifying_auditor_contact_fullname-not-null" hidden>Please enter the certifying official's first and last names.</li>
                                    </ul>
                                    <input class="usa-input"
                                           id="certifying_auditor_contact_fullname"
                                           name="certifying_auditor_contact_fullname"
                                           aria-required="true"
                                           required
                                           data-validate-not-null=""/>
                                </div>
                            </div>
                            <div class="grid-row grid-gap">
                                <div class="tablet:grid-col-fill">
                                    <div class="usa-form-group">
                                        <label class="usa-label" for="certifying_auditor_contact_email">
                                            Email address
                                            <abbr title="required" class="usa-hint usa-hint--required">*</abbr>
                                        </label>
                                        <ul class="usa-error-message"
                                            id="certifying_auditor_contact_email-error-message"
                                            role="alert">
                                            <li id="certifying_auditor_contact_email-not-null" hidden>Please enter a valid email address</li>
                                            <li id="certifying_auditor_contact_email-email" hidden>
                                                An email address should have a username, an &#39;@&#39; symbol, and a domain name
                                            </li>
                                        </ul>
                                        <input class="usa-input"
                                               id="certifying_auditor_contact_email"
                                               name="certifying_auditor_contact_email"
                                               aria-required="true"
                                               required
                                               data-validate-not-null=""
                                               data-validate-email=""/>
                                    </div>
                                </div>
                                <div class="tablet:grid-col-fill">
                                    <div class="usa-form-group">
                                        <label class="usa-label" for="certifying_auditor_contact_re_email">
                                            Re-enter email address
                                            <abbr title="required" class="usa-hint usa-hint--required">*</abbr>
                                        </label>
                                        <ul class="usa-error-message"
                                            id="certifying_auditor_contact_re_email-error-message"
                                            role="alert">
                                            <li id="certifying_auditor_contact_re_email-must-match" hidden>This field should match the one before it</li>
                                        </ul>
                                        <input class="usa-input"
                                               id="certifying_auditor_contact_re_email"
                                               name="certifying_auditor_contact_re_email"
                                               aria-required="true"
                                               required
                                               data-validate-must-match="certifying_auditor_contact_email"/>
                                    </div>
                                </div>
                            </div>
                        </div>
                    </fieldset>
<<<<<<< HEAD
=======
                    
>>>>>>> 1b44cd00
                    <fieldset class="usa-fieldset question"
                              aria-labelledby="auditee_contacts_legend dynamic_fieldset_instruction_auditee">
                        <legend id="auditee_contacts_legend" class="usa-legend">
                            Auditee contacts
                        </legend>
<<<<<<< HEAD
                        <p id="dynamic_fieldset_instruction_auditee">
                            These individuals will have access to the single audit submission but
                            will not have the ability to certify the submission.
                        </p>
                        <div id="auditee_contacts" class="grid-container auditee_contacts">
=======
                        <div class="grid-container auditee_contacts">
                            <p id="auditee_contacts_instruction">
                                These individuals will have access to the single audit submission but will not be able to certify the submission.
                            </p>
>>>>>>> 1b44cd00
                            <div class="grid-row grid-gap">
                                <div class="usa-form-group">
                                    <label class="usa-label" for="auditee_contacts_fullname">
                                        First name, last name
                                    </label>
                                    <ul class="usa-error-message"
                                        id="auditee_contacts_fullname-error-message"
                                        role="alert">
                                        <li id="auditee_contacts_fullname-matched-field" hidden>When adding an auditee contact, please provide both an email address and a first and last name. </li>
                                    </ul>
                                    <input class="usa-input"
                                           id="auditee_contacts_fullname"
                                           name="auditee_contacts_fullname"
                                           data-validate-matched-field="auditee_contacts_email"/>
                                </div>
                            </div>
                            <div class="grid-row grid-gap">
                                <div class="tablet:grid-col-fill">
                                    <div class="usa-form-group">
                                        <label class="usa-label" for="auditee_contacts_email">
                                            Email address
                                        </label>
                                        <ul class="usa-error-message"
                                            id="auditee_contacts_email-error-message"
                                            role="alert">
                                            <li id="auditee_contacts_email-email" hidden>
                                                An email address should have a username, an &#39;@&#39; symbol, and a domain name
                                            </li>
                                            <li id="auditee_contacts_email-matched-field" hidden>When adding an auditee contact, please provide both an email address and a first and last name.</li>
                                        </ul>
                                        <input class="usa-input"
                                               id="auditee_contacts_email"
                                               name="auditee_contacts_email"
                                               data-validate-email=""
                                               data-validate-matched-field="auditee_contacts_fullname"/>
                                    </div>
                                </div>
                                <div class="tablet:grid-col-fill">
                                    <div class="usa-form-group">
                                        <label class="usa-label" for="auditee_contacts_re_email">
                                            Re-enter email address
                                        </label>
                                        <ul class="usa-error-message"
                                            id="auditee_contacts_re_email-error-message"
                                            role="alert">
                                            <li id="auditee_contacts_re_email-must-match" hidden>This field should match the one before it</li>
                                        </ul>
                                        <input class="usa-input"
                                               id="auditee_contacts_re_email"
                                               name="auditee_contacts_re_email"
                                               data-validate-must-match="auditee_contacts_email"/>
                                    </div>
                                </div>
                            </div>
                        </div>
                        <template id="auditee_contacts-template">
                            <div id="auditee_contacts" class="grid-container auditee_contacts additional_contacts">
                                <div class="grid-row grid-gap">
                                    <div class="usa-form-group">
                                        <label class="usa-label" for="auditee_contacts_fullname">
                                            First name, last name
                                        </label>
                                        <ul class="usa-error-message"
                                            id="auditee_contacts_fullname-error-message"
                                            role="alert">
                                            <li id="auditee_contacts_fullname-matched-field" hidden>When adding an auditee contact, please provide both an email address and a first and last name. </li>
                                        </ul>
                                        <input class="usa-input"
                                            id="auditee_contacts_fullname"
                                            name="auditee_contacts_fullname"
                                            data-validate-matched-field="auditee_contacts_email"/>
                                    </div>
                                </div>
                                <div class="grid-row grid-gap">
                                    <div class="tablet:grid-col-fill">
                                        <div class="usa-form-group">
                                            <label class="usa-label" for="auditee_contacts_email">
                                                Email address
                                            </label>
                                            <ul class="usa-error-message"
                                                id="auditee_contacts_email-error-message"
                                                role="alert">
                                                <li id="auditee_contacts_email-email" hidden>
                                                    An email address should have a username, an &#39;@&#39; symbol, and a domain name
                                                </li>
                                                <li id="auditee_contacts_email-matched-field" hidden>When adding an auditee contact, please provide both an email address and a first and last name.</li>
                                            </ul>
                                            <input class="usa-input"
                                                id="auditee_contacts_email"
                                                name="auditee_contacts_email"
                                                data-validate-email=""
                                                data-validate-matched-field="auditee_contacts_fullname"/>
                                        </div>
                                    </div>
                                    <div class="tablet:grid-col-fill">
                                        <div class="usa-form-group">
                                            <label class="usa-label" for="auditee_contacts_re_email">
                                                Re-enter email address
                                            </label>
                                            <ul class="usa-error-message"
                                                id="auditee_contacts_re_email-error-message"
                                                role="alert">
                                                <li id="auditee_contacts_re_email-must-match" hidden>This field should match the one before it</li>
                                            </ul>
                                            <input class="usa-input"
                                                id="auditee_contacts_re_email"
                                                name="auditee_contacts_re_email"
                                                data-validate-must-match="auditee_contacts_email"/>
                                        </div>
                                    </div>
                                </div>
                                <div class="grid-row grid-gap">
                                    <div class="tablet:grid-coll-fill">
                                        <button class="usa-button usa-button--unstyled delete-contact"
                                                aria-label="Delete contact"
                                                title="Delete contact">
                                            <svg class="usa-icon" aria-hidden="true" focusable="false" role="img">
                                                {% uswds_sprite "cancel" %}
                                            </svg>
                                            <span>Delete the contact above.</span>
                                        </button>
                                    </div>
                                </div>
                            </div>
                        </template>
                        <button class="usa-button usa-button--unstyled add-contact margin-top-2"
                                title="Add contact">
                            <span>Add another contact</span>
                        </button>
                    </fieldset>
                    <fieldset class="usa-fieldset question"
                                aria-labelledby="auditor_contacts_legend dynamic_fieldset_instruction_auditor">
                        <legend id="auditor_contacts_legend" class="usa-legend">
                            Auditor contacts
                        </legend>
                        <p id="dynamic_fieldset_instruction_auditor">
                            These individuals will have access to the single audit submission but
                            will not have the ability to certify the submission.
                        </p>
                        <div id="auditor_contacts" class="grid-container auditor_contacts">
                            <div class="grid-row grid-gap">
                                <div class="usa-form-group">
                                    <label class="usa-label" for="auditor_contacts_fullname">
                                        First name, last name
                                    </label>
                                    <ul class="usa-error-message"
                                        id="auditor_contacts_fullname-error-message"
                                        role="alert">
                                        <li id="auditor_contacts_fullname-matched-field" hidden>When adding an auditor contact, please provide both an email address and a first and last name. </li>
                                    </ul>
                                    <input class="usa-input"
                                            id="auditor_contacts_fullname"
                                            name="auditor_contacts_fullname"
                                            data-validate-matched-field="auditor_contacts_email"/>
                                </div>
                            </div>
                            <div class="grid-row grid-gap">
                                <div class="tablet:grid-col-fill">
                                    <div class="usa-form-group">
                                        <label class="usa-label" for="auditor_contacts_email">
                                            Email address
                                        </label>
                                        <ul class="usa-error-message"
                                            id="auditor_contacts_email-error-message"
                                            role="alert">
                                            <li id="auditor_contacts_email-email" hidden>
                                                An email address should have a username, an &#39;@&#39; symbol, and a domain name
                                            </li>
                                            <li id="auditor_contacts_email-matched-field" hidden>When adding an auditor contact, please provide both an email address and a first and last name.</li>
                                        </ul>
                                        <input class="usa-input"
                                                id="auditor_contacts_email"
                                                name="auditor_contacts_email"
                                                data-validate-email=""
                                                data-validate-matched-field="auditor_contacts_fullname"/>
                                    </div>
                                </div>
                                <div class="tablet:grid-col-fill">
                                    <div class="usa-form-group">
                                        <label class="usa-label" for="auditor_contacts_re_email">
                                            Re-enter email address
                                        </label>
                                        <ul class="usa-error-message"
                                            id="auditor_contacts_re_email-error-message"
                                            role="alert">
                                            <li id="auditor_contacts_re_email-must-match" hidden>This field should match the one before it</li>
                                        </ul>
                                        <input class="usa-input"
                                                id="auditor_contacts_re_email"
                                                name="auditor_contacts_re_email"
                                                data-validate-must-match="auditor_contacts_email"/>
                                    </div>
                                </div>
                            </div>
<<<<<<< HEAD
                        </div>
                        <template id="auditor_contacts-template">
                            <div id="auditor_contacts" class="grid-container auditor_contacts additional_contacts">
=======
                        </fieldset>

                        <fieldset class="usa-fieldset question"
                                  aria-labelledby="auditor_contacts_legend dynamic_fieldset_instruction">
                            <legend id="auditor_contacts_legend" class="usa-legend">
                                Auditor contacts
                            </legend>
                            <div class="grid-container auditor_contacts">
                                <p id="auditor_contacts_instruction">
                                    This individual will have access to upload data and information to the audit submission but will not be able to certify the submission.
                                </p>
>>>>>>> 1b44cd00
                                <div class="grid-row grid-gap">
                                    <div class="usa-form-group">
                                        <label class="usa-label" for="auditor_contacts_fullname">
                                            First name, last name
                                        </label>
                                        <ul class="usa-error-message"
                                            id="auditor_contacts_fullname-error-message"
                                            role="alert">
                                            <li id="auditor_contacts_fullname-matched-field" hidden>When adding an auditor contact, please provide both an email address and a first and last name. </li>
                                        </ul>
                                        <input class="usa-input"
                                                id="auditor_contacts_fullname"
                                                name="auditor_contacts_fullname"
                                                data-validate-matched-field="auditor_contacts_email"/>
                                    </div>
                                </div>
                                <div class="grid-row grid-gap">
                                    <div class="tablet:grid-col-fill">
                                        <div class="usa-form-group">
                                            <label class="usa-label" for="auditor_contacts_email">
                                                Email address
                                            </label>
                                            <ul class="usa-error-message"
                                                id="auditor_contacts_email-error-message"
                                                role="alert">
                                                <li id="auditor_contacts_email-email" hidden>
                                                    An email address should have a username, an &#39;@&#39; symbol, and a domain name
                                                </li>
                                                <li id="auditor_contacts_email-matched-field" hidden>When adding an auditor contact, please provide both an email address and a first and last name.</li>
                                            </ul>
                                            <input class="usa-input"
                                                    id="auditor_contacts_email"
                                                    name="auditor_contacts_email"
                                                    data-validate-email=""
                                                    data-validate-matched-field="auditor_contacts_fullname"/>
                                        </div>
                                    </div>
                                    <div class="tablet:grid-col-fill">
                                        <div class="usa-form-group">
                                            <label class="usa-label" for="auditor_contacts_re_email">
                                                Re-enter email address
                                            </label>
                                            <ul class="usa-error-message"
                                                id="auditor_contacts_re_email-error-message"
                                                role="alert">
                                                <li id="auditor_contacts_re_email-must-match" hidden>This field should match the one before it</li>
                                            </ul>
                                            <input class="usa-input"
                                                    id="auditor_contacts_re_email"
                                                    name="auditor_contacts_re_email"
                                                    data-validate-must-match="auditor_contacts_email"/>
                                        </div>
                                    </div>
                                </div>
                                <div class="grid-row grid-gap">
                                    <div class="tablet:grid-coll-fill">
                                        <button class="usa-button usa-button--unstyled delete-contact"
                                                aria-label="Delete contact"
                                                title="Delete contact">
                                            <svg class="usa-icon" aria-hidden="true" focusable="false" role="img">
                                                {% uswds_sprite "cancel" %}
                                            </svg>
                                            <span>Delete the contact above.</span>
                                        </button>
                                    </div>
                                </div>
<<<<<<< HEAD
                            </div>
                        </template>
                        <button class="usa-button usa-button--unstyled add-contact margin-top-2"
                                title="Add contact">
                            <span>Add another contact</span>
                        </button>
                    </fieldset>
                    <p id="email-notice">The above contacts will receive an e-mail once this audit is created.</p>
                    <ul class="usa-button-group">
                        <li class="usa-button-group__item">{% include "../cancel-button.html" %}</li>
                        <li class="usa-button-group__item">
                            <button class="usa-button" id="create">
                                Create
                            </button>
                        </li>
                    </ul>
                </fieldset>
            </form>
=======
                            </fieldset>

                            <p id="email-notice">The above contacts will receive an e-mail once this audit is created.</p>
                            <ul class="usa-button-group">
                                <li class="usa-button-group__item">
                                    <button class="usa-button" id="create">
                                        Save and create audit
                                    </button>
                                </li>
                                <li class="usa-button-group__item margin-left-4">{% include "../cancel-button.html" %}</li>
                            </ul>
                        </fieldset>
                    </form>
                </div>
            </div>
>>>>>>> 1b44cd00
        </div>
    </div>
    <script src="{% static 'compiled/js/check-access.js' %}"
            type="text/javascript"></script>
{% endblock %}<|MERGE_RESOLUTION|>--- conflicted
+++ resolved
@@ -165,27 +165,16 @@
                             </div>
                         </div>
                     </fieldset>
-<<<<<<< HEAD
-=======
                     
->>>>>>> 1b44cd00
                     <fieldset class="usa-fieldset question"
                               aria-labelledby="auditee_contacts_legend dynamic_fieldset_instruction_auditee">
                         <legend id="auditee_contacts_legend" class="usa-legend">
                             Auditee contacts
                         </legend>
-<<<<<<< HEAD
                         <p id="dynamic_fieldset_instruction_auditee">
-                            These individuals will have access to the single audit submission but
-                            will not have the ability to certify the submission.
+                            These individuals will have access to the single audit submission but will not be able to certify the submission.
                         </p>
                         <div id="auditee_contacts" class="grid-container auditee_contacts">
-=======
-                        <div class="grid-container auditee_contacts">
-                            <p id="auditee_contacts_instruction">
-                                These individuals will have access to the single audit submission but will not be able to certify the submission.
-                            </p>
->>>>>>> 1b44cd00
                             <div class="grid-row grid-gap">
                                 <div class="usa-form-group">
                                     <label class="usa-label" for="auditee_contacts_fullname">
@@ -316,14 +305,14 @@
                             <span>Add another contact</span>
                         </button>
                     </fieldset>
+
                     <fieldset class="usa-fieldset question"
                                 aria-labelledby="auditor_contacts_legend dynamic_fieldset_instruction_auditor">
                         <legend id="auditor_contacts_legend" class="usa-legend">
                             Auditor contacts
                         </legend>
                         <p id="dynamic_fieldset_instruction_auditor">
-                            These individuals will have access to the single audit submission but
-                            will not have the ability to certify the submission.
+                            These individuals will have access to upload data and information to the audit submission but will not be able to certify the submission.
                         </p>
                         <div id="auditor_contacts" class="grid-container auditor_contacts">
                             <div class="grid-row grid-gap">
@@ -380,23 +369,9 @@
                                     </div>
                                 </div>
                             </div>
-<<<<<<< HEAD
                         </div>
                         <template id="auditor_contacts-template">
                             <div id="auditor_contacts" class="grid-container auditor_contacts additional_contacts">
-=======
-                        </fieldset>
-
-                        <fieldset class="usa-fieldset question"
-                                  aria-labelledby="auditor_contacts_legend dynamic_fieldset_instruction">
-                            <legend id="auditor_contacts_legend" class="usa-legend">
-                                Auditor contacts
-                            </legend>
-                            <div class="grid-container auditor_contacts">
-                                <p id="auditor_contacts_instruction">
-                                    This individual will have access to upload data and information to the audit submission but will not be able to certify the submission.
-                                </p>
->>>>>>> 1b44cd00
                                 <div class="grid-row grid-gap">
                                     <div class="usa-form-group">
                                         <label class="usa-label" for="auditor_contacts_fullname">
@@ -463,7 +438,6 @@
                                         </button>
                                     </div>
                                 </div>
-<<<<<<< HEAD
                             </div>
                         </template>
                         <button class="usa-button usa-button--unstyled add-contact margin-top-2"
@@ -476,29 +450,13 @@
                         <li class="usa-button-group__item">{% include "../cancel-button.html" %}</li>
                         <li class="usa-button-group__item">
                             <button class="usa-button" id="create">
-                                Create
+                                Save and create audit
                             </button>
                         </li>
+                        <li class="usa-button-group__item margin-left-4">{% include "../cancel-button.html" %}</li>
                     </ul>
                 </fieldset>
             </form>
-=======
-                            </fieldset>
-
-                            <p id="email-notice">The above contacts will receive an e-mail once this audit is created.</p>
-                            <ul class="usa-button-group">
-                                <li class="usa-button-group__item">
-                                    <button class="usa-button" id="create">
-                                        Save and create audit
-                                    </button>
-                                </li>
-                                <li class="usa-button-group__item margin-left-4">{% include "../cancel-button.html" %}</li>
-                            </ul>
-                        </fieldset>
-                    </form>
-                </div>
-            </div>
->>>>>>> 1b44cd00
         </div>
     </div>
     <script src="{% static 'compiled/js/check-access.js' %}"
