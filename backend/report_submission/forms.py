--- conflicted
+++ resolved
@@ -1,9 +1,6 @@
 from django import forms
-<<<<<<< HEAD
 from django.core.validators import RegexValidator
-=======
 from config.settings import STATE_ABBREVS
->>>>>>> 34d02e47
 
 from api.uei import get_uei_info_from_sam_gov
 
@@ -50,19 +47,11 @@
 
 
 class GeneralInformationForm(forms.Form):
-<<<<<<< HEAD
     audit_type = forms.CharField(required=False)
     auditee_fiscal_period_end = forms.CharField(required=False)
     auditee_fiscal_period_start = forms.CharField(required=False)
     audit_period_covered = forms.CharField(required=False)
-=======
     choices_state_abbrevs = list((i, i) for i in STATE_ABBREVS)
-
-    audit_type = forms.CharField()
-    auditee_fiscal_period_end = forms.CharField()
-    auditee_fiscal_period_start = forms.CharField()
-    audit_period_covered = forms.CharField()
->>>>>>> 34d02e47
     audit_period_other_months = forms.CharField(required=False)
     ein = forms.CharField(
         required=False,
@@ -72,14 +61,13 @@
     multiple_eins_covered = forms.BooleanField(required=False)
     auditee_uei = forms.CharField(required=False)
     multiple_ueis_covered = forms.BooleanField(required=False)
-<<<<<<< HEAD
     auditee_name = forms.CharField(required=False)
     auditee_address_line_1 = forms.CharField(required=False)
     auditee_city = forms.CharField(
         required=False,
         validators=[alpha_validator],  # validators are not run against empty fields
     )
-    auditee_state = forms.CharField(required=False)
+    auditee_state = forms.ChoiceField(choices=choices_state_abbrevs, required=False)
     auditee_zip = forms.CharField(required=False)
     auditee_contact_name = forms.CharField(required=False)
     auditee_contact_title = forms.CharField(required=False)
@@ -92,39 +80,16 @@
     )
     auditor_ein_not_an_ssn_attestation = forms.BooleanField(required=False)
     auditor_country = forms.CharField(required=False)
+    auditor_international_address = forms.CharField(required=False)
     auditor_address_line_1 = forms.CharField(required=False)
     auditor_city = forms.CharField(
         required=False,
         validators=[alpha_validator],  # validators are not run against empty fields
     )
-    auditor_state = forms.CharField(required=False)
+    auditor_state = forms.ChoiceField(choices=choices_state_abbrevs, required=False)
     auditor_zip = forms.CharField(required=False)
     auditor_contact_name = forms.CharField(required=False)
     auditor_contact_title = forms.CharField(required=False)
     auditor_phone = forms.CharField(required=False)
     auditor_email = forms.CharField(required=False)
-=======
-    auditee_name = forms.CharField()
-    auditee_address_line_1 = forms.CharField()
-    auditee_city = forms.CharField()
-    auditee_state = forms.ChoiceField(choices=choices_state_abbrevs)
-    auditee_zip = forms.CharField()
-    auditee_contact_name = forms.CharField()
-    auditee_contact_title = forms.CharField()
-    auditee_phone = forms.CharField()
-    auditee_email = forms.CharField()
-    auditor_firm_name = forms.CharField()
-    auditor_ein = forms.CharField()
-    auditor_ein_not_an_ssn_attestation = forms.BooleanField(required=False)
-    auditor_country = forms.CharField()
-    auditor_international_address = forms.CharField(required=False)
-    auditor_address_line_1 = forms.CharField(required=False)
-    auditor_city = forms.CharField(required=False)
-    auditor_state = forms.CharField(required=False)
-    auditor_zip = forms.CharField(required=False)
-    auditor_contact_name = forms.CharField()
-    auditor_contact_title = forms.CharField()
-    auditor_phone = forms.CharField()
-    auditor_email = forms.CharField()
->>>>>>> 34d02e47
     secondary_auditors_exist = forms.BooleanField(required=False)