--- conflicted
+++ resolved
@@ -28,12 +28,8 @@
       - "DJANGO_SECRET_LOGIN_KEY=${DJANGO_SECRET_LOGIN_KEY}"
       - "ENV=${ENV}"
       - "SECRET_KEY=${SECRET_KEY}"
-<<<<<<< HEAD
       - "ALLOWED_HOSTS=0.0.0.0 127.0.0.1 localhost web"
-=======
-      - "ALLOWED_HOSTS=0.0.0.0 127.0.0.1 localhost"
       - "AV_SCAN_URL=http://clamav-rest:9000/scan"
->>>>>>> ddadd034
     env_file:
       - ".env"
     ports:
