--- conflicted
+++ resolved
@@ -18,28 +18,16 @@
       timeout: 5s
       retries: 10
 
-<<<<<<< HEAD
-  c2g-db:
-=======
   census-to-gsafac-db:
->>>>>>> 5a8ec7f8
     image: "postgres:12"
     environment:
       POSTGRES_HOST_AUTH_METHOD: trust
     volumes:
-<<<<<<< HEAD
-      - c2gdb-data:/var/lib/postgresql/data/
-    ports:
-      - "5433:5432"
-    healthcheck:
-      test: ["CMD-SHELL", "pg_isready -d postgres -U postgres p 5433"]
-=======
       - census-to-gsafac-data:/var/lib/postgresql/data/
     ports:
       - "5433:5432"
     healthcheck:
       test: ["CMD-SHELL", "pg_isready -d postgres -U postgres -p 5433"]
->>>>>>> 5a8ec7f8
       interval: 10s
       timeout: 5s
       retries: 10
@@ -142,9 +130,5 @@
         condition: service_healthy
 volumes:
   postgres-data:
-<<<<<<< HEAD
-  c2gdb-data:
-=======
   census-to-gsafac-data:
->>>>>>> 5a8ec7f8
   minio-vol: