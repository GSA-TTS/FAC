--- conflicted
+++ resolved
@@ -48,11 +48,8 @@
       AV_SCAN_URL: http://clamav-rest:9000/scan
       DISABLE_AUTH: ${DISABLE_AUTH:-False}
       PGRST_JWT_SECRET: ${PGRST_JWT_SECRET:-32_chars_fallback_secret_testing}
-<<<<<<< HEAD
       ENABLE_DEBUG_TOOLBAR: true
 
-=======
->>>>>>> 73dd72d1
     env_file:
       - ".env"
     ports:
