--- conflicted
+++ resolved
@@ -28,11 +28,8 @@
       - "SECRET_KEY=${SECRET_KEY}"
       - "ALLOWED_HOSTS=0.0.0.0 127.0.0.1 localhost"
       - "AV_SCAN_URL=http://clamav-rest:9000/scan"
-<<<<<<< HEAD
       - "DISABLE_AUTH=${DISABLE_AUTH}"
-=======
       - "LOCALSTACK_HOST=localstack"
->>>>>>> 3b068eb1
     env_file:
       - ".env"
     ports:
