--- conflicted
+++ resolved
@@ -16,21 +16,12 @@
       timeout: 5s
       retries: 10
 
-<<<<<<< HEAD
-  c2g-db:
-    image: "postgres:12"
-    environment:
-      POSTGRES_HOST_AUTH_METHOD: trust
-    volumes:
-      - c2gdb-data:/var/lib/postgresql/data/
-=======
   census-to-gsafac-db:
     image: "postgres:12"
     environment:
       POSTGRES_HOST_AUTH_METHOD: "trust"
     volumes:
       - census-to-gsafac-data:/var/lib/postgresql/data/
->>>>>>> 5a8ec7f8
     ports:
       - "5433:5432"
     healthcheck:
@@ -39,10 +30,6 @@
       timeout: 5s
       retries: 10
 
-<<<<<<< HEAD
-
-=======
->>>>>>> 5a8ec7f8
   web:
     image: ghcr.io/gsa-tts/fac/web-container:latest
     command: /src/run.sh
@@ -110,9 +97,5 @@
 
 volumes:
   postgres-data:
-<<<<<<< HEAD
-  c2gdb-data:
-=======
   census-to-gsafac-data:
->>>>>>> 5a8ec7f8
   minio-vol: