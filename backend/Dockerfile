###############################
# FOUNDATION
###############################

FROM python:3.11-slim AS foundation

ENV PYTHONDONTWRITEBYTECODE 1
ENV PYTHONUNBUFFERED 1

RUN apt-get -yq update && \
    apt install -y \
        apt-transport-https \ 
        build-essential \
        ca-certificates \
        chromium \
        curl \
        git \
        gcc \
        gnupg \
        gnupg2 \
        postgresql-client \
        wget 

###############################
# STORAGE
###############################
FROM foundation AS storage
RUN apt-get install -yqq groff && \
    apt-get install -yqq zip && \
    curl "https://awscli.amazonaws.com/awscli-exe-linux-x86_64.zip" -o "awscliv2.zip" && \
    unzip awscliv2.zip && \
    ./aws/install
    #curl "https://s3.amazonaws.com/aws-cli/awscli-bundle.zip" -o "awscli-bundle.zip" && \
    #unzip awscli-bundle.zip && \
    #./awscli-bundle/install -b /usr/local/bin/aws
RUN curl "https://dl.min.io/client/mc/release/linux-amd64/mc" -o "/usr/local/bin/mc" && \
    chmod +x /usr/local/bin/mc

###############################
# PIP
###############################
FROM storage AS pip
COPY requirements.txt /tmp/requirements.txt
COPY dev-requirements.txt /tmp/dev-requirements.txt
RUN set -ex && \
    pip install --upgrade pip && \
    pip install -r /tmp/requirements.txt && \
    pip install -r /tmp/dev-requirements.txt && \
    rm -rf /root/.cache/

###############################
# NODE
###############################
FROM pip AS node
WORKDIR /src/

<<<<<<< HEAD
RUN npm install

RUN chown -R 1001:123 "/root/.npm"
=======
RUN curl -fsSL https://deb.nodesource.com/setup_20.x | bash - && \
    apt-get install -y nodejs
COPY package*.json /src/
RUN npm ci && \
    chown -R 1001:123 "/root/.npm"
>>>>>>> 75c994bb

COPY . /src/

RUN npm run build 

###############################
# DEV
###############################
FROM node AS dev
WORKDIR /src/
RUN python manage.py collectstatic<|MERGE_RESOLUTION|>--- conflicted
+++ resolved
@@ -9,7 +9,7 @@
 
 RUN apt-get -yq update && \
     apt install -y \
-        apt-transport-https \ 
+        apt-transport-https \
         build-essential \
         ca-certificates \
         chromium \
@@ -19,7 +19,7 @@
         gnupg \
         gnupg2 \
         postgresql-client \
-        wget 
+        wget
 
 ###############################
 # STORAGE
@@ -54,21 +54,15 @@
 FROM pip AS node
 WORKDIR /src/
 
-<<<<<<< HEAD
-RUN npm install
-
-RUN chown -R 1001:123 "/root/.npm"
-=======
 RUN curl -fsSL https://deb.nodesource.com/setup_20.x | bash - && \
     apt-get install -y nodejs
 COPY package*.json /src/
 RUN npm ci && \
     chown -R 1001:123 "/root/.npm"
->>>>>>> 75c994bb
 
 COPY . /src/
 
-RUN npm run build 
+RUN npm run build
 
 ###############################
 # DEV
