--- conflicted
+++ resolved
@@ -18,7 +18,7 @@
         self.assertFalse(EligibilitySerializer(data=invalid).is_valid())
         self.assertFalse(EligibilitySerializer(data=empty).is_valid())
         self.assertFalse(EligibilitySerializer(data=wrong_choice).is_valid())
-<<<<<<< HEAD
+        self.assertFalse(EligibilitySerializer(data=did_not_meet_threshold).is_valid())
         self.assertTrue(EligibilitySerializer(data=valid).is_valid())
 
 
@@ -32,8 +32,4 @@
         invalid = {'uei': '0000000000OI*'}
 
         self.assertFalse(UEISerializer(data=invalid).is_valid())
-        self.assertTrue(UEISerializer(data=valid).is_valid())
-=======
-        self.assertFalse(EligibilitySerializer(data=did_not_meet_threshold).is_valid())
-        self.assertTrue(EligibilitySerializer(data=valid).is_valid())
->>>>>>> fcb51c87
+        self.assertTrue(UEISerializer(data=valid).is_valid())