from rest_framework import serializers
from django.core.exceptions import ValidationError
from django.utils.translation import gettext_lazy as _

from audit.models import Access
from config.settings import CHARACTER_LIMITS_GENERAL

# Access and submission step messages
CERTIFYING_AUDITEE_CONTACT_EMAIL = _(
    "Certifying Auditee Contact email is a required field"
)
CERTIFYING_AUDITOR_CONTACT_EMAIL = _(
    "Certifying Auditor Contact email is a required field"
)
AUDITEE_CONTACTS_LIST = _(
    "Auditee Contacts needs to be a list of full names and emails"
)
AUDITOR_CONTACTS_LIST = _(
    "Auditor Contacts needs to be a list of full names and emails"
)

CERTIFIERS_HAVE_DIFFERENT_EMAILS = _(
    "The certifying auditee and certifying auditor must have different email addresses."
)


class AccessSerializer(serializers.ModelSerializer):
    class Meta:
        model = Access
        fields = ["role", "email", "user"]


class AccessAndSubmissionSerializer(serializers.Serializer):
    # This serializer isn't tied to a model, so it's just input fields with the below layout
    certifying_auditee_contact_fullname = serializers.CharField(
        min_length=CHARACTER_LIMITS_GENERAL["auditee_contact_name"]["min"],
        max_length=CHARACTER_LIMITS_GENERAL["auditee_contact_name"]["max"],
    )
    certifying_auditee_contact_email = serializers.EmailField(
        min_length=CHARACTER_LIMITS_GENERAL["auditee_email"]["min"],
        max_length=CHARACTER_LIMITS_GENERAL["auditee_email"]["max"],
    )
    certifying_auditor_contact_fullname = serializers.CharField(
        min_length=CHARACTER_LIMITS_GENERAL["auditor_contact_name"]["min"],
        max_length=CHARACTER_LIMITS_GENERAL["auditor_contact_name"]["max"],
    )
    certifying_auditor_contact_email = serializers.EmailField(
        min_length=CHARACTER_LIMITS_GENERAL["auditor_email"]["min"],
        max_length=CHARACTER_LIMITS_GENERAL["auditor_email"]["max"],
    )
    auditor_contacts_email = serializers.ListField(
        child=serializers.EmailField(
            required=False,
            allow_null=True,
            allow_blank=True,
            min_length=CHARACTER_LIMITS_GENERAL["auditor_email"]["min"],
            max_length=CHARACTER_LIMITS_GENERAL["auditor_email"]["max"],
        ),
        allow_empty=True,
    )
    auditee_contacts_email = serializers.ListField(
        child=serializers.EmailField(
            required=False,
            allow_null=True,
            allow_blank=True,
            min_length=CHARACTER_LIMITS_GENERAL["auditee_email"]["min"],
            max_length=CHARACTER_LIMITS_GENERAL["auditee_email"]["max"],
        ),
        allow_empty=True,
    )
    auditor_contacts_fullname = serializers.ListField(
        child=serializers.CharField(
            required=False,
            allow_null=True,
            allow_blank=True,
            min_length=CHARACTER_LIMITS_GENERAL["auditor_contact_name"]["min"],
            max_length=CHARACTER_LIMITS_GENERAL["auditor_contact_name"]["max"],
        ),
        allow_empty=True,
    )
    auditee_contacts_fullname = serializers.ListField(
        child=serializers.CharField(
            required=False,
            allow_null=True,
            allow_blank=True,
            min_length=CHARACTER_LIMITS_GENERAL["auditee_contact_name"]["min"],
            max_length=CHARACTER_LIMITS_GENERAL["auditee_contact_name"]["max"],
        ),
        allow_empty=True,
    )

    def validate(self, data):
        certifying_auditee_contact_email = data["certifying_auditee_contact_email"]
        certifying_auditor_contact_email = data["certifying_auditor_contact_email"]

        if (
            certifying_auditee_contact_email.lower()
            == certifying_auditor_contact_email.lower()
        ):
            raise ValidationError(CERTIFIERS_HAVE_DIFFERENT_EMAILS)

        return data


class AccessListSerializer(serializers.ModelSerializer):
    auditee_uei = serializers.SerializerMethodField()
    auditee_fiscal_period_end = serializers.SerializerMethodField()
    auditee_name = serializers.SerializerMethodField()
    report_id = serializers.SerializerMethodField()
    submission_status = serializers.SerializerMethodField()

    @staticmethod
    def get_auditee_uei(access):
        return access.audit.auditee_uei

    @staticmethod
    def get_auditee_fiscal_period_end(access):
        return access.audit.auditee_fiscal_period_end

    @staticmethod
    def get_auditee_name(access):
<<<<<<< HEAD
        return access.audit.audit.auditee_name
=======
        return access.audit.auditee_name
>>>>>>> a47181cc

    @staticmethod
    def get_report_id(access):
        return access.audit.report_id

    @staticmethod
    def get_submission_status(access):
        return access.audit.submission_status

    class Meta:
        model = Access
        fields = [
            "auditee_uei",
            "auditee_fiscal_period_end",
            "auditee_name",
            "role",
            "report_id",
            "submission_status",
        ]<|MERGE_RESOLUTION|>--- conflicted
+++ resolved
@@ -119,11 +119,7 @@
 
     @staticmethod
     def get_auditee_name(access):
-<<<<<<< HEAD
-        return access.audit.audit.auditee_name
-=======
         return access.audit.auditee_name
->>>>>>> a47181cc
 
     @staticmethod
     def get_report_id(access):
