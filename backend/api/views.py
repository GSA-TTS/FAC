--- conflicted
+++ resolved
@@ -6,7 +6,6 @@
 from rest_framework.response import Response
 from rest_framework.views import APIView
 
-<<<<<<< HEAD
 from .serializers import (
     AccessSerializer,
     AuditeeInfoSerializer,
@@ -14,11 +13,6 @@
     SingleAuditChecklistSerializer,
     UEISerializer,
 )
-=======
-from api.serializers import (AccessSerializer, AuditeeInfoSerializer,
-                          EligibilitySerializer,
-                          SingleAuditChecklistSerializer, UEISerializer)
->>>>>>> c6a7c75f
 
 
 class SACViewSet(viewsets.ModelViewSet):
