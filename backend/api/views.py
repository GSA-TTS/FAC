import json
from typing import List

from audit.models import Access, SingleAuditChecklist
from audit.permissions import SingleAuditChecklistPermission
from django.http import Http404, HttpResponse
from django.urls import reverse
from django.views import View
from config.settings import AUDIT_SCHEMA_DIR, BASE_DIR
from rest_framework import viewsets
from rest_framework.authentication import BaseAuthentication
from rest_framework.permissions import BasePermission, IsAuthenticated
from rest_framework.response import Response
from rest_framework.views import APIView
from django.http import JsonResponse
from django.core.exceptions import ValidationError

from .serializers import (
    AccessAndSubmissionSerializer,
    AccessListSerializer,
    AuditeeInfoSerializer,
    EligibilitySerializer,
    SingleAuditChecklistSerializer,
    UEISerializer,
)

AUDITEE_INFO_PREVIOUS_STEP_DATA_WE_NEED = [
    "user_provided_organization_type",
    "met_spending_threshold",
    "is_usa_based",
]

AUDITEE_INFO_STEP_TWO_FIELDS = [
    "auditee_fiscal_period_start",
    "auditee_fiscal_period_end",
]

ACCESS_SUBMISSION_PREVIOUS_STEP_DATA_WE_NEED = (
    AUDITEE_INFO_PREVIOUS_STEP_DATA_WE_NEED + AUDITEE_INFO_STEP_TWO_FIELDS
)


def eligibility_check(user, data):
    serializer = EligibilitySerializer(data=data)  # data = request.data
    # self.eligibility_check(request)
    if serializer.is_valid():
        next_step = reverse("api-auditee-info")

        # Store step 0 data in profile, overwriting any pre-existing.
        user.profile.entry_form_data = serializer.data
        user.profile.save()
        return {"eligible": True, "next": next_step}

    return {"eligible": False, "errors": serializer.errors}


def auditee_info_check(user, data):
    serializer = AuditeeInfoSerializer(data=data)

    # Need Eligibility info to proceed
    entry_form_data = user.profile.entry_form_data

    missing_fields = [
        field
        for field in AUDITEE_INFO_PREVIOUS_STEP_DATA_WE_NEED
        if field not in entry_form_data
    ]
    if missing_fields:
        return {
            "next": reverse("api-eligibility"),
            "errors": "We're missing required fields, please try again.",
            "missing_fields": missing_fields,
        }

    if serializer.is_valid():
        next_step = reverse("api-accessandsubmission")

        # combine with expected eligibility info from session
        user.profile.entry_form_data = user.profile.entry_form_data | data
        user.profile.save()

        return {"next": next_step}

    return {"errors": serializer.errors}


def access_and_submission_check(user, data):
    serializer = AccessAndSubmissionSerializer(data=data)

    # Need Eligibility and AuditeeInfo already collected to proceed.
    # We probably need to exclude more than just csrfmiddlewaretoken from
    # stray properties that might end up present in the submitted data:
    all_steps_user_form_data = {
        k: user.profile.entry_form_data[k]
        for k in user.profile.entry_form_data
        if k != "csrfmiddlewaretoken"
    }
    missing_fields = [
        field
        for field in ACCESS_SUBMISSION_PREVIOUS_STEP_DATA_WE_NEED
        if field not in all_steps_user_form_data
    ]
    if missing_fields:
        return {
            "next": reverse("api-eligibility"),
            "errors": "We're missing required fields, please try again.",
            "missing_fields": missing_fields,
        }

    if serializer.is_valid():
        # Create SF-SAC instance and add data from previous steps saved in the
        # user profile

        sac = SingleAuditChecklist.objects.create(
            submitted_by=user,
            submission_status="in_progress",
            general_information=all_steps_user_form_data,
        )

        # Create all contact Access objects
        Access.objects.create(sac=sac, role="editor", email=user.email, user=user)
        Access.objects.create(
            sac=sac,
            role="certifying_auditee_contact",
            email=serializer.data.get("certifying_auditee_contact"),
        )
        Access.objects.create(
            sac=sac,
            role="certifying_auditor_contact",
            email=serializer.data.get("certifying_auditor_contact"),
        )
        for contact in serializer.data.get("auditee_contacts"):
            Access.objects.create(sac=sac, role="editor", email=contact)
        for contact in serializer.data.get("auditor_contacts"):
            Access.objects.create(sac=sac, role="editor", email=contact)

        sac.save()

        # Clear entry form data from profile
        user.profile.entry_form_data = {}
        user.profile.save()

        return {"report_id": sac.report_id, "next": "TBD"}

    return {"errors": serializer.errors}


class IndexView(View):
    def get(self, request, *args, **kwargs):
        fpath = BASE_DIR / "static" / "index.html"
        return HttpResponse(content=fpath.read_text(encoding="utf-8"))


class SACViewSet(viewsets.ModelViewSet):
    """
    API endpoint that allows SACs to be viewed.
    """

    # this is a public endpoint - no authentication or permission required
    authentication_classes: List[BaseAuthentication] = []
    permission_classes: List[BasePermission] = []

    allowed_methods = ["GET"]

    # lookup SACs with report_id rather than the default pk
    lookup_field = "report_id"

    queryset = SingleAuditChecklist.objects.filter(submission_status="submitted")
    serializer_class = SingleAuditChecklistSerializer

    def get_view_name(self):
        return "SF-SAC"


class EligibilityFormView(APIView):
    """
    Accepts information from Step 1 (Submission criteria check) of the "Create New Audit"
    pre-SAC checklist. It saves the information to the user profile and returns either
    messages describing ineligibility or a reference to the next step to advance to.
    """

    def post(self, request):
        return Response(eligibility_check(request.user, request.data))


class UEIValidationFormView(APIView):
    """
    Accepts UEI to validate and returns either a message describing the validation errors, or valid.
    """

    def post(self, request):
        serializer = UEISerializer(data=request.data)
        if serializer.is_valid():
            return Response(
                {
                    "valid": True,
                    "response": json.loads(serializer.data.get("auditee_uei")),
                }
            )
        return Response({"valid": False, "errors": serializer.errors})


class AuditeeInfoView(APIView):
    """
    Accepts information from Step 2 (Auditee information) of the "Create New Audit"
    pre-SAC checklist. It saves the information to the user profile and returns either
    messages describing missing info or a reference to the next step to advance to.
    """

    def post(self, request):
        return Response(auditee_info_check(request.user, request.data))


class AccessAndSubmissionView(APIView):
    """
    Accepts information from Step 3 (Audit submission access) of the "Create New Audit"
    pre-SAC checklist. This is the last step. It saves the information to the user profile.
    If it has all the information needed, it attempts to create user access permissions and
    then returns success or error messages.
    """

    def post(self, request):
        return Response(access_and_submission_check(request.user, request.data))


def get_role_emails_for_sac(sac_id) -> dict:
    """
    Given a SAC id, returns a dictionary containing the various email addresses
    from Access objects associated with that SAC, grouped by role.

    {
        "editors": ["a@a.com", "b@b.com", "victor@frankenstein.com"]
        "certfying_auditor_contact": ["c@c.com"],
        "certfying_auditee_contact": ["e@e.com"],
    }
    """
    accesses = Access.objects.filter(sac=sac_id)

    # Turn lists into single items or None for the certifier roles:
    only_one = lambda x: x[0] if x else None
    return {
        "editors": [a.email for a in accesses if a.role == "editor"],
        "certifying_auditee_contact": only_one(
            [a.email for a in accesses if a.role == "certifying_auditee_contact"]
        ),
        "certifying_auditor_contact": only_one(
            [a.email for a in accesses if a.role == "certifying_auditor_contact"]
        ),
    }


class SingleAuditChecklistView(APIView):
    """
    Accepts and returns data for a SingleAuditChecklist
    """

    permission_classes = [IsAuthenticated, SingleAuditChecklistPermission]
    invalid_metadata_keys = [
        "submitted_by",
        "date_created",
        "submission_status",
        "report_id",
    ]

    invalid_general_information_keys = [
        "auditee_fiscal_period_start",
        "auditee_fiscal_period_end",
        "auditee_uei",
    ]

    def get(self, request, report_id):
        """
        Get the SAC by report_id and return it in JSON format.
        Return 404 if it doesn't exist.
        """
        try:
            sac = SingleAuditChecklist.objects.get(report_id=report_id)
        except SingleAuditChecklist.DoesNotExist as e:
            raise Http404() from e
        self.check_object_permissions(request, sac)

        base_data = dict(SingleAuditChecklistSerializer(sac).data.items())
        full_data = base_data | get_role_emails_for_sac(sac.id)

        return JsonResponse(full_data)

    def put(self, request, report_id):
        """
        Retrieve the SAC by report_id.
        Return 404 if it doesn't exist.
        If it does, examine the submission for fields that cannot be updated
        via this endpoint and return errors (and status 400) if they are
        present.
        Otherwise, update the database entry with the submitted values and
        return the updated SAC in JSON format.
        """
        try:
            sac = SingleAuditChecklist.objects.get(report_id=report_id)
        except SingleAuditChecklist.DoesNotExist as e:
            raise Http404() from e
        self.check_object_permissions(request, sac)

        submitted_invalid_keys = [
            k for k in self.invalid_metadata_keys if k in request.data
        ] + [
            k
            for k in self.invalid_general_information_keys
            if k in request.data.get("general_information", {})
        ]

        if submitted_invalid_keys:
            base_msg = "The following fields cannot be modified via this endpoint: "
            errors_str = ", ".join(sorted(submitted_invalid_keys))
            error_msg = f"{base_msg}{errors_str}."
            return JsonResponse({"errors": error_msg}, status=400)

        for attr, value in request.data.items():
            setattr(sac, attr, value)
        try:
            sac.full_clean()
            sac.save()
        except ValidationError as err:
            return JsonResponse({"errors": err.message_dict}, status=400)

        base_data = dict(SingleAuditChecklistSerializer(sac).data.items())
        full_data = base_data | get_role_emails_for_sac(sac.id)
        return JsonResponse(full_data)


class SacFederalAwardsView(APIView):
    """
    Accepts and returns data for a SAC's federal awards section
    """

    permission_classes = [IsAuthenticated, SingleAuditChecklistPermission]

    def get(self, request, report_id):
        """
        Get the SAC by report_id and return the federal award section in JSON format.
        Return 404 if it doesn't exist.
        """

        # Note this is a placeholder, so we're not returning anything yet.

        try:
            sac = SingleAuditChecklist.objects.get(report_id=report_id)
        except SingleAuditChecklist.DoesNotExist as e:
            raise Http404() from e

        self.check_object_permissions(request, sac)

        # To do: Get federal awards info here

        return JsonResponse({})


class SubmissionsView(APIView):
    """
    Returns the list of SingleAuditChecklists the current user has submitted
    """

    def get(self, request):
        current_user = request.user

        all_submissions = SingleAuditChecklist.objects.filter(submitted_by=current_user)

        fields = [
            "report_id",
            "submission_status",
            "auditee_uei",
            "auditee_fiscal_period_end",
            "auditee_name",
        ]

        results = map(lambda s: {k: getattr(s, k) for k in fields}, all_submissions)

        return JsonResponse(list(results), safe=False)


class AccessListView(APIView):
    """
    Returns a summary list of SingleAuditChecklists that the user has Access to
    """

    def get(self, request):
        accesses = Access.objects.select_related("sac").filter(user=request.user)

        serializer = AccessListSerializer(accesses, many=True)

        return Response(serializer.data)


class SchemaView(APIView):
    """
    Returns the JSON schema for the specified fiscal year
    """

    # this is a public endpoint - no authentication or permission required
    authentication_classes: List[BaseAuthentication] = []
    permission_classes: List[BasePermission] = []

    def get(self, _, fiscal_year, schema_type):
        """GET JSON schema for the specified fiscal year"""
<<<<<<< HEAD
        fpath = SCHEMAS_DIR / f"{fiscal_year}-{schema_type}.json"
=======
        fpath = AUDIT_SCHEMA_DIR / f"{fiscal_year}-{schema_type}.json"
>>>>>>> 890fd545

        if not fpath.exists():
            raise Http404()

        return JsonResponse(json.loads(fpath.read_text(encoding="utf-8")))<|MERGE_RESOLUTION|>--- conflicted
+++ resolved
@@ -401,11 +401,7 @@
 
     def get(self, _, fiscal_year, schema_type):
         """GET JSON schema for the specified fiscal year"""
-<<<<<<< HEAD
-        fpath = SCHEMAS_DIR / f"{fiscal_year}-{schema_type}.json"
-=======
         fpath = AUDIT_SCHEMA_DIR / f"{fiscal_year}-{schema_type}.json"
->>>>>>> 890fd545
 
         if not fpath.exists():
             raise Http404()
