import json
from typing import List

from django.http import Http404, HttpResponse, JsonResponse
from django.urls import reverse
from django.views import View, generic
from django.contrib.auth import get_user_model
from django.core.exceptions import ValidationError
from rest_framework import viewsets
from rest_framework.authentication import BaseAuthentication
from rest_framework.permissions import BasePermission, IsAuthenticated
from rest_framework.response import Response
from rest_framework.views import APIView

from config.settings import AUDIT_SCHEMA_DIR, BASE_DIR
from audit.models import Access, SingleAuditChecklist, SubmissionEvent
from audit.permissions import SingleAuditChecklistPermission
from .serializers import (
    AccessAndSubmissionSerializer,
    AccessListSerializer,
    AuditeeInfoSerializer,
    EligibilitySerializer,
    SingleAuditChecklistSerializer,
    UEISerializer,
)

UserModel = get_user_model()

AUDITEE_INFO_PREVIOUS_STEP_DATA_WE_NEED = [
    "user_provided_organization_type",
    "met_spending_threshold",
    "is_usa_based",
]

AUDITEE_INFO_STEP_TWO_FIELDS = [
    "auditee_fiscal_period_start",
    "auditee_fiscal_period_end",
]

ACCESS_SUBMISSION_PREVIOUS_STEP_DATA_WE_NEED = (
    AUDITEE_INFO_PREVIOUS_STEP_DATA_WE_NEED + AUDITEE_INFO_STEP_TWO_FIELDS
)


def eligibility_check(user, data):
    serializer = EligibilitySerializer(data=data)  # data = request.data
    # self.eligibility_check(request)
    if serializer.is_valid():
        next_step = reverse("api-auditee-info")

        # Store step 0 data in profile, overwriting any pre-existing.
        user.profile.entry_form_data = serializer.data
        user.profile.save()
        return {"eligible": True, "next": next_step}

    return {"eligible": False, "errors": serializer.errors}


def auditee_info_check(user, data):
    serializer = AuditeeInfoSerializer(data=data)

    # Need Eligibility info to proceed
    entry_form_data = user.profile.entry_form_data

    missing_fields = [
        field
        for field in AUDITEE_INFO_PREVIOUS_STEP_DATA_WE_NEED
        if field not in entry_form_data
    ]
    if missing_fields:
        return {
            "next": reverse("api-eligibility"),
            "errors": "We're missing required fields, please try again.",
            "missing_fields": missing_fields,
        }

    if serializer.is_valid():
        next_step = reverse("api-accessandsubmission")

        # combine with expected eligibility info from session
        user.profile.entry_form_data = user.profile.entry_form_data | data
        user.profile.save()

        return {"next": next_step}

    return {"errors": serializer.errors}


def access_and_submission_check(user, data):
    serializer = AccessAndSubmissionSerializer(data=data)

    # Need Eligibility and AuditeeInfo already collected to proceed.
    # We probably need to exclude more than just csrfmiddlewaretoken from
    # stray properties that might end up present in the submitted data:
    all_steps_user_form_data = {
        k: user.profile.entry_form_data[k]
        for k in user.profile.entry_form_data
        if k != "csrfmiddlewaretoken"
    }
    missing_fields = [
        field
        for field in ACCESS_SUBMISSION_PREVIOUS_STEP_DATA_WE_NEED
        if field not in all_steps_user_form_data
    ]
    if missing_fields:
        return {
            "next": reverse("api-eligibility"),
            "errors": "We're missing required fields, please try again.",
            "missing_fields": missing_fields,
        }

    if serializer.is_valid():
        # Create SF-SAC instance and add data from previous steps saved in the
        # user profile

        sac = SingleAuditChecklist.objects.create(
            submitted_by=user,
            submission_status="in_progress",
            general_information=all_steps_user_form_data,
            event_user=user,
            event_type=SubmissionEvent.EventType.CREATED,
        )

        # Create all contact Access objects
        Access.objects.create(
            sac=sac,
            role="editor",
            email=user.email,
            user=user,
<<<<<<< HEAD
=======
            event_user=user,
            event_type=SubmissionEvent.EventType.ACCESS_GRANTED,
>>>>>>> 6464825f
        )
        Access.objects.create(
            sac=sac,
            role="certifying_auditee_contact",
            fullname=serializer.data.get("certifying_auditee_contact_fullname"),
            email=serializer.data.get("certifying_auditee_contact_email"),
<<<<<<< HEAD
=======
            event_user=user,
            event_type=SubmissionEvent.EventType.ACCESS_GRANTED,
>>>>>>> 6464825f
        )
        Access.objects.create(
            sac=sac,
            role="certifying_auditor_contact",
            fullname=serializer.data.get("certifying_auditor_contact_fullname"),
            email=serializer.data.get("certifying_auditor_contact_email"),
<<<<<<< HEAD
        )

        # The contacts form should prevent users from submitting an incomplete contacts section
        auditee_contacts_info = zip(
            serializer.data.get("auditee_contacts_email"),
            serializer.data.get("auditee_contacts_fullname"),
        )
        auditor_contacts_info = zip(
            serializer.data.get("auditor_contacts_email"),
            serializer.data.get("auditor_contacts_fullname"),
        )

        for email, name in auditee_contacts_info:
            Access.objects.create(
                sac=sac,
                role="editor",
                fullname=name,
                email=email,
            )
        for email, name in auditor_contacts_info:
            Access.objects.create(
                sac=sac,
                role="editor",
                fullname=name,
                email=email,
            )
=======
            event_user=user,
            event_type=SubmissionEvent.EventType.ACCESS_GRANTED,
        )
>>>>>>> 6464825f

        # The contacts form should prevent users from submitting an incomplete contacts section
        auditee_contacts_info = zip(
            serializer.data.get("auditee_contacts_email"),
            serializer.data.get("auditee_contacts_fullname"),
        )
        auditor_contacts_info = zip(
            serializer.data.get("auditor_contacts_email"),
            serializer.data.get("auditor_contacts_fullname"),
        )

        for email, name in auditee_contacts_info:
            Access.objects.create(
                sac=sac,
                role="editor",
                fullname=name,
                email=email,
                event_user=user,
                event_type=SubmissionEvent.EventType.ACCESS_GRANTED,
            )
        for email, name in auditor_contacts_info:
            Access.objects.create(
                sac=sac,
                role="editor",
                fullname=name,
                email=email,
                event_user=user,
                event_type=SubmissionEvent.EventType.ACCESS_GRANTED,
            )

        # Clear entry form data from profile
        user.profile.entry_form_data = {}
        user.profile.save()

        return {"report_id": sac.report_id, "next": "TBD"}

    return {"errors": serializer.errors}


class Sprite(generic.View):
    """
    Due to problematic interactions between the SVG use element and
    cross-domain rules and serving assets from S3, we need to serve this
    particular file from Django.
    """

    def get(self, _request):
        """Grab the file from static and return its contents as an image."""
        fpath = BASE_DIR / "static" / "img" / "sprite.svg"
        return HttpResponse(
            content=fpath.read_text(encoding="utf-8"), content_type="image/svg+xml"
        )


class IndexView(View):
    def get(self, request, *args, **kwargs):
        fpath = BASE_DIR / "static" / "index.html"
        return HttpResponse(content=fpath.read_text(encoding="utf-8"))


class SACViewSet(viewsets.ModelViewSet):
    """
    API endpoint that allows SACs to be viewed.
    """

    # this is a public endpoint - no authentication or permission required
    authentication_classes: List[BaseAuthentication] = []
    permission_classes: List[BasePermission] = []

    allowed_methods = ["GET"]

    # lookup SACs with report_id rather than the default pk
    lookup_field = "report_id"

    queryset = SingleAuditChecklist.objects.filter(submission_status="submitted")
    serializer_class = SingleAuditChecklistSerializer

    def get_view_name(self):
        return "SF-SAC"


class EligibilityFormView(APIView):
    """
    Accepts information from Step 1 (Submission criteria check) of the "Create New Audit"
    pre-SAC checklist. It saves the information to the user profile and returns either
    messages describing ineligibility or a reference to the next step to advance to.
    """

    def post(self, request):
        return Response(eligibility_check(request.user, request.data))


class UEIValidationFormView(APIView):
    """
    Accepts UEI to validate and returns either a message describing the validation errors, or valid.
    """

    def post(self, request):
        data = request.data
        data["auditee_uei"] = data["auditee_uei"].upper()
        serializer = UEISerializer(data=data)

        if serializer.is_valid():
            return Response(
                {
                    "valid": True,
                    "response": json.loads(serializer.data.get("auditee_uei")),
                }
            )
        return Response({"valid": False, "errors": serializer.errors})


class AuditeeInfoView(APIView):
    """
    Accepts information from Step 2 (Auditee information) of the "Create New Audit"
    pre-SAC checklist. It saves the information to the user profile and returns either
    messages describing missing info or a reference to the next step to advance to.
    """

    def post(self, request):
        return Response(auditee_info_check(request.user, request.data))


class AccessAndSubmissionView(APIView):
    """
    Accepts information from Step 3 (Audit submission access) of the "Create New Audit"
    pre-SAC checklist. This is the last step. It saves the information to the user profile.
    If it has all the information needed, it attempts to create user access permissions and
    then returns success or error messages.
    """

    def post(self, request):
        return Response(access_and_submission_check(request.user, request.data))


def get_role_emails_for_sac(sac_id) -> dict:
    """
    Given a SAC id, returns a dictionary containing the various email addresses
    from Access objects associated with that SAC, grouped by role.

    {
        "editors": ["a@a.com", "b@b.com", "victor@frankenstein.com"]
        "certfying_auditor_contact": ["c@c.com"],
        "certfying_auditee_contact": ["e@e.com"],
    }
    """
    accesses = Access.objects.filter(sac=sac_id)

    # Turn lists into single items or None for the certifier roles:
    only_one = lambda x: x[0] if x else None
    return {
        "editors": [a.email for a in accesses if a.role == "editor"],
        "certifying_auditee_contact": only_one(
            [a.email for a in accesses if a.role == "certifying_auditee_contact"]
        ),
        "certifying_auditor_contact": only_one(
            [a.email for a in accesses if a.role == "certifying_auditor_contact"]
        ),
    }


class SingleAuditChecklistView(APIView):
    """
    Accepts and returns data for a SingleAuditChecklist
    """

    permission_classes = [IsAuthenticated, SingleAuditChecklistPermission]
    invalid_metadata_keys = [
        "submitted_by",
        "date_created",
        "submission_status",
        "report_id",
    ]

    invalid_general_information_keys = [
        "auditee_fiscal_period_start",
        "auditee_fiscal_period_end",
        "auditee_uei",
    ]

    def get(self, request, report_id):
        """
        Get the SAC by report_id and return it in JSON format.
        Return 404 if it doesn't exist.
        """
        try:
            sac = SingleAuditChecklist.objects.get(report_id=report_id)
        except SingleAuditChecklist.DoesNotExist as e:
            raise Http404() from e
        self.check_object_permissions(request, sac)

        base_data = dict(SingleAuditChecklistSerializer(sac).data.items())
        full_data = base_data | get_role_emails_for_sac(sac.id)

        return JsonResponse(full_data)

    def put(self, request, report_id):
        """
        Retrieve the SAC by report_id.
        Return 404 if it doesn't exist.
        If it does, examine the submission for fields that cannot be updated
        via this endpoint and return errors (and status 400) if they are
        present.
        Otherwise, update the database entry with the submitted values and
        return the updated SAC in JSON format.
        """
        try:
            sac = SingleAuditChecklist.objects.get(report_id=report_id)
        except SingleAuditChecklist.DoesNotExist as e:
            raise Http404() from e
        self.check_object_permissions(request, sac)

        submitted_invalid_keys = [
            k for k in self.invalid_metadata_keys if k in request.data
        ] + [
            k
            for k in self.invalid_general_information_keys
            if k in request.data.get("general_information", {})
        ]

        if submitted_invalid_keys:
            base_msg = "The following fields cannot be modified via this endpoint: "
            errors_str = ", ".join(sorted(submitted_invalid_keys))
            error_msg = f"{base_msg}{errors_str}."
            return JsonResponse({"errors": error_msg}, status=400)

        for attr, value in request.data.items():
            setattr(sac, attr, value)
        try:
            sac.full_clean()
            sac.save()
        except ValidationError as err:
            return JsonResponse({"errors": err.message_dict}, status=400)

        base_data = dict(SingleAuditChecklistSerializer(sac).data.items())
        full_data = base_data | get_role_emails_for_sac(sac.id)
        return JsonResponse(full_data)


class SacFederalAwardsView(APIView):
    """
    Accepts and returns data for a SAC's federal awards section
    """

    permission_classes = [IsAuthenticated, SingleAuditChecklistPermission]

    def get(self, request, report_id):
        """
        Get the SAC by report_id and return the federal award section in JSON format.
        Return 404 if it doesn't exist.
        """

        # Note this is a placeholder, so we're not returning anything yet.

        try:
            sac = SingleAuditChecklist.objects.get(report_id=report_id)
        except SingleAuditChecklist.DoesNotExist as e:
            raise Http404() from e

        self.check_object_permissions(request, sac)

        # To do: Get federal awards info here

        return JsonResponse({})


class SubmissionsView(APIView):
    """
    Returns the list of SingleAuditChecklists the current user has submitted
    """

    def get(self, request):
        current_user = request.user

        all_submissions = SingleAuditChecklist.objects.filter(submitted_by=current_user)

        fields = [
            "report_id",
            "submission_status",
            "auditee_uei",
            "auditee_fiscal_period_end",
            "auditee_name",
        ]

        results = map(lambda s: {k: getattr(s, k) for k in fields}, all_submissions)

        return JsonResponse(list(results), safe=False)


class AccessListView(APIView):
    """
    Returns a summary list of SingleAuditChecklists that the user has Access to
    """

    def get(self, request):
        accesses = Access.objects.select_related("sac").filter(user=request.user)

        serializer = AccessListSerializer(accesses, many=True)

        return Response(serializer.data)


class SchemaView(APIView):
    """
    Returns the JSON schema for the specified fiscal year
    """

    # this is a public endpoint - no authentication or permission required
    authentication_classes: List[BaseAuthentication] = []
    permission_classes: List[BasePermission] = []

    def get(self, _, fiscal_year, schema_type):
        """GET JSON schema for the specified fiscal year"""
        fpath = AUDIT_SCHEMA_DIR / f"{fiscal_year}-{schema_type}.json"

        if not fpath.exists():
            raise Http404()

        return JsonResponse(json.loads(fpath.read_text(encoding="utf-8")))<|MERGE_RESOLUTION|>--- conflicted
+++ resolved
@@ -127,60 +127,25 @@
             role="editor",
             email=user.email,
             user=user,
-<<<<<<< HEAD
-=======
             event_user=user,
             event_type=SubmissionEvent.EventType.ACCESS_GRANTED,
->>>>>>> 6464825f
         )
         Access.objects.create(
             sac=sac,
             role="certifying_auditee_contact",
             fullname=serializer.data.get("certifying_auditee_contact_fullname"),
             email=serializer.data.get("certifying_auditee_contact_email"),
-<<<<<<< HEAD
-=======
             event_user=user,
             event_type=SubmissionEvent.EventType.ACCESS_GRANTED,
->>>>>>> 6464825f
         )
         Access.objects.create(
             sac=sac,
             role="certifying_auditor_contact",
             fullname=serializer.data.get("certifying_auditor_contact_fullname"),
             email=serializer.data.get("certifying_auditor_contact_email"),
-<<<<<<< HEAD
-        )
-
-        # The contacts form should prevent users from submitting an incomplete contacts section
-        auditee_contacts_info = zip(
-            serializer.data.get("auditee_contacts_email"),
-            serializer.data.get("auditee_contacts_fullname"),
-        )
-        auditor_contacts_info = zip(
-            serializer.data.get("auditor_contacts_email"),
-            serializer.data.get("auditor_contacts_fullname"),
-        )
-
-        for email, name in auditee_contacts_info:
-            Access.objects.create(
-                sac=sac,
-                role="editor",
-                fullname=name,
-                email=email,
-            )
-        for email, name in auditor_contacts_info:
-            Access.objects.create(
-                sac=sac,
-                role="editor",
-                fullname=name,
-                email=email,
-            )
-=======
             event_user=user,
             event_type=SubmissionEvent.EventType.ACCESS_GRANTED,
         )
->>>>>>> 6464825f
 
         # The contacts form should prevent users from submitting an incomplete contacts section
         auditee_contacts_info = zip(
