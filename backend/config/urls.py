from api import views
from api.views import IndexView
from django.conf import settings
from django.conf.urls.static import static
from django.contrib import admin
from django.urls import path, include
from rest_framework.renderers import JSONOpenAPIRenderer
from rest_framework.schemas import get_schema_view

from users.views import AuthToken

schema_view = get_schema_view(
    title="Federal Audit Clearinghouse API",
    version=settings.API_VERSION,
    url="http://localhost:8000/api/",
    renderer_classes=[JSONOpenAPIRenderer],
)

urlpatterns = [
    path("", IndexView.as_view(), name="index"),
    path("api/auth/token", AuthToken.as_view(), name="token"),
    path("api/schema.json", schema_view),
    path("public/api/sac", views.SACViewSet.as_view({"get": "list"}), name="sac-list"),
    path(
        "public/api/sac/<str:report_id>",
        views.SACViewSet.as_view({"get": "retrieve"}),
        name="sac-detail",
    ),
    path(
        "sac/eligibility",
        views.EligibilityFormView.as_view(),
        name="eligibility",
    ),
    path(
        "sac/ueivalidation",
        views.UEIValidationFormView.as_view(),
        name="uei-validation",
    ),
    path("sac/auditee", views.AuditeeInfoView.as_view(), name="auditee-info"),
    path(
        "sac/accessandsubmission",
        views.AccessAndSubmissionView.as_view(),
        name="accessandsubmission",
    ),
    path(
        "sac/edit/<str:report_id>",
        views.SingleAuditChecklistView.as_view(),
        name="singleauditchecklist",
    ),
    path(
        "sac/edit/<str:report_id>/federal_awards",
        views.SacFederalAwardsView.as_view(),
        name="sacfederalawards",
    ),
    path(
        "submissions",
        views.SubmissionsView.as_view(),
        name="submissions",
    ),
    path(
        "access-list",
        views.AccessListView.as_view(),
        name="access-list",
    ),
    path(
        "schemas/<str:fiscal_year>/<str:type>",
        views.SchemaView.as_view(),
        name="schemas",
    ),
    path(settings.ADMIN_URL, admin.site.urls),
<<<<<<< HEAD
    # Keep last so we can use short urls for content pages like home page etc.
    path(
        '',
        include('cms.urls')
    ),
]
=======
] + static(settings.STATIC_URL, document_root=settings.STATIC_ROOT)
>>>>>>> c4d4e34f
<|MERGE_RESOLUTION|>--- conflicted
+++ resolved
@@ -1,5 +1,4 @@
 from api import views
-from api.views import IndexView
 from django.conf import settings
 from django.conf.urls.static import static
 from django.contrib import admin
@@ -17,7 +16,6 @@
 )
 
 urlpatterns = [
-    path("", IndexView.as_view(), name="index"),
     path("api/auth/token", AuthToken.as_view(), name="token"),
     path("api/schema.json", schema_view),
     path("public/api/sac", views.SACViewSet.as_view({"get": "list"}), name="sac-list"),
@@ -68,13 +66,9 @@
         name="schemas",
     ),
     path(settings.ADMIN_URL, admin.site.urls),
-<<<<<<< HEAD
     # Keep last so we can use short urls for content pages like home page etc.
     path(
         '',
         include('cms.urls')
     ),
-]
-=======
-] + static(settings.STATIC_URL, document_root=settings.STATIC_ROOT)
->>>>>>> c4d4e34f
+] + static(settings.STATIC_URL, document_root=settings.STATIC_ROOT)