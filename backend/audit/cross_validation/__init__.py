"""
Each validator added must be imported and added to the functions list below.

Each validator should be a single function in a single file.
The name of the function should match the name of the file.

Each validator function should take a dictionary as its only argument; this
dictionary has these top-level fields:

    sf_sac_sections
    sf_sac_meta

sf_sac_sections has these fields:

    general_information
    federal_awards
    corrective_action_plan
    findings_text
    findings_uniform_guidance
    additional_ueis

Each of those contains a list or dict representing that section.
These are already Python objects; no JSON deserialization is required.

sf_sac_meta contains all of the fields that are not in the sections; currently
these are:

    submitted_by
    date_created
    submission_status
    report_id
    audit_type
    transition_name
    transition_date

The function cross_validation.sac_validation_shape will take a
SingleAuditChecklist instance and convert it into a dictionary with the above
structure.

Each validator function should return either an empty list if there are no
errors or a list of dicts where each dict has a single field, "error", that
has a string describing the error as its value.
This value is intended to be shown to the user.

So, the no-errors return value is:

    []

And an example with-errors return value is:

    [
        {
            "error": "Your attempt at humor has been denied by the committee."
        }
    ]

"""
<<<<<<< HEAD
from .number_of_findings import number_of_findings
from .auditee_ueis_match import auditee_ueis_match
=======
>>>>>>> 2f217f9f
from .additional_ueis import additional_ueis
from .auditee_ueis_match import auditee_ueis_match
from .audit_findings import audit_findings
from .sac_validation_shape import sac_validation_shape  # noqa: F401

functions = [
    audit_findings,
    auditee_ueis_match,
    additional_ueis,
    number_of_findings,
]<|MERGE_RESOLUTION|>--- conflicted
+++ resolved
@@ -55,11 +55,7 @@
     ]
 
 """
-<<<<<<< HEAD
 from .number_of_findings import number_of_findings
-from .auditee_ueis_match import auditee_ueis_match
-=======
->>>>>>> 2f217f9f
 from .additional_ueis import additional_ueis
 from .auditee_ueis_match import auditee_ueis_match
 from .audit_findings import audit_findings
