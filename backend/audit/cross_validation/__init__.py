--- conflicted
+++ resolved
@@ -55,14 +55,10 @@
     ]
 
 """
-<<<<<<< HEAD
 from .check_award_reference_uniqueness import check_award_reference_uniqueness
-from .number_of_findings import number_of_findings
-=======
 from .check_award_ref_declaration import check_award_ref_declaration
 from .check_findings_count_consistency import check_findings_count_consistency
 from .check_award_ref_existence import check_award_ref_existence
->>>>>>> ce98cf4b
 from .additional_ueis import additional_ueis
 from .auditee_ueis_match import auditee_ueis_match
 from .check_finding_reference_uniqueness import check_finding_reference_uniqueness
@@ -73,16 +69,11 @@
 functions = [
     auditee_ueis_match,
     additional_ueis,
-<<<<<<< HEAD
-    award_ref_and_references_uniqueness,
     check_award_reference_uniqueness,
-    number_of_findings,
-=======
     check_award_ref_existence,
     check_award_ref_declaration,
     check_finding_reference_uniqueness,
     check_findings_count_consistency,
->>>>>>> ce98cf4b
     submission_progress_check,
     tribal_data_sharing_consent,
 ]