--- conflicted
+++ resolved
@@ -55,13 +55,9 @@
     ]
 
 """
-<<<<<<< HEAD
 from .check_award_ref_declaration import check_award_ref_declaration
 from .check_findings_count_consistency import check_findings_count_consistency
-=======
 from .check_award_ref_existence import check_award_ref_existence
-from .number_of_findings import number_of_findings
->>>>>>> 3bc673fa
 from .additional_ueis import additional_ueis
 from .auditee_ueis_match import auditee_ueis_match
 from .check_finding_reference_uniqueness import check_finding_reference_uniqueness
@@ -72,15 +68,10 @@
 functions = [
     auditee_ueis_match,
     additional_ueis,
-<<<<<<< HEAD
+    check_award_ref_existence,
     check_award_ref_declaration,
     check_finding_reference_uniqueness,
     check_findings_count_consistency,
-=======
-    check_award_ref_existence,
-    award_ref_and_references_uniqueness,
-    number_of_findings,
->>>>>>> 3bc673fa
     submission_progress_check,
     tribal_data_sharing_consent,
 ]