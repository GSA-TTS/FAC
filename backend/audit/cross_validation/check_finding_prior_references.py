--- conflicted
+++ resolved
@@ -67,13 +67,9 @@
     audit_errors = []
     # Validate all prior reference numbers for each award
     for award_ref, prior_refs_strings in all_prior_refs.items():
-<<<<<<< HEAD
-        prior_refs = prior_refs_strings.split(",")
-=======
         # Make sure we have no leading or trailing whitespace on
         # any of the refs.
         prior_refs = list(map(lambda s: s.strip(), prior_refs_strings.split(",")))
->>>>>>> d1caf9f7
         if use_audit:
             _validate_prior_refs_audit(
                 prior_refs,
@@ -82,10 +78,6 @@
                 previous_findings_refs,
                 audit_errors,
             )
-<<<<<<< HEAD
-
-=======
->>>>>>> d1caf9f7
         _validate_prior_refs(
             prior_refs,
             award_ref,
