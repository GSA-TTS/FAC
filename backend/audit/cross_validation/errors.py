--- conflicted
+++ resolved
@@ -36,13 +36,12 @@
     )
 
 
-<<<<<<< HEAD
 def err_award_ref_repeat_reference(award_ref, ref_number):
     return f"Award {award_ref} repeats reference {ref_number}. The reference {ref_number} should only appear once for award {award_ref}."
-=======
+
+
 def err_number_of_findings_inconsistent(total_expected, total_counted, award_ref):
     return (
         f"You reported {total_expected} findings for award {award_ref} in the {SECTION_NAMES.FEDERAL_AWARDS} workbook, "
         f"but declared {total_counted} findings for the same award in the {SECTION_NAMES.FEDERAL_AWARDS_AUDIT_FINDINGS} workbook."
-    )
->>>>>>> 5f90a24d
+    )