def err_additional_ueis_empty():
    return (
        "general_information.multiple_ueis_covered is checked, "
        "but no additonal UEIs were found."
    )


def err_additional_ueis_has_auditee_uei():
    return "The additional UEIs list includes the auditee UEI."


def err_additional_ueis_not_empty():
    return (
        "general_information.multiple_ueis_covered is marked false, "
        "but additonal UEIs were found."
    )


def err_auditee_ueis_match():
    return "Not all auditee UEIs matched."


<<<<<<< HEAD
def err_awards_findings_but_no_findings_text():
    return "There are findings indicated in Federal Awards but" "none in Findings Text."
=======
def err_missing_tribal_data_sharing_consent():
    return (
        "As a tribal organization, you must complete the data "
        "sharing consent statement before submitting your audit."
    )
>>>>>>> cb6ee370
<|MERGE_RESOLUTION|>--- conflicted
+++ resolved
@@ -20,13 +20,12 @@
     return "Not all auditee UEIs matched."
 
 
-<<<<<<< HEAD
 def err_awards_findings_but_no_findings_text():
     return "There are findings indicated in Federal Awards but" "none in Findings Text."
-=======
+
+
 def err_missing_tribal_data_sharing_consent():
     return (
         "As a tribal organization, you must complete the data "
         "sharing consent statement before submitting your audit."
-    )
->>>>>>> cb6ee370
+    )