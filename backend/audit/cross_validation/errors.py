from audit.fixtures.excel import (
    SECTION_NAMES,
)


def err_additional_ueis_empty():
    return (
        "general_information.multiple_ueis_covered is checked, "
        "but no additonal UEIs were found."
    )


def err_additional_ueis_has_auditee_uei():
    return "The additional UEIs list includes the auditee UEI."


def err_additional_ueis_not_empty():
    return (
        "general_information.multiple_ueis_covered is marked false, "
        "but additonal UEIs were found."
    )


def err_auditee_ueis_match():
    return "Not all auditee UEIs matched."


def err_awards_findings_but_no_findings_text():
    return "There are findings indicated in Federal Awards but" "none in Findings Text."


def err_missing_tribal_data_sharing_consent():
    return (
        "As a tribal organization, you must complete the data "
        "sharing consent statement before submitting your audit."
    )


def err_duplicate_finding_reference(award_ref, ref_number):
    return f"Award {award_ref} repeats reference {ref_number}. The reference {ref_number} should only appear once for award {award_ref}."


def err_findings_count_inconsistent(total_expected, total_counted, award_ref):
    return (
        f"You reported {total_expected} findings for award {award_ref} in the {SECTION_NAMES.FEDERAL_AWARDS} workbook, "
        f"but declared {total_counted} findings for the same award in the {SECTION_NAMES.FEDERAL_AWARDS_AUDIT_FINDINGS} workbook."
    )


<<<<<<< HEAD
def err_duplicate_award_reference(award_ref):
    return (
        f"The award reference {award_ref} shows up more than once. "
=======
def err_award_ref_not_declared(award_refs: list):
    is_plural = len(award_refs) > 1
    if is_plural:
        award_refs_str = (
            ", ".join(str(ar) for ar in award_refs[:-1]) + " and " + str(award_refs[-1])
        )
    else:
        award_refs_str = str(award_refs[0])

    return (
        f"Award{'s' if is_plural else ''} {award_refs_str} {'are' if is_plural else 'is'} reported in the "
        f"{SECTION_NAMES.FEDERAL_AWARDS_AUDIT_FINDINGS} workbook, but {'were' if is_plural else 'was'} not "
        f"declared in the {SECTION_NAMES.FEDERAL_AWARDS} workbook."
    )


def err_missing_award_reference(row_num):
    return (
        f"The award listed in row {row_num} of your Federal Award workbook is missing a reference code. "
>>>>>>> ce98cf4b
        f"This should not be possible. Please contact customer support."
    )<|MERGE_RESOLUTION|>--- conflicted
+++ resolved
@@ -47,11 +47,13 @@
     )
 
 
-<<<<<<< HEAD
 def err_duplicate_award_reference(award_ref):
     return (
         f"The award reference {award_ref} shows up more than once. "
-=======
+        f"This should not be possible. Please contact customer support."
+    )
+
+
 def err_award_ref_not_declared(award_refs: list):
     is_plural = len(award_refs) > 1
     if is_plural:
@@ -71,6 +73,5 @@
 def err_missing_award_reference(row_num):
     return (
         f"The award listed in row {row_num} of your Federal Award workbook is missing a reference code. "
->>>>>>> ce98cf4b
         f"This should not be possible. Please contact customer support."
     )