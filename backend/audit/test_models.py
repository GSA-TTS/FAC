--- conflicted
+++ resolved
@@ -1,8 +1,4 @@
-<<<<<<< HEAD
-from datetime import datetime
-=======
 from datetime import datetime, timezone
->>>>>>> d6f9ab81
 
 from django.core.files.uploadedfile import SimpleUploadedFile
 from django.db.utils import IntegrityError
@@ -91,11 +87,7 @@
             ),
         )
 
-<<<<<<< HEAD
-        now = datetime.now()
-=======
         now = datetime.now(timezone.utc)
->>>>>>> d6f9ab81
         for statuses_from, status_to, transition_name in cases:
             for status_from in statuses_from:
                 sac = baker.make(SingleAuditChecklist, submission_status=status_from)
