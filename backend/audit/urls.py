from django.urls import path

from .fixtures.excel import (
    CORRECTIVE_ACTION_PLAN,
    FEDERAL_AWARDS_EXPENDED,
    FINDINGS_TEXT,
    FINDINGS_UNIFORM_GUIDANCE,
)
from . import views

app_name = "audit"
form_sections = [
    CORRECTIVE_ACTION_PLAN,
    FEDERAL_AWARDS_EXPENDED,
    FINDINGS_TEXT,
    FINDINGS_UNIFORM_GUIDANCE,
]
urlpatterns = [
    path("", views.MySubmissions.as_view(), name="MySubmissions"),
    path("<str:report_id>", views.EditSubmission.as_view(), name="EditSubmission"),
<<<<<<< HEAD
    path(
        "excel/<str:report_id>",
        views.FederalAwardsExcelFileView.as_view(),
        name="FederalAwardsExcelFile",
    ),
    path(
        "ready-for-certification/<str:report_id>",
        views.ReadyForCertificationView.as_view(),
        name="ReadyForCertification",
    ),
    path(
        "auditor-certification/<str:report_id>",
        views.AuditorCertificationView.as_view(),
        name="AuditorCertification",
    ),
    path(
        "auditee-certification/<str:report_id>",
        views.AuditeeCertificationView.as_view(),
        name="AuditeeCertification",
    ),
    path(
        "certification/<str:report_id>",
        views.CertificationView.as_view(),
        name="Certification",
    ),
    path(
        "submission/<str:report_id>",
        views.SubmissionView.as_view(),
        name="Submission",
    ),
]
=======
]

for form_section in form_sections:
    urlpatterns.append(
        path(
            f"excel/{form_section}/<str:report_id>",
            views.ExcelFileHandlerView.as_view(),
            name=form_section,
            kwargs={"form_section": form_section},
        )
    )
>>>>>>> 792956a9
<|MERGE_RESOLUTION|>--- conflicted
+++ resolved
@@ -18,12 +18,6 @@
 urlpatterns = [
     path("", views.MySubmissions.as_view(), name="MySubmissions"),
     path("<str:report_id>", views.EditSubmission.as_view(), name="EditSubmission"),
-<<<<<<< HEAD
-    path(
-        "excel/<str:report_id>",
-        views.FederalAwardsExcelFileView.as_view(),
-        name="FederalAwardsExcelFile",
-    ),
     path(
         "ready-for-certification/<str:report_id>",
         views.ReadyForCertificationView.as_view(),
@@ -50,8 +44,6 @@
         name="Submission",
     ),
 ]
-=======
-]
 
 for form_section in form_sections:
     urlpatterns.append(
@@ -61,5 +53,4 @@
             name=form_section,
             kwargs={"form_section": form_section},
         )
-    )
->>>>>>> 792956a9
+    )