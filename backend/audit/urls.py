from django.urls import path

from .fixtures.excel import (
    CORRECTIVE_ACTION_PLAN,
    FEDERAL_AWARDS_EXPENDED,
    FINDINGS_TEXT,
    FINDINGS_UNIFORM_GUIDANCE,
)
from . import views

app_name = "audit"
form_sections = [
    CORRECTIVE_ACTION_PLAN,
    FEDERAL_AWARDS_EXPENDED,
    FINDINGS_TEXT,
    FINDINGS_UNIFORM_GUIDANCE,
]
urlpatterns = [
    path("", views.MySubmissions.as_view(), name="MySubmissions"),
    path("<str:report_id>", views.EditSubmission.as_view(), name="EditSubmission"),
    path(
        "ready-for-certification/<str:report_id>",
        views.ReadyForCertificationView.as_view(),
        name="ReadyForCertification",
    ),
    path(
        "auditor-certification/<str:report_id>",
        views.AuditorCertificationView.as_view(),
        name="AuditorCertification",
    ),
    path(
        "auditee-certification/<str:report_id>",
        views.AuditeeCertificationView.as_view(),
        name="AuditeeCertification",
    ),
    path(
        "certification/<str:report_id>",
        views.CertificationView.as_view(),
        name="Certification",
    ),
    path(
        "submission/<str:report_id>",
        views.SubmissionView.as_view(),
        name="Submission",
    ),
<<<<<<< HEAD
    path(
        "submission-progress/<str:report_id>",
        views.SubmissionProgressView.as_view(),
        name="SubmissionProgress",
    ),
]
=======
]

for form_section in form_sections:
    urlpatterns.append(
        path(
            f"excel/{form_section}/<str:report_id>",
            views.ExcelFileHandlerView.as_view(),
            name=form_section,
            kwargs={"form_section": form_section},
        )
    )
>>>>>>> bcbf223d
<|MERGE_RESOLUTION|>--- conflicted
+++ resolved
@@ -43,14 +43,11 @@
         views.SubmissionView.as_view(),
         name="Submission",
     ),
-<<<<<<< HEAD
     path(
         "submission-progress/<str:report_id>",
         views.SubmissionProgressView.as_view(),
         name="SubmissionProgress",
     ),
-]
-=======
 ]
 
 for form_section in form_sections:
@@ -61,5 +58,4 @@
             name=form_section,
             kwargs={"form_section": form_section},
         )
-    )
->>>>>>> bcbf223d
+    )