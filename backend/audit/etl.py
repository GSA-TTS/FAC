import logging
from datetime import datetime
from pprint import pprint

from dissemination.models import (
    FindingText,
    Finding,
    FederalAward,
    CapText,
    Note,
    Revision,
    Passthrough,
    General,
    SecondaryAuditor,
    AdditionalUei
)
from audit.models import SingleAuditChecklist

logger = logging.getLogger(__name__)


class ETL(object):
    def __init__(self, sac: SingleAuditChecklist) -> None:
        self.single_audit_checklist = sac
        self.report_id = sac.report_id
        # MCJ QUESTION: What is the second parameter to `get` for?
        # https://docs.djangoproject.com/en/4.2/ref/models/querysets/#django.db.models.query.QuerySet.get
        audit_date = sac.general_information.get(
            "auditee_fiscal_period_start", datetime.now
        )
        self.audit_year = int(audit_date.split("-")[0])

    def load_all(self):
        load_methods = (
            self.load_general,
            self.load_secondary_auditor,
            self.load_federal_award,
            self.load_findings,
            self.load_passthrough,
            self.load_finding_texts,
            self.load_captext,
            self.load_note,
            self.load_additional_uei
            # self.load_audit_info()  # TODO: Uncomment when SingleAuditChecklist adds audit_information
        )
        for load_method in load_methods:
            try:
                load_method()
            except KeyError as key_error:
                logger.warning(
                    f"{type(key_error).__name__} in {load_method.__name__}: {key_error}"
                )

    def load_finding_texts(self):
        findings_text = self.single_audit_checklist.findings_text
        if "findings_text_entries" in findings_text["FindingsText"]:
            findings_text_entries = findings_text["FindingsText"][
                "findings_text_entries"
            ]
            for entry in findings_text_entries:
                finding_text_ = FindingText(
                    report_id=self.report_id,
                    finding_ref_number=entry["reference_number"],
                    contains_chart_or_table=entry["contains_chart_or_table"] == "Y",
                    finding_text=entry["text_of_finding"],
                )
                finding_text_.save()

        # "findings_uniform_guidance_entries": [
        #     {
        #         "program": {
        #             "award_reference": "AWARD-1145",
        #             "compliance_requirement": "M"
        #         },
        #         "findings": {
        #             "prior_references": "2021-069",
        #             "reference_number": "2022-012",
        #             "repeat_prior_reference": "Y"
        #         },
        #         "other_matters": "Y",
        #         "other_findings": "N",
        #         "modified_opinion": "N",
        #         "questioned_costs": "N",
        #         "material_weakness": "N",
        #         "significant_deficiency": "Y"
        #     },
    def load_findings(self):
        findings_uniform_guidance = (
            self.single_audit_checklist.findings_uniform_guidance
        )
        if (
            "findings_uniform_guidance_entries"
            in findings_uniform_guidance["FindingsUniformGuidance"]
        ):
            findings_uniform_guidance_entries = findings_uniform_guidance[
                "FindingsUniformGuidance"
            ]["findings_uniform_guidance_entries"]

            for entry in findings_uniform_guidance_entries:
                findings = entry["findings"]
                program = entry['program']
                finding = Finding(
                    award_reference=program["award_reference"],
                    report_id=self.report_id,
                    # finding_seq_number=entry["seq_number"],
                    finding_ref_number=findings["reference_number"],
                    is_material_weakness=entry["material_weakness"] == "Y",
                    is_modified_opinion=entry["modified_opinion"] == "Y",
                    is_other_findings=entry["other_findings"] == "Y",
                    is_other_non_compliance=entry["other_matters"] == "Y",
                    prior_finding_ref_numbers=None if 'prior_references' not in findings else findings["prior_references"],
                    is_questioned_costs=entry["questioned_costs"] == "Y",
                    is_repeat_finding=(findings["repeat_prior_reference"] == "Y"),
                    is_significant_deficiency=(entry["significant_deficiency"] == "Y"),
                    type_requirement=(program["compliance_requirement"]),
                )
                finding.save()

    def conditional_lookup(self, dict, key, default):
        if key in dict:
            return dict[key]
        else:
            return default

    def load_federal_award(self):
        federal_awards = self.single_audit_checklist.federal_awards
        report_id = self.single_audit_checklist.report_id
        try:
            general = General.objects.get(report_id=report_id)
        except General.DoesNotExist:
            logger.error(
                f"General must be loaded before FederalAward. report_id = {report_id}"
            )
            return
        general.total_amount_expended = federal_awards["FederalAwards"].get(
            "total_amount_expended"
        )
        general.save()

        for entry in federal_awards["FederalAwards"]["federal_awards"]:
            program = entry["program"]
            loan = entry["loan_or_loan_guarantee"]
            is_direct = entry["direct_or_indirect_award"]["is_direct"] == "Y"
            is_passthrough = entry["subrecipients"]["is_passed"] == "Y"
            cluster = entry["cluster"]
            subrecipient_amount = entry["subrecipients"].get("subrecipient_amount")
            state_cluster_name = cluster.get("state_cluster_name")
            other_cluster_name = cluster.get("other_cluster_name")
            federal_award = FederalAward(
                report_id=self.report_id,
                award_reference=entry["award_reference"],
                federal_agency_prefix=program["federal_agency_prefix"],
                federal_award_extension=program["three_digit_extension"],
                # CONDITIONAL
                additional_award_identification=self.conditional_lookup(
                    program, "additional_award_identification", ""
                ),
                federal_program_name=program["program_name"],
                amount_expended=program["amount_expended"],
                cluster_name=cluster["cluster_name"],
                other_cluster_name=other_cluster_name,
                state_cluster_name=state_cluster_name,
                cluster_total=cluster["cluster_total"],
                federal_program_total=program["federal_program_total"],
                is_loan=loan["is_guaranteed"] == "Y",
                loan_balance=self.conditional_lookup(
                    loan, "loan_balance_at_audit_period_end", 0
                ),
                is_direct=is_direct,
<<<<<<< HEAD
                is_major=program["is_major"] == "Y",
                # MCJ FIXME: Should this be conditional?
                mp_audit_report_type=self.conditional_lookup(
                    program, "audit_report_type", ""
                ),
=======
                mp_audit_report_type=program["audit_report_type"],
>>>>>>> dc25310a
                findings_count=program["number_of_audit_findings"],
                is_passthrough_award=is_passthrough,
                passthrough_amount=subrecipient_amount,
            )
            federal_award.save()

    def load_captext(self):
        corrective_action_plan = self.single_audit_checklist.corrective_action_plan
        if (
            "corrective_action_plan_entries"
            in corrective_action_plan["CorrectiveActionPlan"]
        ):
            corrective_action_plan_entries = corrective_action_plan[
                "CorrectiveActionPlan"
            ]["corrective_action_plan_entries"]
            for entry in corrective_action_plan_entries:
                cap_text = CapText(
                    report_id=self.report_id,
                    finding_ref_number=entry["reference_number"],
                    contains_chart_or_table=entry["contains_chart_or_table"] == "Y",
                    planned_action=entry["planned_action"],
                )
                cap_text.save()

    def load_note(self):
        notes_to_sefa = self.single_audit_checklist.notes_to_sefa["NotesToSefa"]
        accounting_policies = notes_to_sefa["accounting_policies"]
        is_minimis_rate_used = notes_to_sefa["is_minimis_rate_used"] == "Y"
        rate_explained = notes_to_sefa["rate_explained"]
        entries = notes_to_sefa["notes_to_sefa_entries"]
        if not entries:
            note = Note(
                report_id=self.report_id,
                accounting_policies=accounting_policies,
                is_minimis_rate_used=is_minimis_rate_used,
                rate_explained=rate_explained,
            )
            note.save()
        else:
            for entry in entries:
                note = Note(
                    report_id=self.report_id,
                    note_seq_number=entry["seq_number"],
                    content=entry["note_content"],
                    note_title=entry["note_title"],
                    accounting_policies=accounting_policies,
                    is_minimis_rate_used=is_minimis_rate_used,
                    rate_explained=rate_explained,
                )
                note.save()

    def load_revision(self):
        revision = Revision(
            findings=None,  # TODO: Where does this come from?
            revision_id=None,  # TODO: Where does this come from?
            federal_awards=None,  # TODO: Where does this come from?
            general_info_explain=None,  # TODO: Where does this come from?
            federal_awards_explain=None,  # TODO: Where does this come from?
            notes_to_sefa_explain=None,  # TODO: Where does this come from?
            audit_info_explain=None,  # TODO: Where does this come from?
            findings_explain=None,  # TODO: Where does this come from?
            findings_text_explain=None,  # TODO: Where does this come from?
            cap_explain=None,  # TODO: Where does this come from?
            other_explain=None,  # TODO: Where does this come from?
            audit_info=None,  # TODO: Where does this come from?
            notes_to_sefa=None,  # TODO: Where does this come from?
            findings_tex=None,  # TODO: Where does this come from?
            cap=None,  # TODO: Where does this come from?
            other=None,  # TODO: Where does this come from?
            general_info=None,  # TODO: Where does this come from?
            audit_year=self.audit_year,
            report_id=self.report_id,
        )
        revision.save()

    def load_passthrough(self):
        federal_awards = self.single_audit_checklist.federal_awards
        for entry in federal_awards["FederalAwards"]["federal_awards"]:
            if "entities" in entry["direct_or_indirect_award"]:
                # FIXME: What is going on here? This feels like a confusion
                # between the old Census model and ours. It passes tests... :/ 
                for entity in entry["direct_or_indirect_award"]["entities"]:
                    passthrough = Passthrough(
                        award_reference=entry["award_reference"],
                        report_id=self.report_id,
                        passthrough_id=entry["passthrough_identifying_number"],
                        passthrough_name=entry["passthrough_name"],
                    )
                    passthrough.save()

    def _get_dates_from_sac(self):
        return_dict = dict()
        sac = self.single_audit_checklist
        for status_choice in sac.STATUS_CHOICES:
            status = status_choice[0]
            if status in sac.transition_name:
                return_dict[status] = sac.get_transition_date(status)
            else:
                return_dict[status] = None
        return return_dict

    def load_general(self):
        general_information = self.single_audit_checklist.general_information
        dates_by_status = self._get_dates_from_sac()
        # sac_additional_ueis = self.single_audit_checklist.additional_ueis
        general = General(
            report_id=self.report_id,
            auditee_certify_name=None,  # TODO: Where does this come from?
            auditee_certify_title=None,  # TODO: Where does this come from?
            auditee_contact_name=general_information["auditee_contact_name"],
            auditee_email=general_information["auditee_email"],
            auditee_name=general_information["auditee_name"],
            auditee_phone=general_information["auditee_phone"],
            auditee_contact_title=general_information["auditee_contact_title"],
            auditee_address_line_1=general_information["auditee_address_line_1"],
            auditee_city=general_information["auditee_city"],
            auditee_state=general_information["auditee_state"],
            auditee_ein=general_information["ein"],
            auditee_uei=general_information["auditee_uei"],
            additional_ueis = self.single_audit_checklist.additional_ueis == "Y",
            # auditee_addl_uei_list=auditee_addl_uei_list,
            auditee_zip=general_information["auditee_zip"],
            auditor_phone=general_information["auditor_phone"],
            auditor_state=general_information["auditor_state"],
            auditor_city=general_information["auditor_city"],
            auditor_contact_title=general_information["auditor_contact_title"],
            auditor_address_line_1=general_information["auditor_address_line_1"],
            auditor_zip=general_information["auditor_zip"],
            auditor_country=general_information["auditor_country"],
            auditor_contact_name=general_information["auditor_contact_name"],
            auditor_email=general_information["auditor_email"],
            auditor_firm_name=general_information["auditor_firm_name"],
            auditor_foreign_addr=None,  # TODO:  What does this look like in the incoming json?
            auditor_ein=general_information["auditor_ein"],
            cognizant_agency=None,  # TODO: https://github.com/GSA-TTS/FAC/issues/1218
            oversight_agency=None,  # TODO: https://github.com/GSA-TTS/FAC/issues/1218
            initial_date_received=self.single_audit_checklist.date_created,
            ready_for_certification_date=dates_by_status[
                self.single_audit_checklist.STATUS.READY_FOR_CERTIFICATION
            ],
            auditor_certified_date=dates_by_status[
                self.single_audit_checklist.STATUS.AUDITOR_CERTIFIED
            ],
            auditee_certified_date=dates_by_status[
                self.single_audit_checklist.STATUS.AUDITEE_CERTIFIED
            ],
            certified_date=dates_by_status[
                self.single_audit_checklist.STATUS.CERTIFIED
            ],
            submitted_date=dates_by_status[
                self.single_audit_checklist.STATUS.SUBMITTED
            ],
            auditor_signature_date=None,  # TODO: Field will be added by front end
            auditee_signature_date=None,  # TODO: Field will be added by front end
            fy_end_date=general_information["auditee_fiscal_period_end"],
            fy_start_date=general_information["auditee_fiscal_period_start"],
            audit_year=self.audit_year,
            audit_type=general_information["audit_type"],
            entity_type=general_information["user_provided_organization_type"],
            number_months= 0 if not "audit_period_other_months" in general_information else general_information["audit_period_other_months"],
            audit_period_covered=general_information["audit_period_covered"],
            total_amount_expended=None,  # loaded from FederalAward
            type_audit_code="UG",
            is_public=self.single_audit_checklist.is_public,
            data_source=self.single_audit_checklist.data_source,
        )
        general.save()

    def load_secondary_auditor(self):
        secondary_auditors = self.single_audit_checklist.secondary_auditors
        # MCJ This might be empty
        if "secondary_auditors_entries" in secondary_auditors["SecondaryAuditors"]:
            for secondary_auditor in secondary_auditors["SecondaryAuditors"][
                "secondary_auditors_entries"]:
                sec_auditor = SecondaryAuditor(
                    report_id=self.single_audit_checklist.report_id,
                    # FIXME: Do we need this seq number?
                    # auditor_seq_number=secondary_auditor[
                    #     "secondary_auditor_seq_number"
                    # ],
                    auditor_ein=secondary_auditor["secondary_auditor_ein"],
                    auditor_name=secondary_auditor["secondary_auditor_name"],
                    contact_name=secondary_auditor["secondary_auditor_contact_name"],
                    contact_title=secondary_auditor["secondary_auditor_contact_title"],
                    contact_email=secondary_auditor["secondary_auditor_contact_email"],
                    contact_phone=secondary_auditor["secondary_auditor_contact_phone"],
                    address_street=secondary_auditor[
                        "secondary_auditor_address_street"
                    ],
                    address_city=secondary_auditor["secondary_auditor_address_city"],
                    address_state=secondary_auditor["secondary_auditor_address_state"],
                    address_zipcode=secondary_auditor[
                        "secondary_auditor_address_zipcode"
                    ],
                )
                print(f'Saving {sec_auditor}')
                sec_auditor.save()

    def load_additional_uei(self):
        addls = self.single_audit_checklist.additional_ueis
        if "additional_ueis_entries" in addls["AdditionalUEIs"]:
            for uei in addls["AdditionalUEIs"]['additional_ueis_entries']:
                auei = AdditionalUei(
                    report_id = self.single_audit_checklist.report_id,
                    additional_uei = uei['additional_uei']
                )
                auei.save()

    def load_audit_info(self):
        general = General.objects.get(report_id=self.single_audit_checklist.report_id)
        audit_information = self.single_audit_checklist.audit_information

        general.gaap_results = audit_information["gaap_results"]
        """
            TODO:
            Missing in schema
            general.sp_framework = audit_information[]
            general.is_sp_framework_required = audit_information[]
            general.sp_framework_auditor_opinion = audit_information[]
        """
        general.is_going_concern = audit_information["is_going_concern_included"] == "Y"
        general.is_significant_deficiency = (
            audit_information["is_internal_control_deficiency_disclosed"] == "Y"
        )
        general.is_material_weakness = (
            audit_information["is_internal_control_material_weakness_disclosed"] == "Y"
        )
        general.is_material_noncompliance = (
            audit_information["is_material_noncompliance_disclosed"] == "Y"
        )
        general.is_duplicate_reports = (
            audit_information["is_aicpa_audit_guide_included"] == "Y"
        )
        general.dollar_threshold = audit_information["dollar_threshold"]
        general.is_low_risk = audit_information["is_low_risk_auditee"] == "Y"
        general.agencies_with_prior_findings = audit_information["agencies"]

        general.save()<|MERGE_RESOLUTION|>--- conflicted
+++ resolved
@@ -167,15 +167,10 @@
                     loan, "loan_balance_at_audit_period_end", 0
                 ),
                 is_direct=is_direct,
-<<<<<<< HEAD
                 is_major=program["is_major"] == "Y",
-                # MCJ FIXME: Should this be conditional?
                 mp_audit_report_type=self.conditional_lookup(
                     program, "audit_report_type", ""
                 ),
-=======
-                mp_audit_report_type=program["audit_report_type"],
->>>>>>> dc25310a
                 findings_count=program["number_of_audit_findings"],
                 is_passthrough_award=is_passthrough,
                 passthrough_amount=subrecipient_amount,
