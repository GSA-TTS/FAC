--- conflicted
+++ resolved
@@ -233,15 +233,12 @@
             auditee_state=general_information["auditee_state"],
             auditee_ein=general_information["ein"],
             auditee_uei=general_information["auditee_uei"],
-<<<<<<< HEAD
             auditee_addl_uei_list=[
                 entry["additional_uei"]
                 for entry in sac_additional_ueis["AdditionalUEIs"][
                     "additional_ueis_entries"
                 ]
             ],
-=======
->>>>>>> a4a91033
             auditee_zip=general_information["auditee_zip"],
             auditor_phone=general_information["auditor_phone"],
             auditor_state=general_information["auditor_state"],
