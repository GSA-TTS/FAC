import logging
from datetime import datetime

from dissemination.models import (
    FindingText,
    Finding,
    FederalAward,
    CapText,
    Note,
    Revision,
    Passthrough,
    General,
    SecondaryAuditor,
    AdditionalUei,
)
from audit.models import SingleAuditChecklist

logger = logging.getLogger(__name__)


class ETL(object):
    def __init__(self, sac: SingleAuditChecklist) -> None:
        self.single_audit_checklist = sac
        self.report_id = sac.report_id
        # MCJ QUESTION: What is the second parameter to `get` for?
        # https://docs.djangoproject.com/en/4.2/ref/models/querysets/#django.db.models.query.QuerySet.get
        audit_date = sac.general_information.get(
            "auditee_fiscal_period_start", datetime.now
        )
        self.audit_year = int(audit_date.split("-")[0])

    def load_all(self):
        load_methods = (
            self.load_general,
            self.load_secondary_auditor,
            self.load_federal_award,
            self.load_findings,
            self.load_passthrough,
            self.load_finding_texts,
            self.load_captext,
<<<<<<< HEAD
            self.load_note,
            self.load_additional_uei
            # self.load_audit_info()  # TODO: Uncomment when SingleAuditChecklist adds audit_information
=======
            self.load_audit_info,
>>>>>>> c4d96b75
        )
        for load_method in load_methods:
            try:
                load_method()
            except KeyError as key_error:
                logger.warning(
                    f"{type(key_error).__name__} in {load_method.__name__}: {key_error}"
                )

    def load_finding_texts(self):
        findings_text = self.single_audit_checklist.findings_text
<<<<<<< HEAD
        if "findings_text_entries" in findings_text["FindingsText"]:
            findings_text_entries = findings_text["FindingsText"][
                "findings_text_entries"
            ]
            for entry in findings_text_entries:
                finding_text_ = FindingText(
                    report_id=self.report_id,
                    finding_ref_number=entry["reference_number"],
                    contains_chart_or_table=entry["contains_chart_or_table"] == "Y",
                    finding_text=entry["text_of_finding"],
                )
                finding_text_.save()

        # "findings_uniform_guidance_entries": [
        #     {
        #         "program": {
        #             "award_reference": "AWARD-1145",
        #             "compliance_requirement": "M"
        #         },
        #         "findings": {
        #             "prior_references": "2021-069",
        #             "reference_number": "2022-012",
        #             "repeat_prior_reference": "Y"
        #         },
        #         "other_matters": "Y",
        #         "other_findings": "N",
        #         "modified_opinion": "N",
        #         "questioned_costs": "N",
        #         "material_weakness": "N",
        #         "significant_deficiency": "Y"
        #     },
=======

        if not findings_text:
            logger.warning("No finding texts found to load")
            return

        findings_text_entries = findings_text["FindingsText"]["findings_text_entries"]
        for entry in findings_text_entries:
            finding_text_ = FindingText(
                report_id=self.report_id,
                finding_ref_number=entry["reference_number"],
                contains_chart_or_table=entry["contains_chart_or_table"] == "Y",
                finding_text=entry["text_of_finding"],
            )
            finding_text_.save()
>>>>>>> c4d96b75

    def load_findings(self):
        findings_uniform_guidance = (
            self.single_audit_checklist.findings_uniform_guidance
        )
<<<<<<< HEAD
        if (
            "findings_uniform_guidance_entries"
            in findings_uniform_guidance["FindingsUniformGuidance"]
        ):
            findings_uniform_guidance_entries = findings_uniform_guidance[
                "FindingsUniformGuidance"
            ]["findings_uniform_guidance_entries"]
=======
        if not findings_uniform_guidance:
            logger.warning("No findings found to load")
            return

        findings_uniform_guidance_entries = findings_uniform_guidance[
            "FindingsUniformGuidance"
        ]["findings_uniform_guidance_entries"]
>>>>>>> c4d96b75

            for entry in findings_uniform_guidance_entries:
                findings = entry["findings"]
                program = entry["program"]
                finding = Finding(
                    award_reference=program["award_reference"],
                    report_id=self.report_id,
                    # finding_seq_number=entry["seq_number"],
                    finding_ref_number=findings["reference_number"],
                    is_material_weakness=entry["material_weakness"] == "Y",
                    is_modified_opinion=entry["modified_opinion"] == "Y",
                    is_other_findings=entry["other_findings"] == "Y",
                    is_other_non_compliance=entry["other_matters"] == "Y",
                    prior_finding_ref_numbers=None
                    if "prior_references" not in findings
                    else findings["prior_references"],
                    is_questioned_costs=entry["questioned_costs"] == "Y",
                    is_repeat_finding=(findings["repeat_prior_reference"] == "Y"),
                    is_significant_deficiency=(entry["significant_deficiency"] == "Y"),
                    type_requirement=(program["compliance_requirement"]),
                )
                finding.save()

    def conditional_lookup(self, dict, key, default):
        if key in dict:
            return dict[key]
        else:
            return default

    def load_federal_award(self):
        federal_awards = self.single_audit_checklist.federal_awards
        report_id = self.single_audit_checklist.report_id
        try:
            general = General.objects.get(report_id=report_id)
        except General.DoesNotExist:
            logger.error(
                f"General must be loaded before FederalAward. report_id = {report_id}"
            )
            return
        general.total_amount_expended = federal_awards["FederalAwards"].get(
            "total_amount_expended"
        )
        general.save()

        for entry in federal_awards["FederalAwards"]["federal_awards"]:
            program = entry["program"]
            loan = entry["loan_or_loan_guarantee"]
            is_direct = entry["direct_or_indirect_award"]["is_direct"] == "Y"
            is_passthrough = entry["subrecipients"]["is_passed"] == "Y"
            cluster = entry["cluster"]
            subrecipient_amount = entry["subrecipients"].get("subrecipient_amount")
            state_cluster_name = cluster.get("state_cluster_name")
            other_cluster_name = cluster.get("other_cluster_name")
            federal_award = FederalAward(
                report_id=self.report_id,
                award_reference=entry["award_reference"],
                federal_agency_prefix=program["federal_agency_prefix"],
                federal_award_extension=program["three_digit_extension"],
                # CONDITIONAL
                additional_award_identification=self.conditional_lookup(
                    program, "additional_award_identification", ""
                ),
                federal_program_name=program["program_name"],
                amount_expended=program["amount_expended"],
                cluster_name=cluster["cluster_name"],
                other_cluster_name=other_cluster_name,
                state_cluster_name=state_cluster_name,
                cluster_total=cluster["cluster_total"],
                federal_program_total=program["federal_program_total"],
                is_loan=loan["is_guaranteed"] == "Y",
                loan_balance=self.conditional_lookup(
                    loan, "loan_balance_at_audit_period_end", 0
                ),
                is_direct=is_direct,
                # FIXME: This is potentially to-be-removed/historic
                is_major=program["is_major"] == "Y" if "is_major" in program else False,
                mp_audit_report_type=self.conditional_lookup(
                    program, "audit_report_type", ""
                ),
                findings_count=program["number_of_audit_findings"],
                is_passthrough_award=is_passthrough,
                passthrough_amount=subrecipient_amount,
            )
            federal_award.save()

    def load_captext(self):
        corrective_action_plan = self.single_audit_checklist.corrective_action_plan
<<<<<<< HEAD
        if (
=======
        if not corrective_action_plan:
            logger.warning("No corrective action plans found to load")
            return

        corrective_action_plan_entries = corrective_action_plan["CorrectiveActionPlan"][
>>>>>>> c4d96b75
            "corrective_action_plan_entries"
            in corrective_action_plan["CorrectiveActionPlan"]
        ):
            corrective_action_plan_entries = corrective_action_plan[
                "CorrectiveActionPlan"
            ]["corrective_action_plan_entries"]
            for entry in corrective_action_plan_entries:
                cap_text = CapText(
                    report_id=self.report_id,
                    finding_ref_number=entry["reference_number"],
                    contains_chart_or_table=entry["contains_chart_or_table"] == "Y",
                    planned_action=entry["planned_action"],
                )
                cap_text.save()

    def load_note(self):
        notes_to_sefa = self.single_audit_checklist.notes_to_sefa["NotesToSefa"]
        if not notes_to_sefa:
            logger.warning("No notes to sefa found to load")
            return

        accounting_policies = notes_to_sefa["accounting_policies"]
        is_minimis_rate_used = notes_to_sefa["is_minimis_rate_used"] == "Y"
        rate_explained = notes_to_sefa["rate_explained"]
        entries = notes_to_sefa["notes_to_sefa_entries"]
        if not entries:
            note = Note(
                report_id=self.report_id,
                accounting_policies=accounting_policies,
                is_minimis_rate_used=is_minimis_rate_used,
                rate_explained=rate_explained,
            )
            note.save()
        else:
            for entry in entries:
                note = Note(
                    report_id=self.report_id,
                    note_seq_number=entry["seq_number"],
                    content=entry["note_content"],
                    note_title=entry["note_title"],
                    accounting_policies=accounting_policies,
                    is_minimis_rate_used=is_minimis_rate_used,
                    rate_explained=rate_explained,
                )
                note.save()

    def load_revision(self):
        revision = Revision(
            findings=None,  # TODO: Where does this come from?
            revision_id=None,  # TODO: Where does this come from?
            federal_awards=None,  # TODO: Where does this come from?
            general_info_explain=None,  # TODO: Where does this come from?
            federal_awards_explain=None,  # TODO: Where does this come from?
            notes_to_sefa_explain=None,  # TODO: Where does this come from?
            audit_info_explain=None,  # TODO: Where does this come from?
            findings_explain=None,  # TODO: Where does this come from?
            findings_text_explain=None,  # TODO: Where does this come from?
            cap_explain=None,  # TODO: Where does this come from?
            other_explain=None,  # TODO: Where does this come from?
            audit_info=None,  # TODO: Where does this come from?
            notes_to_sefa=None,  # TODO: Where does this come from?
            findings_tex=None,  # TODO: Where does this come from?
            cap=None,  # TODO: Where does this come from?
            other=None,  # TODO: Where does this come from?
            general_info=None,  # TODO: Where does this come from?
            audit_year=self.audit_year,
            report_id=self.report_id,
        )
        revision.save()

    def load_passthrough(self):
        federal_awards = self.single_audit_checklist.federal_awards
        for entry in federal_awards["FederalAwards"]["federal_awards"]:
<<<<<<< HEAD
            if "entities" in entry["direct_or_indirect_award"]:
                for entity in entry["direct_or_indirect_award"]["entities"]:
                    passthrough = Passthrough(
                        award_reference=entry["award_reference"],
                        report_id=self.report_id,
                        passthrough_id=entity["passthrough_identifying_number"],
                        passthrough_name=entity["passthrough_name"],
                    )
                    passthrough.save()
=======
            entities = (
                entry["direct_or_indirect_award"]
                and entry["direct_or_indirect_award"]["entities"]
            )
            if not entities:
                logger.warning("No passthrough to load")
                return
            for entity in entry["direct_or_indirect_award"]["entities"]:
                passthrough = Passthrough(
                    award_reference=entry["award_reference"],
                    report_id=self.report_id,
                    passthrough_id=entity["passthrough_identifying_number"],
                    passthrough_name=entity["passthrough_name"],
                )
                passthrough.save()
>>>>>>> c4d96b75

    def _get_dates_from_sac(self):
        return_dict = dict()
        sac = self.single_audit_checklist
        for status_choice in sac.STATUS_CHOICES:
            status = status_choice[0]
            if status in sac.transition_name:
                return_dict[status] = sac.get_transition_date(status)
            else:
                return_dict[status] = None
        return return_dict

    def load_general(self):
        general_information = self.single_audit_checklist.general_information
        dates_by_status = self._get_dates_from_sac()
        # sac_additional_ueis = self.single_audit_checklist.additional_ueis
        general = General(
            report_id=self.report_id,
            auditee_certify_name=None,  # TODO: Where does this come from?
            auditee_certify_title=None,  # TODO: Where does this come from?
            auditee_contact_name=general_information["auditee_contact_name"],
            auditee_email=general_information["auditee_email"],
            auditee_name=general_information["auditee_name"],
            auditee_phone=general_information["auditee_phone"],
            auditee_contact_title=general_information["auditee_contact_title"],
            auditee_address_line_1=general_information["auditee_address_line_1"],
            auditee_city=general_information["auditee_city"],
            auditee_state=general_information["auditee_state"],
            auditee_ein=general_information["ein"],
            auditee_uei=general_information["auditee_uei"],
            additional_ueis=self.single_audit_checklist.additional_ueis == "Y",
            # auditee_addl_uei_list=auditee_addl_uei_list,
            auditee_zip=general_information["auditee_zip"],
            auditor_phone=general_information["auditor_phone"],
            auditor_state=general_information["auditor_state"],
            auditor_city=general_information["auditor_city"],
            auditor_contact_title=general_information["auditor_contact_title"],
            auditor_address_line_1=general_information["auditor_address_line_1"],
            auditor_zip=general_information["auditor_zip"],
            auditor_country=general_information["auditor_country"],
            auditor_contact_name=general_information["auditor_contact_name"],
            auditor_email=general_information["auditor_email"],
            auditor_firm_name=general_information["auditor_firm_name"],
            auditor_foreign_addr=None,  # TODO:  What does this look like in the incoming json?
            auditor_ein=general_information["auditor_ein"],
            cognizant_agency=None,  # TODO: https://github.com/GSA-TTS/FAC/issues/1218
            oversight_agency=None,  # TODO: https://github.com/GSA-TTS/FAC/issues/1218
            initial_date_received=self.single_audit_checklist.date_created,
            ready_for_certification_date=dates_by_status[
                self.single_audit_checklist.STATUS.READY_FOR_CERTIFICATION
            ],
            auditor_certified_date=dates_by_status[
                self.single_audit_checklist.STATUS.AUDITOR_CERTIFIED
            ],
            auditee_certified_date=dates_by_status[
                self.single_audit_checklist.STATUS.AUDITEE_CERTIFIED
            ],
            certified_date=dates_by_status[
                self.single_audit_checklist.STATUS.CERTIFIED
            ],
            submitted_date=dates_by_status[
                self.single_audit_checklist.STATUS.SUBMITTED
            ],
            auditor_signature_date=None,  # TODO: Field will be added by front end
            auditee_signature_date=None,  # TODO: Field will be added by front end
            fy_end_date=general_information["auditee_fiscal_period_end"],
            fy_start_date=general_information["auditee_fiscal_period_start"],
            audit_year=self.audit_year,
            audit_type=general_information["audit_type"],
            entity_type=general_information["user_provided_organization_type"],
            number_months=0
            if "audit_period_other_months" not in general_information
            else general_information["audit_period_other_months"],
            audit_period_covered=general_information["audit_period_covered"],
            total_amount_expended=None,  # loaded from FederalAward
            type_audit_code="UG",
            is_public=self.single_audit_checklist.is_public,
            data_source=self.single_audit_checklist.data_source,
        )
        general.save()

    def load_secondary_auditor(self):
        secondary_auditors = self.single_audit_checklist.secondary_auditors
<<<<<<< HEAD
        # MCJ This might be empty
        if "secondary_auditors_entries" in secondary_auditors["SecondaryAuditors"]:
            for secondary_auditor in secondary_auditors["SecondaryAuditors"][
                "secondary_auditors_entries"
            ]:
                sec_auditor = SecondaryAuditor(
                    report_id=self.single_audit_checklist.report_id,
                    auditor_ein=secondary_auditor["secondary_auditor_ein"],
                    auditor_name=secondary_auditor["secondary_auditor_name"],
                    contact_name=secondary_auditor["secondary_auditor_contact_name"],
                    contact_title=secondary_auditor["secondary_auditor_contact_title"],
                    contact_email=secondary_auditor["secondary_auditor_contact_email"],
                    contact_phone=secondary_auditor["secondary_auditor_contact_phone"],
                    address_street=secondary_auditor[
                        "secondary_auditor_address_street"
                    ],
                    address_city=secondary_auditor["secondary_auditor_address_city"],
                    address_state=secondary_auditor["secondary_auditor_address_state"],
                    address_zipcode=secondary_auditor[
                        "secondary_auditor_address_zipcode"
                    ],
                )
                sec_auditor.save()
=======
        if not secondary_auditors:
            logger.warning("No secondary_auditors found to load")
            return
>>>>>>> c4d96b75

    def load_additional_uei(self):
        addls = self.single_audit_checklist.additional_ueis
        if "additional_ueis_entries" in addls["AdditionalUEIs"]:
            for uei in addls["AdditionalUEIs"]["additional_ueis_entries"]:
                auei = AdditionalUei(
                    report_id=self.single_audit_checklist.report_id,
                    additional_uei=uei["additional_uei"],
                )
                auei.save()

    def load_audit_info(self):
        report_id = self.single_audit_checklist.report_id
        try:
            general = General.objects.get(report_id=report_id)
        except General.DoesNotExist:
            logger.error(
                f"General must be loaded before AuditInfo. report_id = {report_id}"
            )
            return
        audit_information = self.single_audit_checklist.audit_information
        if not audit_information:
            logger.warning("No audit info found to load")
            return
        general.gaap_results = audit_information["gaap_results"]
        general.sp_framework = audit_information["sp_framework_basis"]
        general.is_sp_framework_required = (
            audit_information["is_sp_framework_required"] == "Y"
        )
        general.sp_framework_auditor_opinion = audit_information[
            "sp_framework_opinions"
        ]
        general.is_going_concern = audit_information["is_going_concern_included"] == "Y"
        general.is_significant_deficiency = (
            audit_information["is_internal_control_deficiency_disclosed"] == "Y"
        )
        general.is_material_weakness = (
            audit_information["is_internal_control_material_weakness_disclosed"] == "Y"
        )
        general.is_material_noncompliance = (
            audit_information["is_material_noncompliance_disclosed"] == "Y"
        )
        general.is_duplicate_reports = (
            audit_information["is_aicpa_audit_guide_included"] == "Y"
        )
        general.dollar_threshold = audit_information["dollar_threshold"]
        general.is_low_risk = audit_information["is_low_risk_auditee"] == "Y"
        general.agencies_with_prior_findings = audit_information["agencies"]

        general.save()<|MERGE_RESOLUTION|>--- conflicted
+++ resolved
@@ -38,13 +38,9 @@
             self.load_passthrough,
             self.load_finding_texts,
             self.load_captext,
-<<<<<<< HEAD
             self.load_note,
-            self.load_additional_uei
-            # self.load_audit_info()  # TODO: Uncomment when SingleAuditChecklist adds audit_information
-=======
+            self.load_additional_uei,
             self.load_audit_info,
->>>>>>> c4d96b75
         )
         for load_method in load_methods:
             try:
@@ -56,39 +52,6 @@
 
     def load_finding_texts(self):
         findings_text = self.single_audit_checklist.findings_text
-<<<<<<< HEAD
-        if "findings_text_entries" in findings_text["FindingsText"]:
-            findings_text_entries = findings_text["FindingsText"][
-                "findings_text_entries"
-            ]
-            for entry in findings_text_entries:
-                finding_text_ = FindingText(
-                    report_id=self.report_id,
-                    finding_ref_number=entry["reference_number"],
-                    contains_chart_or_table=entry["contains_chart_or_table"] == "Y",
-                    finding_text=entry["text_of_finding"],
-                )
-                finding_text_.save()
-
-        # "findings_uniform_guidance_entries": [
-        #     {
-        #         "program": {
-        #             "award_reference": "AWARD-1145",
-        #             "compliance_requirement": "M"
-        #         },
-        #         "findings": {
-        #             "prior_references": "2021-069",
-        #             "reference_number": "2022-012",
-        #             "repeat_prior_reference": "Y"
-        #         },
-        #         "other_matters": "Y",
-        #         "other_findings": "N",
-        #         "modified_opinion": "N",
-        #         "questioned_costs": "N",
-        #         "material_weakness": "N",
-        #         "significant_deficiency": "Y"
-        #     },
-=======
 
         if not findings_text:
             logger.warning("No finding texts found to load")
@@ -103,21 +66,11 @@
                 finding_text=entry["text_of_finding"],
             )
             finding_text_.save()
->>>>>>> c4d96b75
 
     def load_findings(self):
         findings_uniform_guidance = (
             self.single_audit_checklist.findings_uniform_guidance
         )
-<<<<<<< HEAD
-        if (
-            "findings_uniform_guidance_entries"
-            in findings_uniform_guidance["FindingsUniformGuidance"]
-        ):
-            findings_uniform_guidance_entries = findings_uniform_guidance[
-                "FindingsUniformGuidance"
-            ]["findings_uniform_guidance_entries"]
-=======
         if not findings_uniform_guidance:
             logger.warning("No findings found to load")
             return
@@ -125,29 +78,28 @@
         findings_uniform_guidance_entries = findings_uniform_guidance[
             "FindingsUniformGuidance"
         ]["findings_uniform_guidance_entries"]
->>>>>>> c4d96b75
-
-            for entry in findings_uniform_guidance_entries:
-                findings = entry["findings"]
-                program = entry["program"]
-                finding = Finding(
-                    award_reference=program["award_reference"],
-                    report_id=self.report_id,
-                    # finding_seq_number=entry["seq_number"],
-                    finding_ref_number=findings["reference_number"],
-                    is_material_weakness=entry["material_weakness"] == "Y",
-                    is_modified_opinion=entry["modified_opinion"] == "Y",
-                    is_other_findings=entry["other_findings"] == "Y",
-                    is_other_non_compliance=entry["other_matters"] == "Y",
-                    prior_finding_ref_numbers=None
-                    if "prior_references" not in findings
-                    else findings["prior_references"],
-                    is_questioned_costs=entry["questioned_costs"] == "Y",
-                    is_repeat_finding=(findings["repeat_prior_reference"] == "Y"),
-                    is_significant_deficiency=(entry["significant_deficiency"] == "Y"),
-                    type_requirement=(program["compliance_requirement"]),
-                )
-                finding.save()
+
+        for entry in findings_uniform_guidance_entries:
+            findings = entry["findings"]
+            program = entry["program"]
+            finding = Finding(
+                award_reference=program["award_reference"],
+                report_id=self.report_id,
+                # finding_seq_number=entry["seq_number"],
+                finding_ref_number=findings["reference_number"],
+                is_material_weakness=entry["material_weakness"] == "Y",
+                is_modified_opinion=entry["modified_opinion"] == "Y",
+                is_other_findings=entry["other_findings"] == "Y",
+                is_other_non_compliance=entry["other_matters"] == "Y",
+                prior_finding_ref_numbers=None
+                if "prior_references" not in findings
+                else findings["prior_references"],
+                is_questioned_costs=entry["questioned_costs"] == "Y",
+                is_repeat_finding=(findings["repeat_prior_reference"] == "Y"),
+                is_significant_deficiency=(entry["significant_deficiency"] == "Y"),
+                type_requirement=(program["compliance_requirement"]),
+            )
+            finding.save()
 
     def conditional_lookup(self, dict, key, default):
         if key in dict:
@@ -213,15 +165,7 @@
 
     def load_captext(self):
         corrective_action_plan = self.single_audit_checklist.corrective_action_plan
-<<<<<<< HEAD
         if (
-=======
-        if not corrective_action_plan:
-            logger.warning("No corrective action plans found to load")
-            return
-
-        corrective_action_plan_entries = corrective_action_plan["CorrectiveActionPlan"][
->>>>>>> c4d96b75
             "corrective_action_plan_entries"
             in corrective_action_plan["CorrectiveActionPlan"]
         ):
@@ -295,17 +239,6 @@
     def load_passthrough(self):
         federal_awards = self.single_audit_checklist.federal_awards
         for entry in federal_awards["FederalAwards"]["federal_awards"]:
-<<<<<<< HEAD
-            if "entities" in entry["direct_or_indirect_award"]:
-                for entity in entry["direct_or_indirect_award"]["entities"]:
-                    passthrough = Passthrough(
-                        award_reference=entry["award_reference"],
-                        report_id=self.report_id,
-                        passthrough_id=entity["passthrough_identifying_number"],
-                        passthrough_name=entity["passthrough_name"],
-                    )
-                    passthrough.save()
-=======
             entities = (
                 entry["direct_or_indirect_award"]
                 and entry["direct_or_indirect_award"]["entities"]
@@ -321,7 +254,6 @@
                     passthrough_name=entity["passthrough_name"],
                 )
                 passthrough.save()
->>>>>>> c4d96b75
 
     def _get_dates_from_sac(self):
         return_dict = dict()
@@ -405,7 +337,6 @@
 
     def load_secondary_auditor(self):
         secondary_auditors = self.single_audit_checklist.secondary_auditors
-<<<<<<< HEAD
         # MCJ This might be empty
         if "secondary_auditors_entries" in secondary_auditors["SecondaryAuditors"]:
             for secondary_auditor in secondary_auditors["SecondaryAuditors"][
@@ -429,11 +360,6 @@
                     ],
                 )
                 sec_auditor.save()
-=======
-        if not secondary_auditors:
-            logger.warning("No secondary_auditors found to load")
-            return
->>>>>>> c4d96b75
 
     def load_additional_uei(self):
         addls = self.single_audit_checklist.additional_ueis
