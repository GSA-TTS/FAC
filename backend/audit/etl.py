import logging
from datetime import datetime

from dissemination.models import (
    FindingText,
    Finding,
    FederalAward,
    CapText,
    Note,
    Revision,
    Passthrough,
    General,
    SecondaryAuditor,
    AdditionalUei,
    AdditionalEin,
)
from audit.models import SingleAuditChecklist

logger = logging.getLogger(__name__)


class ETL(object):
    def __init__(self, sac: SingleAuditChecklist) -> None:
        self.single_audit_checklist = sac
        self.report_id = sac.report_id
        audit_date = sac.general_information.get(
            "auditee_fiscal_period_start", datetime.now
        )
        self.audit_year = int(audit_date.split("-")[0])

    def load_all(self):
        load_methods = (
            self.load_general,
            self.load_secondary_auditor,
            self.load_federal_award,
            self.load_findings,
            self.load_passthrough,
            self.load_finding_texts,
            self.load_captext,
            self.load_note,
            self.load_additional_uei,
            self.load_additional_ein,
            self.load_audit_info,
        )
        for load_method in load_methods:
            try:
                load_method()
            except KeyError as key_error:
                # logger.warning(
                print(
                    f"{type(key_error).__name__} in {load_method.__name__}: {key_error}"
                )

    def load_finding_texts(self):
        findings_text = self.single_audit_checklist.findings_text

        if not findings_text:
            logger.warning("No finding texts found to load")
            return

        findings_text_entries = findings_text["FindingsText"]["findings_text_entries"]
        for entry in findings_text_entries:
            finding_text_ = FindingText(
                report_id=self.report_id,
                finding_ref_number=entry.get("reference_number", ""),
                contains_chart_or_table=entry["contains_chart_or_table"] == "Y",
                finding_text=entry.get("text_of_finding", ""),
            )
            finding_text_.save()

    def load_findings(self):
        findings_uniform_guidance = (
            self.single_audit_checklist.findings_uniform_guidance
        )
        if not findings_uniform_guidance:
            logger.warning("No findings found to load")
            return

        findings_uniform_guidance_entries = findings_uniform_guidance[
            "FindingsUniformGuidance"
        ]["findings_uniform_guidance_entries"]

        for entry in findings_uniform_guidance_entries:
            findings = entry["findings"]
            program = entry["program"]
            prior_finding_ref_numbers = None
            if "prior_references" in findings:
                prior_finding_ref_numbers = findings.get("prior_references", "")

            finding = Finding(
                award_reference=program.get("award_reference", ""),
                report_id=self.report_id,
                finding_ref_number=findings.get("reference_number", ""),
                is_material_weakness=entry["material_weakness"] == "Y",
                is_modified_opinion=entry["modified_opinion"] == "Y",
                is_other_findings=entry["other_findings"] == "Y",
                is_other_non_compliance=entry["other_matters"] == "Y",
                prior_finding_ref_numbers=prior_finding_ref_numbers,
                is_questioned_costs=entry["questioned_costs"] == "Y",
                is_repeat_finding=(findings["repeat_prior_reference"] == "Y"),
                is_significant_deficiency=(entry["significant_deficiency"] == "Y"),
                type_requirement=program.get("compliance_requirement", ""),
            )
            finding.save()

    def conditional_lookup(self, dict, key, default):
        if key in dict:
            return dict[key]
        else:
            return default

    def load_federal_award(self):
        federal_awards = self.single_audit_checklist.federal_awards
        general = self._get_general()
        if not general:
            logger.error(
                f"""
                General must be loaded before FederalAward.
                report_id = {self.single_audit_checklist.report_id}"
                """
            )
            return
        general.total_amount_expended = federal_awards["FederalAwards"].get(
            "total_amount_expended"
        )
        general.save()

        for entry in federal_awards["FederalAwards"]["federal_awards"]:
            program = entry["program"]
            loan = entry["loan_or_loan_guarantee"]
            is_direct = entry["direct_or_indirect_award"]["is_direct"] == "Y"
            is_passthrough = entry["subrecipients"]["is_passed"] == "Y"
            cluster = entry["cluster"]
            subrecipient_amount = entry["subrecipients"].get("subrecipient_amount")
            state_cluster_name = cluster.get("state_cluster_name", "")
            other_cluster_name = cluster.get("other_cluster_name", "")
            additional_award_identification = self.conditional_lookup(
                program, "additional_award_identification", ""
            )
            federal_award = FederalAward(
                report_id=self.report_id,
                award_reference=entry.get("award_reference", ""),
                federal_agency_prefix=program["federal_agency_prefix"],
                federal_award_extension=program["three_digit_extension"],
                additional_award_identification=additional_award_identification,
                federal_program_name=program.get("program_name", ""),
                amount_expended=program["amount_expended"],
                cluster_name=cluster.get("cluster_name", ""),
                other_cluster_name=other_cluster_name,
                state_cluster_name=state_cluster_name,
                cluster_total=cluster["cluster_total"],
                federal_program_total=program["federal_program_total"],
                is_loan=loan["is_guaranteed"] == "Y",
                loan_balance=self.conditional_lookup(
                    loan, "loan_balance_at_audit_period_end", 0
                ),
                is_direct=is_direct,
                is_major=program["is_major"] == "Y" if "is_major" in program else False,
                mp_audit_report_type=self.conditional_lookup(
                    program, "audit_report_type", ""
                ),
                findings_count=program["number_of_audit_findings"],
                is_passthrough_award=is_passthrough,
                passthrough_amount=subrecipient_amount,
            )
            federal_award.save()

    def load_captext(self):
        corrective_action_plan = self.single_audit_checklist.corrective_action_plan
        if "corrective_action_plan_entries" in corrective_action_plan.get(
            "CorrectiveActionPlan", {}
        ):
            corrective_action_plan_entries = corrective_action_plan[
                "CorrectiveActionPlan"
            ]["corrective_action_plan_entries"]
            for entry in corrective_action_plan_entries:
                cap_text = CapText(
                    report_id=self.report_id,
                    finding_ref_number=entry.get("reference_number", ""),
                    contains_chart_or_table=entry["contains_chart_or_table"] == "Y",
                    planned_action=entry.get("planned_action", ""),
                )
                cap_text.save()

    def load_note(self):
        if (
            self.single_audit_checklist.notes_to_sefa is not None
        ) and "NotesToSefa" in self.single_audit_checklist.notes_to_sefa:
            notes_to_sefa = self.single_audit_checklist.notes_to_sefa["NotesToSefa"]
            if notes_to_sefa:
                accounting_policies = notes_to_sefa.get("accounting_policies", "")
                is_minimis_rate_used = notes_to_sefa["is_minimis_rate_used"] == "Y"
                rate_explained = notes_to_sefa["rate_explained"]
                if "notes_to_sefa_entries" in notes_to_sefa:
                    entries = notes_to_sefa["notes_to_sefa_entries"]
                    if not entries:
                        note = Note(
                            report_id=self.report_id,
                            accounting_policies=accounting_policies,
                            is_minimis_rate_used=is_minimis_rate_used,
                            rate_explained=rate_explained,
                        )
                        note.save()
                    else:
                        for entry in entries:
                            note = Note(
                                report_id=self.report_id,
                                content=entry.get("note_content", ""),
                                note_title=entry.get("note_title", ""),
                                accounting_policies=accounting_policies,
                                is_minimis_rate_used=is_minimis_rate_used,
                                rate_explained=rate_explained,
                            )
                            note.save()

    def load_revision(self):
        revision = Revision(
            findings=None,  # TODO: Where does this come from?
            revision_id=None,  # TODO: Where does this come from?
            federal_awards=None,  # TODO: Where does this come from?
            general_info_explain=None,  # TODO: Where does this come from?
            federal_awards_explain=None,  # TODO: Where does this come from?
            notes_to_sefa_explain=None,  # TODO: Where does this come from?
            audit_info_explain=None,  # TODO: Where does this come from?
            findings_explain=None,  # TODO: Where does this come from?
            findings_text_explain=None,  # TODO: Where does this come from?
            cap_explain=None,  # TODO: Where does this come from?
            other_explain=None,  # TODO: Where does this come from?
            audit_info=None,  # TODO: Where does this come from?
            notes_to_sefa=None,  # TODO: Where does this come from?
            findings_tex=None,  # TODO: Where does this come from?
            cap=None,  # TODO: Where does this come from?
            other=None,  # TODO: Where does this come from?
            general_info=None,  # TODO: Where does this come from?
            audit_year=self.audit_year,
            report_id=self.report_id,
        )
        revision.save()

    def load_passthrough(self):
        federal_awards = self.single_audit_checklist.federal_awards
        for entry in federal_awards["FederalAwards"]["federal_awards"]:
            if "entities" in entry["direct_or_indirect_award"]:
                for entity in entry["direct_or_indirect_award"]["entities"]:
                    passthrough = Passthrough(
                        award_reference=entry.get("award_reference", ""),
                        report_id=self.report_id,
                        passthrough_id=entity.get("passthrough_identifying_number", ""),
                        passthrough_name=entity.get("passthrough_name", ""),
                    )
                    passthrough.save()

    def _get_dates_from_sac(self):
        return_dict = dict()
        sac = self.single_audit_checklist
        for status_choice in sac.STATUS_CHOICES:
            status = status_choice[0]
            if status in sac.transition_name:
                return_dict[status] = sac.get_transition_date(status)
            else:
                return_dict[status] = None
        return return_dict

    def load_general(self):
        general_information = self.single_audit_checklist.general_information
        dates_by_status = self._get_dates_from_sac()

        num_months = None
        if (
            ("audit_period_other_months" in general_information)
            and general_information.get("audit_period_other_months", "") != ""
            and general_information.get("audit_period_other_months", "") is not None
        ):
            num_months = int(general_information.get("audit_period_other_months", ""))

        general = General(
            report_id=self.report_id,
            auditee_certify_name="",  # TODO: Where does this come from?
            auditee_certify_title="",  # TODO: Where does this come from?
<<<<<<< HEAD
            auditor_international_address=general_information.get(
                "auditor_international_address", ""
            ),
            auditee_contact_name=general_information.get("auditee_contact_name", ""),
            auditee_contact_title=general_information.get("auditee_contact_title", ""),
            auditee_email=general_information.get("auditee_email", ""),
            auditee_name=general_information.get("auditee_name", ""),
            auditee_phone=general_information.get("auditee_phone", ""),
=======
            auditee_contact_name=general_information.get("auditee_contact_name", ""),
            auditee_email=general_information.get("auditee_email", ""),
            auditee_name=general_information.get("auditee_name", ""),
            auditee_phone=general_information.get("auditee_phone", ""),
            auditee_contact_title=general_information.get("auditee_contact_title", ""),
>>>>>>> ec1d92b6
            auditee_address_line_1=general_information.get(
                "auditee_address_line_1", ""
            ),
            auditee_city=general_information.get("auditee_city", ""),
            auditee_state=general_information.get("auditee_state", ""),
            auditee_ein=general_information.get("ein", ""),
            auditee_uei=general_information.get("auditee_uei", ""),
            additional_ueis_covered=general_information.get("multiple_eins_covered")
            == "Y",
            auditee_zip=general_information.get("auditee_zip", ""),
            auditor_phone=general_information.get("auditor_phone", ""),
            auditor_state=general_information.get("auditor_state", ""),
            auditor_city=general_information.get("auditor_city", ""),
            auditor_contact_title=general_information.get("auditor_contact_title", ""),
            auditor_address_line_1=general_information.get(
                "auditor_address_line_1", ""
            ),
            auditor_zip=general_information.get("auditor_zip", ""),
            auditor_country=general_information.get("auditor_country", ""),
            auditor_contact_name=general_information.get("auditor_contact_name", ""),
            auditor_email=general_information.get("auditor_email", ""),
            auditor_firm_name=general_information.get("auditor_firm_name", ""),
<<<<<<< HEAD
=======
            auditor_foreign_addr="",  # TODO:  What does this look like in the incoming json?
>>>>>>> ec1d92b6
            auditor_ein=general_information.get("auditor_ein", ""),
            additional_eins_covered=general_information.get("multiple_ueis_covered")
            == "Y",
            cognizant_agency=self.single_audit_checklist.cognizant_agency or "",
            oversight_agency=self.single_audit_checklist.oversight_agency or "",
            initial_date_received=self.single_audit_checklist.date_created,
            ready_for_certification_date=dates_by_status[
                self.single_audit_checklist.STATUS.READY_FOR_CERTIFICATION
            ],
            auditor_certified_date=dates_by_status[
                self.single_audit_checklist.STATUS.AUDITOR_CERTIFIED
            ],
            auditee_certified_date=dates_by_status[
                self.single_audit_checklist.STATUS.AUDITEE_CERTIFIED
            ],
            certified_date=dates_by_status[
                self.single_audit_checklist.STATUS.CERTIFIED
            ],
            submitted_date=dates_by_status[
                self.single_audit_checklist.STATUS.SUBMITTED
            ],
            auditor_signature_date=None,  # TODO: Field will be added by front end
            auditee_signature_date=None,  # TODO: Field will be added by front end
            fy_end_date=general_information.get("auditee_fiscal_period_end", ""),
            fy_start_date=general_information.get("auditee_fiscal_period_start", ""),
            audit_year=self.audit_year,
            audit_type=general_information.get("audit_type", ""),
            entity_type=general_information.get("user_provided_organization_type", ""),
            number_months=num_months,
            audit_period_covered=general_information.get("audit_period_covered", ""),
            secondary_auditors_exist=general_information.get("secondary_auditors_exist")
            == "Y",
            total_amount_expended=None,  # loaded from FederalAward
            type_audit_code="UG",
            is_public=self.single_audit_checklist.is_public,
            data_source=self.single_audit_checklist.data_source,
        )
        general.save()

    def load_secondary_auditor(self):
        general = self._get_general()
        if not general:
            return
        secondary_auditors = self.single_audit_checklist.secondary_auditors
        if not secondary_auditors:
            general.secondary_auditors_exist = False
            general.save()
            return
        if "secondary_auditors_entries" in secondary_auditors["SecondaryAuditors"]:
            for secondary_auditor in secondary_auditors["SecondaryAuditors"][
                "secondary_auditors_entries"
            ]:
                sec_auditor = SecondaryAuditor(
                    report_id=self.single_audit_checklist.report_id,
                    auditor_ein=secondary_auditor.get("secondary_auditor_ein", ""),
                    auditor_name=secondary_auditor.get("secondary_auditor_name", ""),
                    contact_name=secondary_auditor.get(
                        "secondary_auditor_contact_name", ""
                    ),
                    contact_title=secondary_auditor.get(
                        "secondary_auditor_contact_title", ""
                    ),
                    contact_email=secondary_auditor.get(
                        "secondary_auditor_contact_email", ""
                    ),
                    contact_phone=secondary_auditor.get(
                        "secondary_auditor_contact_phone", ""
                    ),
                    address_street=secondary_auditor.get(
                        "secondary_auditor_address_street", ""
                    ),
                    address_city=secondary_auditor.get(
                        "secondary_auditor_address_city", ""
                    ),
                    address_state=secondary_auditor.get(
                        "secondary_auditor_address_state", ""
                    ),
                    address_zipcode=secondary_auditor.get(
                        "secondary_auditor_address_zipcode", ""
                    ),
                )
                sec_auditor.save()

    def load_additional_uei(self):
        addl_ueis = self.single_audit_checklist.additional_ueis
        if not addl_ueis:
            return
        if "AdditionalUEIs" in addl_ueis:
            for uei in addl_ueis["AdditionalUEIs"]["additional_ueis_entries"]:
                AdditionalUei(
                    report_id=self.single_audit_checklist.report_id,
                    additional_uei=uei["additional_uei"],
                ).save()

    def load_additional_ein(self):
        addl_eins = self.single_audit_checklist.additional_eins
        if not addl_eins:
            return
        if "AdditionalEINs" in addl_eins:
            for ein in addl_eins["AdditionalEINs"]["additional_eins_entries"]:
                AdditionalEin(
                    report_id=self.single_audit_checklist.report_id,
                    additional_ein=ein["additional_ein"],
                ).save()

    def load_audit_info(self):
        general = self._get_general()
        if not general:
            return
        audit_information = self.single_audit_checklist.audit_information
        if not audit_information:
            logger.warning("No audit info found to load")
            return
        general.gaap_results = audit_information.get("gaap_results", "")
        general.sp_framework = audit_information.get("sp_framework_basis", "")
        general.is_sp_framework_required = (
            audit_information.get("is_sp_framework_required", "") == "Y"
        )
        general.sp_framework_auditor_opinion = audit_information.get(
            "sp_framework_opinions", ""
        )
        general.is_going_concern = audit_information["is_going_concern_included"] == "Y"
        general.is_significant_deficiency = (
            audit_information["is_internal_control_deficiency_disclosed"] == "Y"
        )
        general.is_material_weakness = (
            audit_information["is_internal_control_material_weakness_disclosed"] == "Y"
        )
        general.is_material_noncompliance = (
            audit_information["is_material_noncompliance_disclosed"] == "Y"
        )
        general.is_duplicate_reports = (
            audit_information["is_aicpa_audit_guide_included"] == "Y"
        )
        general.dollar_threshold = audit_information["dollar_threshold"]
        general.is_low_risk = audit_information["is_low_risk_auditee"] == "Y"
        general.agencies_with_prior_findings = audit_information["agencies"]

        general.save()

    def _get_general(self):
        general = None
        report_id = self.single_audit_checklist.report_id
        try:
            general = General.objects.get(report_id=report_id)
        except General.DoesNotExist:
            logger.error(
                f"General must be loaded before AuditInfo. report_id = {report_id}"
            )
        return general<|MERGE_RESOLUTION|>--- conflicted
+++ resolved
@@ -277,22 +277,11 @@
             report_id=self.report_id,
             auditee_certify_name="",  # TODO: Where does this come from?
             auditee_certify_title="",  # TODO: Where does this come from?
-<<<<<<< HEAD
-            auditor_international_address=general_information.get(
-                "auditor_international_address", ""
-            ),
-            auditee_contact_name=general_information.get("auditee_contact_name", ""),
-            auditee_contact_title=general_information.get("auditee_contact_title", ""),
-            auditee_email=general_information.get("auditee_email", ""),
-            auditee_name=general_information.get("auditee_name", ""),
-            auditee_phone=general_information.get("auditee_phone", ""),
-=======
             auditee_contact_name=general_information.get("auditee_contact_name", ""),
             auditee_email=general_information.get("auditee_email", ""),
             auditee_name=general_information.get("auditee_name", ""),
             auditee_phone=general_information.get("auditee_phone", ""),
             auditee_contact_title=general_information.get("auditee_contact_title", ""),
->>>>>>> ec1d92b6
             auditee_address_line_1=general_information.get(
                 "auditee_address_line_1", ""
             ),
@@ -315,10 +304,7 @@
             auditor_contact_name=general_information.get("auditor_contact_name", ""),
             auditor_email=general_information.get("auditor_email", ""),
             auditor_firm_name=general_information.get("auditor_firm_name", ""),
-<<<<<<< HEAD
-=======
             auditor_foreign_addr="",  # TODO:  What does this look like in the incoming json?
->>>>>>> ec1d92b6
             auditor_ein=general_information.get("auditor_ein", ""),
             additional_eins_covered=general_information.get("multiple_ueis_covered")
             == "Y",
