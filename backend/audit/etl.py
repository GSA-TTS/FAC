--- conflicted
+++ resolved
@@ -22,8 +22,6 @@
     def __init__(self, sac: SingleAuditChecklist) -> None:
         self.single_audit_checklist = sac
         self.report_id = sac.report_id
-        # MCJ QUESTION: What is the second parameter to `get` for?
-        # https://docs.djangoproject.com/en/4.2/ref/models/querysets/#django.db.models.query.QuerySet.get
         audit_date = sac.general_information.get(
             "auditee_fiscal_period_start", datetime.now
         )
@@ -52,20 +50,6 @@
 
     def load_finding_texts(self):
         findings_text = self.single_audit_checklist.findings_text
-<<<<<<< HEAD
-        if "findings_text_entries" in findings_text["FindingsText"]:
-            findings_text_entries = findings_text["FindingsText"][
-                "findings_text_entries"
-            ]
-            for entry in findings_text_entries:
-                finding_text_ = FindingText(
-                    report_id=self.report_id,
-                    finding_ref_number=entry["reference_number"],
-                    contains_chart_or_table=entry["contains_chart_or_table"] == "Y",
-                    finding_text=entry["text_of_finding"],
-                )
-                finding_text_.save()
-=======
 
         if not findings_text:
             logger.warning("No finding texts found to load")
@@ -80,46 +64,11 @@
                 finding_text=entry["text_of_finding"],
             )
             finding_text_.save()
->>>>>>> f0bede6f
 
     def load_findings(self):
         findings_uniform_guidance = (
             self.single_audit_checklist.findings_uniform_guidance
         )
-<<<<<<< HEAD
-        if (
-            "findings_uniform_guidance_entries"
-            in findings_uniform_guidance["FindingsUniformGuidance"]
-        ):
-            findings_uniform_guidance_entries = findings_uniform_guidance[
-                "FindingsUniformGuidance"
-            ]["findings_uniform_guidance_entries"]
-
-            for entry in findings_uniform_guidance_entries:
-                findings = entry["findings"]
-                finding = Finding(
-                    award_reference=entry["award_reference"],
-                    report_id=self.report_id,
-                    finding_seq_number=entry["seq_number"],
-                    finding_ref_number=findings["reference_number"],
-                    is_material_weakness=entry["material_weakness"] == "Y",
-                    is_modified_opinion=entry["modified_opinion"] == "Y",
-                    is_other_findings=entry["other_findings"] == "Y",
-                    is_other_non_compliance=entry["other_findings"] == "Y",
-                    prior_finding_ref_numbers=findings.get("prior_references"),
-                    is_questioned_costs=entry["questioned_costs"] == "Y",
-                    is_repeat_finding=(findings["repeat_prior_reference"] == "Y"),
-                    is_significant_deficiency=(entry["significant_deficiency"] == "Y"),
-                    type_requirement=(entry["program"]["compliance_requirement"]),
-                )
-                finding.save()
-
-    def conditional_lookup(self, dict, key, default):
-        if key in dict:
-            return dict[key]
-        else:
-            return default
-=======
         if not findings_uniform_guidance:
             logger.warning("No findings found to load")
             return
@@ -150,7 +99,6 @@
                 type_requirement=(program["compliance_requirement"]),
             )
             finding.save()
->>>>>>> f0bede6f
 
     def conditional_lookup(self, dict, key, default):
         if key in dict:
@@ -190,14 +138,7 @@
                 award_reference=entry["award_reference"],
                 federal_agency_prefix=program["federal_agency_prefix"],
                 federal_award_extension=program["three_digit_extension"],
-<<<<<<< HEAD
-                # CONDITIONAL
-                additional_award_identification=self.conditional_lookup(
-                    program, "additional_award_identification", ""
-                ),
-=======
                 additional_award_identification=additional_award_identification,
->>>>>>> f0bede6f
                 federal_program_name=program["program_name"],
                 amount_expended=program["amount_expended"],
                 cluster_name=cluster["cluster_name"],
@@ -210,12 +151,7 @@
                     loan, "loan_balance_at_audit_period_end", 0
                 ),
                 is_direct=is_direct,
-<<<<<<< HEAD
-                is_major=program["is_major"] == "Y",
-                # MCJ FIXME: Should this be conditional?
-=======
                 is_major=program["is_major"] == "Y" if "is_major" in program else False,
->>>>>>> f0bede6f
                 mp_audit_report_type=self.conditional_lookup(
                     program, "audit_report_type", ""
                 ),
@@ -236,33 +172,6 @@
             ]["corrective_action_plan_entries"]
             for entry in corrective_action_plan_entries:
                 cap_text = CapText(
-<<<<<<< HEAD
-                    report_id=self.report_id,
-                    finding_ref_number=entry["reference_number"],
-                    contains_chart_or_table=entry["contains_chart_or_table"] == "Y",
-                    planned_action=entry["planned_action"],
-                )
-                cap_text.save()
-
-    def load_note(self):
-        notes_to_sefa = self.single_audit_checklist.notes_to_sefa["NotesToSefa"]
-        accounting_policies = notes_to_sefa["accounting_policies"]
-        is_minimis_rate_used = notes_to_sefa["is_minimis_rate_used"] == "Y"
-        rate_explained = notes_to_sefa["rate_explained"]
-        entries = notes_to_sefa["notes_to_sefa_entries"]
-        if not entries:
-            note = Note(
-                report_id=self.report_id,
-                accounting_policies=accounting_policies,
-                is_minimis_rate_used=is_minimis_rate_used,
-                rate_explained=rate_explained,
-            )
-            note.save()
-        else:
-            for entry in entries:
-                note = Note(
-=======
->>>>>>> f0bede6f
                     report_id=self.report_id,
                     finding_ref_number=entry["reference_number"],
                     contains_chart_or_table=entry["contains_chart_or_table"] == "Y",
@@ -352,19 +261,6 @@
     def load_general(self):
         general_information = self.single_audit_checklist.general_information
         dates_by_status = self._get_dates_from_sac()
-<<<<<<< HEAD
-        sac_additional_ueis = self.single_audit_checklist.additional_ueis
-
-        # Handle things that might be empty, deep down
-        auditee_addl_uei_list = []
-        if "additional_ueis_entries" in sac_additional_ueis["AdditionalUEIs"]:
-            auditee_addl_uei_list = [
-                entry["additional_uei"]
-                for entry in sac_additional_ueis["AdditionalUEIs"][
-                    "additional_ueis_entries"
-                ]
-            ]
-=======
 
         num_months = None
         if (
@@ -373,7 +269,6 @@
             and general_information["audit_period_other_months"] is not None
         ):
             num_months = int(general_information["audit_period_other_months"])
->>>>>>> f0bede6f
 
         general = General(
             report_id=self.report_id,
@@ -389,11 +284,7 @@
             auditee_state=general_information["auditee_state"],
             auditee_ein=general_information["ein"],
             auditee_uei=general_information["auditee_uei"],
-<<<<<<< HEAD
-            auditee_addl_uei_list=auditee_addl_uei_list,
-=======
             additional_ueis=self.single_audit_checklist.additional_ueis == "Y",
->>>>>>> f0bede6f
             auditee_zip=general_information["auditee_zip"],
             auditor_phone=general_information["auditor_phone"],
             auditor_state=general_information["auditor_state"],
@@ -444,33 +335,6 @@
     def load_secondary_auditor(self):
         secondary_auditors = self.single_audit_checklist.secondary_auditors
         # MCJ This might be empty
-<<<<<<< HEAD
-        if "secondary_auditors_entries" in secondary_auditors["SecondaryAuditors"]:
-            for secondary_auditor in secondary_auditors["SecondaryAuditors"][
-                "secondary_auditors_entries"
-            ]["items"]:
-                sec_auditor = SecondaryAuditor(
-                    report_id=self.single_audit_checklist.report_id,
-                    auditor_seq_number=secondary_auditor[
-                        "secondary_auditor_seq_number"
-                    ],
-                    auditor_ein=secondary_auditor["secondary_auditor_ein"],
-                    auditor_name=secondary_auditor["secondary_auditor_name"],
-                    contact_name=secondary_auditor["secondary_auditor_contact_name"],
-                    contact_title=secondary_auditor["secondary_auditor_contact_title"],
-                    contact_email=secondary_auditor["secondary_auditor_contact_email"],
-                    contact_phone=secondary_auditor["secondary_auditor_contact_phone"],
-                    address_street=secondary_auditor[
-                        "secondary_auditor_address_street"
-                    ],
-                    address_city=secondary_auditor["secondary_auditor_address_city"],
-                    address_state=secondary_auditor["secondary_auditor_address_state"],
-                    address_zipcode=secondary_auditor[
-                        "secondary_auditor_address_zipcode"
-                    ],
-                )
-            sec_auditor.save()
-=======
         if secondary_auditors:
             if "secondary_auditors_entries" in secondary_auditors["SecondaryAuditors"]:
                 for secondary_auditor in secondary_auditors["SecondaryAuditors"][
@@ -520,7 +384,6 @@
                     additional_uei=uei["additional_uei"],
                 )
                 auei.save()
->>>>>>> f0bede6f
 
     def load_audit_info(self):
         report_id = self.single_audit_checklist.report_id
