--- conflicted
+++ resolved
@@ -26,18 +26,7 @@
 NOTES_TO_SEFA_TEMPLATE_DEFINITION = "notes-to-sefa-workbook.json"
 
 ADDITIONAL_UEIS_TEST_FILE = TESTFILES_DIR / "additional-ueis-pass-01.json"
-<<<<<<< HEAD
-FEDERAL_AWARDS_TEST_FILE = TESTFILES_DIR / "federalawards-pass-01.json"
-FEDERAL_AWARDS_TEST_FILES = list(
-    map(
-        lambda f: TESTFILES_DIR / f,
-        ["federalawards-pass-01.json", "federalawards-pass-02.json"],
-    )
-)
-
-=======
 FEDERAL_AWARDS_TEST_FILE = TESTFILES_DIR / "federal-awards-pass-01.json"
->>>>>>> ad066739
 CORRECTIVE_ACTION_PLAN_TEST_FILE = TESTFILES_DIR / "corrective-action-plan-pass-01.json"
 FINDINGS_TEXT_TEST_FILE = TESTFILES_DIR / "audit-findings-text-pass-01.json"
 FINDINGS_UNIFORM_GUIDANCE_TEST_FILE = (
