--- conflicted
+++ resolved
@@ -71,7 +71,6 @@
             # Increment the minute by 2
             transition_date += timedelta(minutes=2)
 
-<<<<<<< HEAD
     def _create_sac(
         self,
         reference_number=None,
@@ -100,12 +99,6 @@
             )
         else:
             tribal_data_consent = self._fake_tribal_data_consent()
-=======
-        return sac
-
-    def setUp(self):
-        self.user = baker.make(User)
->>>>>>> 614f9229
 
         sac = SingleAuditChecklist.objects.create(
             submitted_by=self.user,
@@ -124,7 +117,6 @@
             cognizant_agency=cognizant_agency,
             oversight_agency=oversight_agency,
         )
-<<<<<<< HEAD
         return sac
 
     def setUp(self):
@@ -132,9 +124,6 @@
 
         sac = self._create_sac(cognizant_agency="42", oversight_agency="42")
         self._run_state_transition(sac)
-=======
-        sac = self._run_state_transition(sac)
->>>>>>> 614f9229
         self.sac = sac
         self.intake_to_dissemination = IntakeToDissemination(self.sac)
         self.report_id = sac.report_id
@@ -569,26 +558,8 @@
         len_general = len(General.objects.all())
         len_captext = len(CapText.objects.all())
 
-<<<<<<< HEAD
         sac = self._create_sac(reference_number=2)
         self._run_state_transition(sac)
-=======
-        sac = SingleAuditChecklist.objects.create(
-            submitted_by=self.user,
-            general_information=self._fake_general(),
-            federal_awards=self._fake_federal_awards(),
-            findings_uniform_guidance=self._fake_findings_uniform_guidance(),
-            notes_to_sefa=self._fake_notes_to_sefa(),
-            findings_text=self._fake_findings_text(reference_number=2),
-            corrective_action_plan=self._fake_corrective_action_plan(),
-            secondary_auditors=self._fake_secondary_auditors(),
-            additional_ueis=self._fake_additional_ueis(),
-            additional_eins=self._fake_additional_eins(),
-            audit_information=self._fake_audit_information(),
-            auditee_certification=self._fake_auditee_certification(),
-        )
-        sac = self._run_state_transition(sac)
->>>>>>> 614f9229
         self.sac = sac
         self.intake_to_dissemination = IntakeToDissemination(self.sac)
         self.intake_to_dissemination.load_all()
@@ -602,26 +573,8 @@
     def test_load_and_return_objects(self):
         len_general = len(General.objects.all())
         len_captext = len(CapText.objects.all())
-<<<<<<< HEAD
         sac = self._create_sac(reference_number=2)
         self._run_state_transition(sac)
-=======
-        sac = SingleAuditChecklist.objects.create(
-            submitted_by=self.user,
-            general_information=self._fake_general(),
-            federal_awards=self._fake_federal_awards(),
-            findings_uniform_guidance=self._fake_findings_uniform_guidance(),
-            notes_to_sefa=self._fake_notes_to_sefa(),
-            findings_text=self._fake_findings_text(reference_number=2),
-            corrective_action_plan=self._fake_corrective_action_plan(),
-            secondary_auditors=self._fake_secondary_auditors(),
-            additional_ueis=self._fake_additional_ueis(),
-            additional_eins=self._fake_additional_eins(),
-            audit_information=self._fake_audit_information(),
-            auditee_certification=self._fake_auditee_certification(),
-        )
-        sac = self._run_state_transition(sac)
->>>>>>> 614f9229
         self.sac = sac
         self.intake_to_dissemination = IntakeToDissemination(self.sac)
         self.report_id = sac.report_id
