--- conflicted
+++ resolved
@@ -668,7 +668,6 @@
                     test_data[0]["reference_number"],
                 )
 
-<<<<<<< HEAD
 
 class SingleAuditReportFileHandlerViewTests(TestCase):
     def test_login_required(self):
@@ -746,7 +745,6 @@
             )
 
             self.assertEqual(response.status_code, 302)
-=======
     @patch("audit.validators._scan_file")
     def test_valid_file_upload_for_additional_ueis(self, mock_scan_file):
         """When a valid Excel file is uploaded, the file should be stored and the SingleAuditChecklist should be updated to include the uploaded Additional UEIs data"""
@@ -803,5 +801,4 @@
                 self.assertEqual(
                     additional_ueis_entries["additional_uei"],
                     test_data[0]["additional_uei"],
-                )
->>>>>>> bb943612
+                )