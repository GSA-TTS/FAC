--- conflicted
+++ resolved
@@ -19,21 +19,15 @@
     CORRECTIVE_ACTION_PLAN_TEMPLATE,
     FINDINGS_TEXT_TEMPLATE,
     FINDINGS_UNIFORM_GUIDANCE_TEMPLATE,
-<<<<<<< HEAD
     SECONDARY_AUDITORS_TEMPLATE,
-=======
     NOTES_TO_SEFA_TEMPLATE,
->>>>>>> 70a0ef04
     CORRECTIVE_ACTION_PLAN_ENTRY_FIXTURES,
     FINDINGS_TEXT_ENTRY_FIXTURES,
     FINDINGS_UNIFORM_GUIDANCE_ENTRY_FIXTURES,
     FEDERAL_AWARDS_ENTRY_FIXTURES,
     ADDITIONAL_UEIS_ENTRY_FIXTURES,
-<<<<<<< HEAD
     SECONDARY_AUDITORS_ENTRY_FIXTURES,
-=======
     NOTES_TO_SEFA_ENTRY_FIXTURES,
->>>>>>> 70a0ef04
     FORM_SECTIONS,
 )
 from .models import Access, SingleAuditChecklist
