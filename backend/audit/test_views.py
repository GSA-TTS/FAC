import json
from datetime import datetime, timezone
from pathlib import Path
from tempfile import NamedTemporaryFile
from unittest.mock import patch

from audit.cross_validation.naming import SECTION_NAMES as SN
from audit.fixtures.excel import (
    ADDITIONAL_EINS_ENTRY_FIXTURES,
    ADDITIONAL_EINS_TEMPLATE,
    ADDITIONAL_UEIS_ENTRY_FIXTURES,
    ADDITIONAL_UEIS_TEMPLATE,
    CORRECTIVE_ACTION_PLAN_ENTRY_FIXTURES,
    CORRECTIVE_ACTION_PLAN_TEMPLATE,
    FEDERAL_AWARDS_ENTRY_FIXTURES,
    FEDERAL_AWARDS_TEMPLATE,
    FINDINGS_TEXT_ENTRY_FIXTURES,
    FINDINGS_TEXT_TEMPLATE,
    FINDINGS_UNIFORM_GUIDANCE_ENTRY_FIXTURES,
    FINDINGS_UNIFORM_GUIDANCE_TEMPLATE,
    FORM_SECTIONS,
    NOTES_TO_SEFA_ENTRY_FIXTURES,
    NOTES_TO_SEFA_TEMPLATE,
    SECONDARY_AUDITORS_ENTRY_FIXTURES,
    SECONDARY_AUDITORS_TEMPLATE,
)
from audit.fixtures.single_audit_checklist import (
    fake_auditee_certification,
    fake_auditor_certification,
)
from audit.forms import AuditeeCertificationStep2Form, AuditorCertificationStep1Form
from audit.models import (
    Access,
    SingleAuditChecklist,
    SingleAuditReportFile,
    SubmissionEvent,
    generate_sac_report_id,
    Audit,
<<<<<<< HEAD
=======
    ExcelFile,
>>>>>>> 1db00b1b
)
from audit.models.constants import STATUS
from audit.utils import FORM_SECTION_HANDLERS
from audit.views import AuditeeCertificationStep2View, MySubmissions
from dissemination.models import FederalAward, General
from django.contrib.auth import get_user_model
from django.core.exceptions import PermissionDenied
from django.core.files.uploadedfile import SimpleUploadedFile
from django.test import Client, RequestFactory, TestCase, TransactionTestCase
from django.urls import reverse
from faker import Faker
from model_bakery import baker
from openpyxl import load_workbook
from openpyxl.cell import Cell

User = get_user_model()

ACCESS_AND_SUBMISSION_PATH = reverse("report_submission:accessandsubmission")
AUDIT_JSON_FIXTURES = Path(__file__).parent / "fixtures" / "json"
EDIT_PATH = "audit:EditSubmission"
STATUSES = STATUS
SUBMISSIONS_PATH = reverse("audit:MySubmissions")

VALID_ELIGIBILITY_DATA = {
    "is_usa_based": True,
    "met_spending_threshold": True,
    "user_provided_organization_type": "state",
}

VALID_AUDITEE_INFO_DATA = {
    "auditee_uei": "ZQGGHJH74DW7",
    "auditee_fiscal_period_start": "2021-01-01",
    "auditee_fiscal_period_end": "2022-01-01",
    "auditee_name": "Tester",
}

VALID_ACCESS_AND_SUBMISSION_DATA = {
    "certifying_auditee_contact_fullname": "Fuller A. Namesmith",
    "certifying_auditee_contact_email": "a@a.com",
    "certifying_auditor_contact_fullname": "Fuller B. Namesmith",
    "certifying_auditor_contact_email": "b@b.com",
    "auditee_contacts_fullname": ["Fuller C. Namesmith"],
    "auditee_contacts_email": ["c@c.com"],
    "auditor_contacts_fullname": ["Fuller D. Namesmith"],
    "auditor_contacts_email": ["d@d.com"],
}


def _load_json_audit_data(file, section):
    json = _load_json(AUDIT_JSON_FIXTURES / file)
    return FORM_SECTION_HANDLERS.get(section)["audit_object"](json)


# Mocking the user login and file scan functions
def _mock_login_and_scan(client, mock_scan_file, **kwargs):
    """Helper function to mock the login and file scan functions"""
    user, sac = _make_user_and_sac(**kwargs)

    baker.make(Access, user=user, sac=sac)

    client.force_login(user)

    # mock the call to the external AV service
    mock_scan_file.return_value = MockHttpResponse(200, "clean!")

    return sac


def _client_post(client, view_str, kwargs=None, data=None):
    """Helper function for POST requests (does not force auth)"""
    kwargs, data = kwargs or {}, data or {}
    url = reverse(view_str, kwargs=kwargs)
    return client.post(url, data=data)


def _authed_post(client, user, view_str, kwargs=None, data=None):
    """Helper function for POST requests (forces auth)"""
    client.force_login(user=user)
    return _client_post(client, view_str, kwargs, data)


def _make_user_and_sac(**kwargs):
    """Helper function for to make a user and basic sac"""
    user = baker.make(User)
    sac = baker.make(SingleAuditChecklist, **kwargs)
    return user, sac


# TODO: Update Post SOC Launch -> Use data, right now just using an empty object.
def _make_user_and_audit(report_id, audit_data):
    """Helper function for to make a user and basic audit"""
    user = baker.make(User)
    audit_data = audit_data or {}
    audit = baker.make(Audit, report_id=report_id, version=0, audit=audit_data)
    return user, audit


def _load_json(target):
    """Given a str or Path, load JSON from that target."""
    raw = Path(target).read_text(encoding="utf-8")
    return json.loads(raw)


def _mock_gen_report_id():
    """Helper function for generate a sac report id"""
    return generate_sac_report_id(end_date=datetime.now().date().isoformat())


def _merge_dict_seq(seq):
    """_merge_dict_seq([{1:2}, {3:4}]) => {1:2, 3:4}"""
    return {k: v for d in seq for k, v in d.items()}


def _build_auditor_cert_dict(certification: dict, signature: dict) -> dict:
    """Helper function for building a dictionary for auditor certification"""
    return {
        "auditor_certification": certification,
        "auditor_signature": signature,
    }


def _build_auditee_cert_dict(certification: dict, signature: dict) -> dict:
    """Helper function for building a dictionary for auditee certification"""
    return {
        "auditee_certification": certification,
        "auditee_signature": signature,
    }


def _just_uei(uei, fieldname):
    """
    _just_uei("whatever", "additional_eins") returns:
        {
            "AdditionalEINs": {"auditee_uei": "whatever"}
        }

    Given a UEI (a string) and a fieldname in
    audit.cross_validation.naming.SECTION_NAMES, return a structure with the camel-case
    version of that fieldname as the key and {"auditee_uei": uei} as the value.
    """
    return {SN[fieldname].camel_case: {"auditee_uei": uei}}


def _just_uei_workbooks(uei):
    """
    Given a UEI (a string), returns a dict containing all of the workbook snake_case
    field names with a value of {CamelCaseFieldName: {"auditee_uei": uei}} for each
    of those fields.
    """
    workbooks = {k: v for k, v in SN.items() if v.workbook_number}
    return {k: _just_uei(uei, k) for k in workbooks}


def _fake_audit_information():
    # TODO: consolidate all fixtures! This is a copy of a fixture from
    # intake_to_dissemination, which is not ideal.
    fake = Faker()

    return {
        "dollar_threshold": 10345.45,
        "gaap_results": json.dumps([fake.word()]),
        "is_going_concern_included": "Y" if fake.boolean() else "N",
        "is_internal_control_deficiency_disclosed": "Y" if fake.boolean() else "N",
        "is_internal_control_material_weakness_disclosed": (
            "Y" if fake.boolean() else "N"
        ),
        "is_material_noncompliance_disclosed": "Y" if fake.boolean() else "N",
        "is_aicpa_audit_guide_included": "Y" if fake.boolean() else "N",
        "is_low_risk_auditee": "Y" if fake.boolean() else "N",
        "agencies": json.dumps([fake.word()]),
    }


class RootPathTests(TestCase):
    """
    Do we return the correct response for both authenticated and unauthenticated
    users?
    """

    def test_unauthenticated(self):
        """Verify the root path returns 200, unauthenticated."""
        result = self.client.get("/")
        self.assertEqual(result.status_code, 200)

    def test_authenticated(self):
        """Verify the root path redirects, authenticated."""
        user = baker.make(User)
        self.client.force_login(user=user)
        result = self.client.get("/")
        self.assertEqual(result.status_code, 302)

    def test_no_robots(self):
        """Verify robots.txt returns 200"""
        result = self.client.get("/robots.txt")
        self.assertEqual(result.status_code, 200)


class MySubmissionsViewTests(TestCase):
    def setUp(self):
        """Setup function for users and client"""
        self.user = baker.make(User)
        self.user2 = baker.make(User)

        self.client = Client()

    def test_source_of_truth(self):
        """
        Simple test that validates the source of truth code path
        TODO: Update Post SOC Launch -> We'll want to change all the test cases
        """
        self.client.force_login(self.user)
        data = MySubmissions.fetch_my_submissions(self.user, True)
        self.assertEqual(len(data), 0)

    def test_redirect_if_not_logged_in(self):
        """Test that accessing submission page redirects if user is not logged in"""
        result = self.client.get(SUBMISSIONS_PATH)
        self.assertAlmostEqual(result.status_code, 302)

    def test_no_submissions_returns_empty_list(self):
        """Test that an authenticated user with no submissions gets empty list"""
        self.client.force_login(user=self.user)
        data = MySubmissions.fetch_my_submissions(self.user, False)
        self.assertEqual(len(data), 0)

    def test_user_with_submissions_should_return_expected_data_columns(self):
        """Test that a user with submissions gets data with expected columns"""
        self.client.force_login(user=self.user)
        self.user.profile.entry_form_data = (
            VALID_ELIGIBILITY_DATA | VALID_AUDITEE_INFO_DATA
        )
        self.user.profile.save()
        self.client.post(
            ACCESS_AND_SUBMISSION_PATH, VALID_ACCESS_AND_SUBMISSION_DATA, format="json"
        )
        data = MySubmissions.fetch_my_submissions(self.user, False)
        self.assertGreater(len(data), 0)

        keys = data[0].keys()
        self.assertTrue("report_id" in keys)
        self.assertTrue("submission_status" in keys)
        self.assertTrue("auditee_uei" in keys)
        self.assertTrue("auditee_name" in keys)
        self.assertTrue("fiscal_year_end_date" in keys)

    def test_user_with_no_submissions_should_return_no_data(self):
        """Test that another user with no submissions gets no data"""
        self.client.force_login(user=self.user)
        self.user.profile.entry_form_data = (
            VALID_ELIGIBILITY_DATA | VALID_AUDITEE_INFO_DATA
        )
        self.user.profile.save()
        self.client.post(
            ACCESS_AND_SUBMISSION_PATH, VALID_ACCESS_AND_SUBMISSION_DATA, format="json"
        )
        data = MySubmissions.fetch_my_submissions(self.user2, False)
        self.assertEqual(len(data), 0)


class EditSubmissionViewTests(TestCase):
    def setUp(self):
        """Setup test factory, client, user, and report ID"""
        self.factory = RequestFactory()
        self.client = Client()
        self.user = baker.make(User)
        self.sac = baker.make(
            SingleAuditChecklist, submission_status=STATUS.READY_FOR_CERTIFICATION
        )
        self.url_name = "audit:EditSubmission"
        self.report_id = "TEST_REPORT_ID"
        self.url = reverse(
            "audit:EditSubmission", kwargs={"report_id": self.sac.report_id}
        )
        self.client.force_login(self.user)
        baker.make(
            "audit.Access",
            sac=self.sac,
            user=self.user,
            role="certifying_auditee_contact",
        )
        self.session = self.client.session

    def test_redirect_not_logged_in(self):
        """Test that accessing edit submission page redirects if not authenticated"""
        url = reverse(self.url_name, args=[self.report_id])
        response = self.client.get(url)
        self.assertEqual(response.status_code, 302)

    def test_redirects_to_singleauditchecklist(self):
        """Test that accessing edit submission redirects to SAC view"""
        response = self.client.get(self.url)
        self.assertRedirects(
            response, reverse("singleauditchecklist", args=[self.sac.report_id])
        )


class SubmissionViewTests(TestCase):
    """
    Testing for the final step: submitting.
    """

    def setUp(self):
        """Set up test client, user, SAC, and URL"""
        awardsfile = "federal-awards--test0001test--simple-pass.json"

        self.client = Client()
        self.user = baker.make(User)
<<<<<<< HEAD
        self.audit = baker.make(Audit, version=0)
=======
        self.audit = baker.make(
            Audit,
            version=0,
            audit={**_load_json_audit_data(awardsfile, FORM_SECTIONS.FEDERAL_AWARDS)},
        )
>>>>>>> 1db00b1b
        self.sac = baker.make(
            SingleAuditChecklist,
            submission_status=STATUS.AUDITEE_CERTIFIED,
            report_id=self.audit.report_id,
        )
        self.url = reverse(
            "audit:Submission", kwargs={"report_id": self.audit.report_id}
        )
        self.client.force_login(self.user)
        baker.make(
            "audit.Access",
            sac=self.sac,
            user=self.user,
            role="certifying_auditee_contact",
        )

    def test_get_renders_template(self):
        """Test that GET renders the submission template with correct context"""
        response = self.client.get(self.url)
        self.assertEqual(response.status_code, 200)
        self.assertTemplateUsed(response, "audit/submission.html")
        self.assertIn("report_id", response.context)
        self.assertIn("submission_status", response.context)
        self.assertEqual(response.context["report_id"], self.sac.report_id)
        self.assertEqual(
            response.context["submission_status"], self.sac.submission_status
        )

    def test_get_permission_denied_if_no_sac(self):
        """Test that GET returns 403 if SAC does not exist"""
        invalid_url = reverse("audit:Submission", kwargs={"report_id": "INVALID"})
        response = self.client.get(invalid_url)
        self.assertEqual(response.status_code, 403)

    @patch("audit.models.SingleAuditChecklist.validate_full")
<<<<<<< HEAD
=======
    @patch("audit.models.Audit.validate")
>>>>>>> 1db00b1b
    @patch("audit.views.submissions.sac_transition")
    @patch("audit.views.submissions.remove_workbook_artifacts")
    @patch("audit.views.submissions.SingleAuditChecklist.disseminate")
    def test_post_successful(
        self,
        mock_disseminate,
        mock_remove,
        mock_transition,
        mock_validate,
        mock_validate_audit,
    ):
        """Test that a valid submission transitions SAC to a disseminated state"""
        mock_validate.return_value = []
        mock_validate_audit.return_value = []
        mock_disseminate.return_value = None
        response = self.client.post(self.url)

        mock_validate.assert_called_once()
        mock_validate_audit.assert_called_once()
        mock_disseminate.assert_called_once()
        mock_transition.assert_called_with(
            response.wsgi_request,
            self.sac,
            audit=self.audit,
            transition_to=STATUS.DISSEMINATED,
        )
        mock_remove.assert_called_once()

        self.assertEqual(response.status_code, 302)
        self.assertRedirects(response, reverse("audit:MySubmissions"))

<<<<<<< HEAD
    @patch("audit.views.submissions.SingleAuditChecklist.validate_full")
=======
    def test_get_access_denied_for_unauthorized_user(self):
        """Test that GET returns 403 if user is unauthorized"""
        self.client.logout()
        response = self.client.get(self.url)
        self.assertTemplateUsed(response, "home.html")
        self.assertTrue(response.context["session_expired"])

    @patch("audit.views.submissions.SingleAuditChecklist.validate_full")
    @patch("audit.models.Audit.validate")
>>>>>>> 1db00b1b
    @patch("audit.views.submissions.sac_transition")
    @patch("audit.views.submissions.SingleAuditChecklist.disseminate")
    def test_post_validation_errors(
        self, mock_disseminate, mock_transition, mock_validate, mock_validate_audit
    ):
        """Test that validation errors are displayed if submission is invalid"""
        mock_validate.return_value = ["Error 1", "Error 2"]
        mock_validate_audit.return_value = ["Error 1", "Error 2"]
        self.sac.submission_status = STATUS.AUDITEE_CERTIFIED
        self.sac.save()

        response = self.client.post(self.url)
        self.assertEqual(response.status_code, 200)
        self.assertTemplateUsed(
            response, "audit/cross-validation/cross-validation-results.html"
        )
        self.assertIn("errors", response.context)
        self.assertListEqual(response.context["errors"], ["Error 1", "Error 2"])

        mock_disseminate.assert_not_called()
        mock_transition.assert_not_called()

    @patch("audit.views.submissions.General.objects.get")
    @patch("audit.views.submissions.SingleAuditChecklist.validate_full")
<<<<<<< HEAD
    def test_post_transaction_error(self, mock_validate, mock_general_get):
=======
    @patch("audit.models.Audit.validate")
    def test_post_transaction_error(
        self, mock_validate, mock_validate_audit, mock_general_get
    ):
>>>>>>> 1db00b1b
        """Test that a transaction error during a submission is handled properly"""
        self.sac.submission_status = STATUS.AUDITEE_CERTIFIED
        self.sac.save()

<<<<<<< HEAD
=======
        awardsfile = "federal-awards--test0001test--simple-pass.json"
        self.audit.audit.update(
            **_load_json_audit_data(awardsfile, FORM_SECTIONS.FEDERAL_AWARDS)
        )
>>>>>>> 1db00b1b
        self.audit.submission_status = STATUS.AUDITEE_CERTIFIED
        self.audit.save()

        mock_validate.return_value = []
        mock_validate_audit.return_value = []
        mock_general_get.return_value = True

        response = self.client.post(self.url)

        self.assertEqual(response.status_code, 302)
        self.assertRedirects(response, reverse("audit:MySubmissions"))

    def test_post_permission_denied_if_no_sac(self):
        """Test that POST returns 403 if SAC does not exist"""
        invalid_url = reverse("audit:Submission", kwargs={"report_id": "INVALID"})
        response = self.client.post(invalid_url)
        self.assertEqual(response.status_code, 403)

    def test_post_redirect(self):
        """
        The status should be "disseminated" after the post.
        The user should be redirected to the submissions table.
        """

        just_ueis = _just_uei_workbooks("TEST0001TEST")
        geninfofile = "general-information--test0001test--simple-pass.json"
        awardsfile = "federal-awards--test0001test--simple-pass.json"

        sac_data = just_ueis | {
            "auditee_certification": _build_auditee_cert_dict(
                *fake_auditee_certification()
            ),
            "auditor_certification": _build_auditor_cert_dict(
                *fake_auditor_certification()
            ),
            "audit_information": _fake_audit_information(),
            "federal_awards": _load_json(AUDIT_JSON_FIXTURES / awardsfile),
            "general_information": _load_json(AUDIT_JSON_FIXTURES / geninfofile),
            "submission_status": STATUSES.IN_PROGRESS,  # Temporarily required for SAR creation below
        }
        sac_data["notes_to_sefa"]["NotesToSefa"]["accounting_policies"] = "Exhaustive"
        sac_data["notes_to_sefa"]["NotesToSefa"]["is_minimis_rate_used"] = "Y"
        sac_data["notes_to_sefa"]["NotesToSefa"]["rate_explained"] = "At great length"
        sac_data["report_id"] = _mock_gen_report_id()
        user, sac = _make_user_and_sac(**sac_data)

        required_statuses = (
            STATUSES.AUDITEE_CERTIFIED,
            STATUSES.AUDITOR_CERTIFIED,
            STATUSES.READY_FOR_CERTIFICATION,
            STATUSES.CERTIFIED,
        )

        for rs in required_statuses:
            sac.transition_name.append(rs)
            sac.transition_date.append(datetime.now(timezone.utc))

<<<<<<< HEAD
        _, audit = _make_user_and_audit(sac.report_id, {})
=======
        audit_data = {
            "auditee_certification": _build_auditee_cert_dict(
                *fake_auditee_certification()
            ),
            "auditor_certification": _build_auditor_cert_dict(
                *fake_auditor_certification()
            ),
            "audit_information": _fake_audit_information(),
            "general_information": _load_json(AUDIT_JSON_FIXTURES / geninfofile),
            "notes_to_sefa": {
                "accounting_policies": "Exhaustive",
                "is_minimis_rate_used": "Y",
                "rate_explained": "At great length",
            },
            **_load_json_audit_data(awardsfile, FORM_SECTIONS.FEDERAL_AWARDS),
        }

        _, audit = _make_user_and_audit(sac.report_id, audit_data)
>>>>>>> 1db00b1b

        baker.make(SingleAuditReportFile, sac=sac)
        baker.make(
            Access, user=user, sac=sac, audit=audit, role="certifying_auditee_contact"
        )

        sac.submission_status = STATUSES.AUDITEE_CERTIFIED
        sac.save()

        audit.submission_status = STATUSES.AUDITEE_CERTIFIED
        audit.save()

        response = _authed_post(
            Client(),
            user,
            "audit:Submission",
            kwargs={"report_id": sac.report_id},
            data={},
        )
        sac_after = SingleAuditChecklist.objects.get(report_id=sac.report_id)
        audit_after = Audit.objects.get(report_id=audit.report_id)

        self.assertEqual(response.status_code, 302)
        self.assertEqual(sac_after.submission_status, STATUSES.DISSEMINATED)
        self.assertEqual(audit_after.submission_status, STATUSES.DISSEMINATED)


class SubmissionGetTest(TestCase):
    def setUp(self):
        """Setup test user and client"""
        self.user = baker.make(User)
        self.client = Client()
        self.url = reverse("audit:MySubmissions")

    def testValidSubmission(self):
        """Test that a valid submission is displayed on the submissions page"""
        self.client.force_login(self.user)
        sac1 = baker.make(SingleAuditChecklist, submission_status=STATUS.IN_PROGRESS)
        sac2 = baker.make(SingleAuditChecklist, submission_status=STATUS.DISSEMINATED)
        baker.make(Access, user=self.user, sac=sac1)
        baker.make(Access, user=self.user, sac=sac2)

        response = self.client.get(self.url)
        self.assertEqual(response.status_code, 200)
        self.assertTemplateUsed(
            response, "audit/audit_submissions/audit_submissions.html"
        )


class SubmissionStatusTests(TransactionTestCase):
    """
    Tests the expected order of progression for submission_status.

    Does not yet test that only users with the appropriate permissions can
    access the relevant pages.

    Does not test attempts at incorrect progressions, as these are handled by
    tests in test_models.py.
    """

    def setUp(self):
        """Setup user and client"""
        self.user = baker.make(User)
        self.client = Client()

    def test_ready_for_certification(self):
        """
        Test that the submitting user can mark the submission as ready for certification
        """
        self.client.force_login(user=self.user)
        self.user.profile.entry_form_data = (
            VALID_ELIGIBILITY_DATA | VALID_AUDITEE_INFO_DATA
        )
        self.user.profile.save()
        self.client.post(
            ACCESS_AND_SUBMISSION_PATH, VALID_ACCESS_AND_SUBMISSION_DATA, format="json"
        )
        data = MySubmissions.fetch_my_submissions(self.user, False)
        self.assertGreater(len(data), 0)
        self.assertEqual(data[0]["submission_status"], STATUSES.IN_PROGRESS)
        report_id = data[0]["report_id"]

        # Update the SAC so that it will pass overall validation:
        geninfofile = "general-information--test0001test--simple-pass.json"
        awardsfile = "federal-awards--test0001test--simple-pass.json"
        just_ueis = _just_uei_workbooks("TEST0001TEST")
        sac_data = just_ueis | {
            "auditee_certification": _build_auditee_cert_dict(
                *fake_auditee_certification()
            ),
            "auditor_certification": _build_auditor_cert_dict(
                *fake_auditor_certification()
            ),
            "audit_information": _fake_audit_information(),
            "federal_awards": _load_json(AUDIT_JSON_FIXTURES / awardsfile),
            "general_information": _load_json(AUDIT_JSON_FIXTURES / geninfofile),
        }
        sac_data["notes_to_sefa"]["NotesToSefa"]["accounting_policies"] = "Exhaustive"
        sac_data["notes_to_sefa"]["NotesToSefa"]["is_minimis_rate_used"] = "Y"
        sac_data["notes_to_sefa"]["NotesToSefa"]["rate_explained"] = "At great length"

        sac = SingleAuditChecklist.objects.get(report_id=report_id)
        for field, value in sac_data.items():
            setattr(sac, field, value)
        baker.make(SingleAuditReportFile, sac=sac)
        sac.save()

        self.client.post(f"/audit/ready-for-certification/{report_id}", data={})
        data = MySubmissions.fetch_my_submissions(self.user, False)

        self.assertEqual(data[0]["submission_status"], STATUSES.READY_FOR_CERTIFICATION)

        submission_events = SubmissionEvent.objects.filter(sac=sac)

        # the most recent event should be LOCKED_FOR_CERTIFICATION
        event_count = len(submission_events)
        self.assertGreaterEqual(event_count, 1)
        self.assertEqual(
            submission_events[event_count - 1].event,
            SubmissionEvent.EventType.LOCKED_FOR_CERTIFICATION,
        )

    def test_unlock_after_certification(self):
        """
        Test that any user can move the submission back to in progress.
        """
        self.client.force_login(user=self.user)
        self.user.profile.entry_form_data = (
            VALID_ELIGIBILITY_DATA | VALID_AUDITEE_INFO_DATA
        )
        self.user.profile.save()
        self.client.post(
            ACCESS_AND_SUBMISSION_PATH, VALID_ACCESS_AND_SUBMISSION_DATA, format="json"
        )
        data = MySubmissions.fetch_my_submissions(self.user, False)
        self.assertGreater(len(data), 0)
        self.assertEqual(data[0]["submission_status"], STATUSES.IN_PROGRESS)
        report_id = data[0]["report_id"]

        # Update the SAC so that it will pass overall validation:
        geninfofile = "general-information--test0001test--simple-pass.json"
        awardsfile = "federal-awards--test0001test--simple-pass.json"
        just_ueis = _just_uei_workbooks("TEST0001TEST")
        sac_data = just_ueis | {
            "auditee_certification": _build_auditee_cert_dict(
                *fake_auditee_certification()
            ),
            "auditor_certification": _build_auditor_cert_dict(
                *fake_auditor_certification()
            ),
            "audit_information": _fake_audit_information(),
            "federal_awards": _load_json(AUDIT_JSON_FIXTURES / awardsfile),
            "general_information": _load_json(AUDIT_JSON_FIXTURES / geninfofile),
        }
        sac_data["notes_to_sefa"]["NotesToSefa"]["accounting_policies"] = "Exhaustive"
        sac_data["notes_to_sefa"]["NotesToSefa"]["is_minimis_rate_used"] = "Y"
        sac_data["notes_to_sefa"]["NotesToSefa"]["rate_explained"] = "At great length"

        sac = SingleAuditChecklist.objects.get(report_id=report_id)
        for field, value in sac_data.items():
            setattr(sac, field, value)
        baker.make(SingleAuditReportFile, sac=sac)
        sac.save()

        self.client.post(f"/audit/ready-for-certification/{report_id}", data={})
        data = MySubmissions.fetch_my_submissions(self.user, False)

        self.assertEqual(data[0]["submission_status"], STATUSES.READY_FOR_CERTIFICATION)

        submission_events = SubmissionEvent.objects.filter(sac=sac)

        # the most recent event should be LOCKED_FOR_CERTIFICATION
        event_count = len(submission_events)
        self.assertGreaterEqual(event_count, 1)
        self.assertEqual(
            submission_events[event_count - 1].event,
            SubmissionEvent.EventType.LOCKED_FOR_CERTIFICATION,
        )

        postdata = {"unlock_after_certification": True}
        self.client.post(
            f"/audit/unlock-after-certification/{report_id}", data=postdata
        )
        data = MySubmissions.fetch_my_submissions(self.user, False)

        self.assertEqual(data[0]["submission_status"], STATUSES.IN_PROGRESS)

        submission_events = SubmissionEvent.objects.filter(sac=sac)

        # the most recent event should be UNLOCKED_AFTER_CERTIFICATION
        event_count = len(submission_events)
        self.assertGreaterEqual(event_count, 1)
        self.assertEqual(
            submission_events[event_count - 1].event,
            SubmissionEvent.EventType.UNLOCKED_AFTER_CERTIFICATION,
        )

    def test_auditor_certification(self):
        """
        Test that certifying auditor contacts can provide auditor certification
        """
        data_step_1, data_step_2 = fake_auditor_certification()
        just_ueis = _just_uei_workbooks("TEST0001TEST")
        sac_data = just_ueis | {"submission_status": STATUSES.READY_FOR_CERTIFICATION}

        user, sac = _make_user_and_sac(**sac_data)
        baker.make(Access, sac=sac, user=user, role="certifying_auditor_contact")

        kwargs = {"report_id": sac.report_id}
        _authed_post(
            self.client,
            user,
            "audit:AuditorCertification",
            kwargs=kwargs,
            data=data_step_1,
        )
        _authed_post(
            self.client,
            user,
            "audit:AuditorCertificationConfirm",
            kwargs=kwargs,
            data=data_step_1 | data_step_2,
        )

        updated_sac = SingleAuditChecklist.objects.get(report_id=sac.report_id)

        self.assertEqual(updated_sac.submission_status, STATUSES.AUDITOR_CERTIFIED)

        submission_events = SubmissionEvent.objects.filter(sac=sac)
        event_count = len(submission_events)
        self.assertGreaterEqual(event_count, 1)
        self.assertEqual(
            submission_events[event_count - 1].event,
            SubmissionEvent.EventType.AUDITOR_CERTIFICATION_COMPLETED,
        )

    def test_auditee_certification(self):
        """
        Test that certifying auditee contacts can provide auditee certification
        """
        data_step_1, data_step_2 = fake_auditee_certification()
        just_ueis = _just_uei_workbooks("TEST0001TEST")
        sac_data = just_ueis | {"submission_status": STATUSES.AUDITOR_CERTIFIED}
        user, sac = _make_user_and_sac(**sac_data)
        baker.make(Access, sac=sac, user=user, role="certifying_auditee_contact")

        kwargs = {"report_id": sac.report_id}
        _authed_post(
            self.client,
            user,
            "audit:AuditeeCertification",
            kwargs=kwargs,
            data=data_step_1,
        )
        _authed_post(
            self.client,
            user,
            "audit:AuditeeCertificationConfirm",
            kwargs=kwargs,
            data=data_step_1 | data_step_2,
        )

        updated_sac = SingleAuditChecklist.objects.get(report_id=sac.report_id)

        self.assertEqual(updated_sac.submission_status, STATUSES.AUDITEE_CERTIFIED)

        submission_events = SubmissionEvent.objects.filter(sac=sac)

        # the most recent event should be AUDITEE_CERTIFICATION_COMPLETED
        event_count = len(submission_events)
        self.assertGreaterEqual(event_count, 1)
        self.assertEqual(
            submission_events[event_count - 1].event,
            SubmissionEvent.EventType.AUDITEE_CERTIFICATION_COMPLETED,
        )

<<<<<<< HEAD
    # TODO::: EEEEK
=======
    # audit.test_views.SubmissionStatusTests.test_submission
>>>>>>> 1db00b1b
    def test_submission(self):
        """
        Test that certifying auditee contacts can perform submission
        """
        just_ueis = _just_uei_workbooks("TEST0001TEST")
        geninfofile = "general-information--test0001test--simple-pass.json"
        awardsfile = "federal-awards--test0001test--simple-pass.json"

        sac_data = just_ueis | {
            "auditee_certification": _build_auditee_cert_dict(
                *fake_auditee_certification()
            ),
            "auditor_certification": _build_auditor_cert_dict(
                *fake_auditor_certification()
            ),
            "audit_information": _fake_audit_information(),
            "federal_awards": _load_json(AUDIT_JSON_FIXTURES / awardsfile),
            "general_information": _load_json(AUDIT_JSON_FIXTURES / geninfofile),
            "submission_status": STATUSES.IN_PROGRESS,  # Temporarily required for SAR creation below
        }
        sac_data["notes_to_sefa"]["NotesToSefa"]["accounting_policies"] = "Exhaustive"
        sac_data["notes_to_sefa"]["NotesToSefa"]["is_minimis_rate_used"] = "Y"
        sac_data["notes_to_sefa"]["NotesToSefa"]["rate_explained"] = "At great length"
        sac_data["report_id"] = _mock_gen_report_id()
        user, sac = _make_user_and_sac(**sac_data)

        required_statuses = (
            STATUSES.AUDITEE_CERTIFIED,
            STATUSES.AUDITOR_CERTIFIED,
            STATUSES.READY_FOR_CERTIFICATION,
            STATUSES.CERTIFIED,
        )

        for rs in required_statuses:
            sac.transition_name.append(rs)
            sac.transition_date.append(datetime.now(timezone.utc))

<<<<<<< HEAD
        _, audit = _make_user_and_audit(report_id=sac.report_id, audit_data={})
        baker.make(SingleAuditReportFile, sac=sac)
        baker.make(
            Access, sac=sac, user=user, audit=audit, role="certifying_auditee_contact"
        )
=======
        # TODO: Post SOT Launch Most of the above can be deleted.
        audit_data = {
            "auditee_certification": _build_auditee_cert_dict(
                *fake_auditee_certification()
            ),
            "auditor_certification": _build_auditor_cert_dict(
                *fake_auditor_certification()
            ),
            "audit_information": _fake_audit_information(),
            "general_information": _load_json(AUDIT_JSON_FIXTURES / geninfofile),
            "submission_status": STATUSES.IN_PROGRESS,
            "notes_to_sefa": {
                "accounting_policies": "Exhaustive",
                "is_minimis_rate_used": "Y",
                "rate_explained": "At great length",
            },
            **_load_json_audit_data(awardsfile, FORM_SECTIONS.FEDERAL_AWARDS),
        }
        _, audit = _make_user_and_audit(report_id=sac.report_id, audit_data=audit_data)
        baker.make(SingleAuditReportFile, sac=sac, audit=audit)
        baker.make(
            Access, sac=sac, user=user, audit=audit, role="certifying_auditee_contact"
        )

>>>>>>> 1db00b1b
        sac.submission_status = STATUSES.AUDITEE_CERTIFIED
        sac.save()
        audit.submission_status = STATUSES.AUDITEE_CERTIFIED
        audit.save()

        audit.submission_status = STATUSES.AUDITEE_CERTIFIED
        audit.save()

        kwargs = {"report_id": sac.report_id}
        _authed_post(self.client, user, "audit:Submission", kwargs=kwargs)

        updated_sac = SingleAuditChecklist.objects.get(report_id=sac.report_id)
        updated_audit = Audit.objects.get(report_id=audit.report_id)

        self.assertEqual(updated_sac.submission_status, STATUSES.DISSEMINATED)
        self.assertEqual(updated_audit.submission_status, STATUSES.DISSEMINATED)
        submission_events = SubmissionEvent.objects.filter(sac=sac)

        # the most recent event should be SUBMITTED
        event_count = len(submission_events)
        self.assertGreaterEqual(event_count, 1)
        self.assertEqual(
            submission_events[event_count - 1].event,
            SubmissionEvent.EventType.DISSEMINATED,
        )

    def test_submission_race_condition(self):
        """
        Test that certifying auditee contacts can perform submission
        """
        just_ueis = _just_uei_workbooks("TEST0001TEST")
        geninfofile = "general-information--test0001test--simple-pass.json"
        awardsfile = "federal-awards--test0001test--simple-pass.json"

        sac_data = just_ueis | {
            "auditee_certification": _build_auditee_cert_dict(
                *fake_auditee_certification()
            ),
            "auditor_certification": _build_auditor_cert_dict(
                *fake_auditor_certification()
            ),
            "audit_information": _fake_audit_information(),
            "federal_awards": _load_json(AUDIT_JSON_FIXTURES / awardsfile),
            "general_information": _load_json(AUDIT_JSON_FIXTURES / geninfofile),
            "submission_status": STATUSES.AUDITEE_CERTIFIED,
        }
        sac_data = just_ueis | {
            "auditee_certification": _build_auditee_cert_dict(
                *fake_auditee_certification()
            ),
            "auditor_certification": _build_auditor_cert_dict(
                *fake_auditor_certification()
            ),
            "audit_information": _fake_audit_information(),
            "federal_awards": _load_json(AUDIT_JSON_FIXTURES / awardsfile),
            "general_information": _load_json(AUDIT_JSON_FIXTURES / geninfofile),
            "submission_status": STATUSES.AUDITEE_CERTIFIED,
        }
        sac_data["notes_to_sefa"]["NotesToSefa"]["accounting_policies"] = "Exhaustive"
        sac_data["notes_to_sefa"]["NotesToSefa"]["is_minimis_rate_used"] = "Y"
        sac_data["notes_to_sefa"]["NotesToSefa"]["rate_explained"] = "At great length"
        user, sac = _make_user_and_sac(**sac_data)

        required_statuses = (
            STATUSES.AUDITEE_CERTIFIED,
            STATUSES.AUDITOR_CERTIFIED,
            STATUSES.READY_FOR_CERTIFICATION,
            STATUSES.CERTIFIED,
        )

        for rs in required_statuses:
            sac.transition_name.append(rs)
            sac.transition_date.append(datetime.now(timezone.utc))

        sac.save()

        baker.make(Access, sac=sac, user=user, role="certifying_auditee_contact")

        # For this test, insert a matching report_id into general so that attempts to
        # disseminate SACs with this report_id will fail:
        general = baker.make(General, report_id=sac.report_id)
        general.save()

        kwargs = {"report_id": sac.report_id}
        _authed_post(self.client, user, "audit:Submission", kwargs=kwargs)

        # The above post should fail on dissemination and put nothing in
        # dissemination.FederalAward, which, since this is a test context, should
        # therefore be empty.
        self.assertEqual(0, FederalAward.objects.count())


class MockHttpResponse:
    def __init__(self, status_code, text):
        self.status_code = status_code
        self.text = text


def _set_by_name(workbook, name, value, row_offset=0):
    definition = workbook.defined_names[name]

    sheet_title, cell_coord = next(definition.destinations)

    sheet = workbook[sheet_title]
    cell_range = sheet[cell_coord]

    if isinstance(cell_range, Cell):
        cell_range.value = value
    else:
        cell_range[row_offset][0].value = value


def _add_entry(workbook, row_offset, entry):
    for key, value in entry.items():
        _set_by_name(workbook, key, value, row_offset)


class ExcelFileHandlerViewTests(TestCase):
    GOOD_UEI = "AAA123456BBB"
    BAD_UEI = "THIS_IS_NOT_A_VALID_UEI"

    def test_login_required(self):
        """When an unauthenticated request is made"""

        for form_section in FORM_SECTIONS:
            response = self.client.post(
                reverse(
                    f"audit:{form_section}",
                    kwargs={"report_id": "12345", "form_section": form_section},
                )
            )

            self.assertTemplateUsed(response, "home.html")
            self.assertTrue(response.context["session_expired"])

    def test_bad_report_id_returns_403(self):
        """When a request is made for a malformed or nonexistent report_id, a 403 error should be returned"""
        user = baker.make(User)

        self.client.force_login(user)

        for form_section in FORM_SECTIONS:
            response = self.client.post(
                reverse(
                    f"audit:{form_section}",
                    kwargs={
                        "report_id": "this is not a report id",
                        "form_section": form_section,
                    },
                )
            )

            self.assertEqual(response.status_code, 403)

    def test_inaccessible_audit_returns_403(self):
        """When a request is made for an audit that is inaccessible for this user, a 403 error should be returned"""
        user, sac = _make_user_and_sac()

        self.client.force_login(user)
        for form_section in FORM_SECTIONS:
            response = self.client.post(
                reverse(
                    f"audit:{form_section}",
                    kwargs={"report_id": sac.report_id, "form_section": form_section},
                )
            )

            self.assertEqual(response.status_code, 403)

    def test_no_file_attached_returns_400(self):
        """When a request is made with no file attached, a 400 error should be returned"""
        user, sac = _make_user_and_sac()
        baker.make(Access, user=user, sac=sac)

        self.client.force_login(user)

        for form_section in FORM_SECTIONS:
            response = self.client.post(
                reverse(
                    f"audit:{form_section}",
                    kwargs={"report_id": sac.report_id, "form_section": form_section},
                )
            )

            self.assertEqual(response.status_code, 400)

    def test_invalid_file_upload_returns_400(self):
        """When an invalid Excel file is uploaded, a 400 error should be returned"""
        user, sac = _make_user_and_sac()
        baker.make(Access, user=user, sac=sac)

        self.client.force_login(user)

        file = SimpleUploadedFile("not-excel.txt", b"asdf", "text/plain")

        for form_section in FORM_SECTIONS:
            response = self.client.post(
                reverse(
                    f"audit:{form_section}",
                    kwargs={"report_id": sac.report_id, "form_section": form_section},
                ),
                data={"FILES": file},
            )

            self.assertEqual(response.status_code, 400)

    # @patch("audit.validators._scan_file")
    # def test_valid_file_upload_for_federal_awards(self, mock_scan_file):
    #     """When a valid Excel file is uploaded, the file should be stored and the SingleAuditChecklist should be updated to include the uploaded Federal Awards data"""

    #     sac = _mock_login_and_scan(
    #         self.client,
    #         mock_scan_file,
    #         report_id=_mock_gen_report_id(),
    #     )
    #     test_data = json.loads(
    #         FEDERAL_AWARDS_ENTRY_FIXTURES.read_text(encoding="utf-8")
    #     )

    #     # add valid data to the workbook
    #     workbook = load_workbook(FEDERAL_AWARDS_TEMPLATE, data_only=True)
    #     _set_by_name(workbook, "total_amount_expended", test_data[0]["amount_expended"])
    #     _set_by_name(workbook, "auditee_uei", ExcelFileHandlerViewTests.GOOD_UEI)
    #     _set_by_name(workbook, "section_name", FORM_SECTIONS.FEDERAL_AWARDS)
    #     _add_entry(workbook, 0, test_data[0])

    #     with NamedTemporaryFile(suffix=".xlsx") as tmp:
    #         workbook.save(tmp.name)
    #         tmp.seek(0)

    #         with open(tmp.name, "rb") as excel_file:
    #             response = self.client.post(
    #                 reverse(
    #                     f"audit:{FORM_SECTIONS.FEDERAL_AWARDS}",
    #                     kwargs={
    #                         "report_id": sac.report_id,
    #                         "form_section": FORM_SECTIONS.FEDERAL_AWARDS,
    #                     },
    #                 ),
    #                 data={"FILES": excel_file},
    #             )

    #             self.assertEqual(response.status_code, 302)

    #             updated_sac = SingleAuditChecklist.objects.get(pk=sac.id)

    #             self.assertEqual(
    #                 updated_sac.federal_awards["FederalAwards"]["auditee_uei"],
    #                 ExcelFileHandlerViewTests.GOOD_UEI,
    #             )
    #             self.assertEqual(
    #                 len(updated_sac.federal_awards["FederalAwards"]["federal_awards"]),
    #                 1,
    #             )

    #             federal_awards_entry = updated_sac.federal_awards["FederalAwards"][
    #                 "federal_awards"
    #             ][0]

    #             self.assertEqual(
    #                 federal_awards_entry["cluster"]["cluster_name"],
    #                 test_data[0]["cluster_name"],
    #             )
    #             self.assertEqual(
    #                 federal_awards_entry["direct_or_indirect_award"]["is_direct"],
    #                 test_data[0]["is_direct"],
    #             )
    #             self.assertEqual(
    #                 federal_awards_entry["program"]["is_major"],
    #                 test_data[0]["is_major"],
    #             )
    #             self.assertEqual(
    #                 federal_awards_entry["program"]["federal_agency_prefix"],
    #                 test_data[0]["federal_agency_prefix"],
    #             )
    #             self.assertEqual(
    #                 federal_awards_entry["program"]["three_digit_extension"],
    #                 test_data[0]["three_digit_extension"],
    #             )
    #             self.assertEqual(
    #                 federal_awards_entry["program"]["amount_expended"],
    #                 test_data[0]["amount_expended"],
    #             )
    #             self.assertEqual(
    #                 federal_awards_entry["program"]["program_name"],
    #                 test_data[0]["program_name"],
    #             )
    #             self.assertEqual(
    #                 federal_awards_entry["loan_or_loan_guarantee"]["is_guaranteed"],
    #                 test_data[0]["is_guaranteed"],
    #             )
    #             self.assertEqual(
    #                 federal_awards_entry["program"]["number_of_audit_findings"],
    #                 test_data[0]["number_of_audit_findings"],
    #             )
    #             self.assertEqual(
    #                 federal_awards_entry["program"]["audit_report_type"],
    #                 test_data[0]["audit_report_type"],
    #             )
    #             self.assertEqual(
    #                 federal_awards_entry["subrecipients"]["is_passed"],
    #                 test_data[0]["is_passed"],
    #             )
    #             self.assertEqual(
    #                 federal_awards_entry["subrecipients"]["subrecipient_amount"],
    #                 test_data[0]["subrecipient_amount"],
    #             )
    #             self.assertEqual(
    #                 federal_awards_entry["direct_or_indirect_award"]["entities"],
    #                 [
    #                     {
    #                         "passthrough_name": "A",
    #                         "passthrough_identifying_number": "1",
    #                     },
    #                     {
    #                         "passthrough_name": "B",
    #                         "passthrough_identifying_number": "2",
    #                     },
    #                 ],
    #             )

    #     submission_events = SubmissionEvent.objects.filter(sac=sac)

    #     # the most recent event should be FEDERAL_AWARDS_UPDATED
    #     event_count = len(submission_events)
    #     self.assertGreaterEqual(event_count, 1)
    #     self.assertEqual(
    #         submission_events[event_count - 1].event,
    #         SubmissionEvent.EventType.FEDERAL_AWARDS_UPDATED,
    #     )

    @patch("audit.validators._scan_file")
    def test_valid_file_upload_for_corrective_action_plan(self, mock_scan_file):
        """When a valid Excel file is uploaded, the file should be stored and the SingleAuditChecklist should be updated to include the uploaded Corrective Action Plan data"""

        test_uei = "AAA12345678X"
        sac = _mock_login_and_scan(
            self.client,
            mock_scan_file,
            report_id=_mock_gen_report_id(),
        )
        test_data = json.loads(
            CORRECTIVE_ACTION_PLAN_ENTRY_FIXTURES.read_text(encoding="utf-8")
        )

        # add valid data to the workbook
        workbook = load_workbook(CORRECTIVE_ACTION_PLAN_TEMPLATE, data_only=True)
        _set_by_name(workbook, "auditee_uei", test_uei)
        _set_by_name(workbook, "section_name", FORM_SECTIONS.CORRECTIVE_ACTION_PLAN)

        _add_entry(workbook, 0, test_data[0])

        with NamedTemporaryFile(suffix=".xlsx") as tmp:
            workbook.save(tmp.name)
            tmp.seek(0)

            with open(tmp.name, "rb") as excel_file:
                response = self.client.post(
                    reverse(
                        f"audit:{FORM_SECTIONS.CORRECTIVE_ACTION_PLAN}",
                        kwargs={
                            "report_id": sac.report_id,
                            "form_section": FORM_SECTIONS.CORRECTIVE_ACTION_PLAN,
                        },
                    ),
                    data={"FILES": excel_file},
                )

                self.assertEqual(response.status_code, 302)

                updated_sac = SingleAuditChecklist.objects.get(pk=sac.id)

                self.assertEqual(
                    updated_sac.corrective_action_plan["CorrectiveActionPlan"][
                        "auditee_uei"
                    ],
                    test_uei,
                )

                self.assertEqual(
                    len(
                        updated_sac.corrective_action_plan["CorrectiveActionPlan"][
                            "corrective_action_plan_entries"
                        ]
                    ),
                    1,
                )

                corrective_action_plan_entry = updated_sac.corrective_action_plan[
                    "CorrectiveActionPlan"
                ]["corrective_action_plan_entries"][0]

                self.assertEqual(
                    corrective_action_plan_entry["planned_action"],
                    test_data[0]["planned_action"],
                )
                self.assertEqual(
                    corrective_action_plan_entry["reference_number"],
                    test_data[0]["reference_number"],
                )

        submission_events = SubmissionEvent.objects.filter(sac=sac)

        # the most recent event should be CORRECTIVE_ACTION_PLAN_UPDATED
        event_count = len(submission_events)
        self.assertGreaterEqual(event_count, 1)
        self.assertEqual(
            submission_events[event_count - 1].event,
            SubmissionEvent.EventType.CORRECTIVE_ACTION_PLAN_UPDATED,
        )

    @patch("audit.validators._scan_file")
    def test_valid_file_upload_for_findings_uniform_guidance(self, mock_scan_file):
        """When a valid Excel file is uploaded, the file should be stored and the SingleAuditChecklist should be updated to include the uploaded Findings Uniform Guidance data"""

        sac = _mock_login_and_scan(
            self.client,
            mock_scan_file,
            report_id=_mock_gen_report_id(),
        )
        test_data = json.loads(
            FINDINGS_UNIFORM_GUIDANCE_ENTRY_FIXTURES.read_text(encoding="utf-8")
        )

        # add valid data to the workbook
        workbook = load_workbook(FINDINGS_UNIFORM_GUIDANCE_TEMPLATE, data_only=True)
        _set_by_name(workbook, "auditee_uei", ExcelFileHandlerViewTests.GOOD_UEI)
        _set_by_name(workbook, "section_name", FORM_SECTIONS.FINDINGS_UNIFORM_GUIDANCE)
        _add_entry(workbook, 0, test_data[0])

        with NamedTemporaryFile(suffix=".xlsx") as tmp:
            workbook.save(tmp.name)
            tmp.seek(0)

            with open(tmp.name, "rb") as excel_file:
                response = self.client.post(
                    reverse(
                        f"audit:{FORM_SECTIONS.FINDINGS_UNIFORM_GUIDANCE}",
                        kwargs={
                            "report_id": sac.report_id,
                            "form_section": FORM_SECTIONS.FINDINGS_UNIFORM_GUIDANCE,
                        },
                    ),
                    data={"FILES": excel_file},
                )

                self.assertEqual(response.status_code, 302)

                updated_sac = SingleAuditChecklist.objects.get(pk=sac.id)

                self.assertEqual(
                    updated_sac.findings_uniform_guidance["FindingsUniformGuidance"][
                        "auditee_uei"
                    ],
                    ExcelFileHandlerViewTests.GOOD_UEI,
                )

                self.assertEqual(
                    len(
                        updated_sac.findings_uniform_guidance[
                            "FindingsUniformGuidance"
                        ]["findings_uniform_guidance_entries"]
                    ),
                    1,
                )

                findings_entries = updated_sac.findings_uniform_guidance[
                    "FindingsUniformGuidance"
                ]["findings_uniform_guidance_entries"][0]

                self.assertEqual(
                    findings_entries["program"]["award_reference"],
                    test_data[0]["award_reference"],
                )
                self.assertEqual(
                    findings_entries["program"]["compliance_requirement"],
                    test_data[0]["compliance_requirement"],
                )
                self.assertEqual(
                    findings_entries["findings"]["repeat_prior_reference"],
                    test_data[0]["repeat_prior_reference"],
                )
                self.assertEqual(
                    findings_entries["findings"]["reference_number"],
                    test_data[0]["reference_number"],
                )
                self.assertEqual(
                    findings_entries["modified_opinion"],
                    test_data[0]["modified_opinion"],
                )

        submission_events = SubmissionEvent.objects.filter(sac=sac)

        # the most recent event should be FINDINGS_UNIFORM_GUIDANCE
        event_count = len(submission_events)
        self.assertGreaterEqual(event_count, 1)
        self.assertEqual(
            submission_events[event_count - 1].event,
            SubmissionEvent.EventType.FINDINGS_UNIFORM_GUIDANCE_UPDATED,
        )

    @patch("audit.validators._scan_file")
    def test_valid_file_upload_for_findings_text(self, mock_scan_file):
        """When a valid Excel file is uploaded, the file should be stored and the SingleAuditChecklist should be updated to include the uploaded Findings Text data"""

        sac = _mock_login_and_scan(
            self.client,
            mock_scan_file,
            report_id=_mock_gen_report_id(),
        )
        test_data = json.loads(FINDINGS_TEXT_ENTRY_FIXTURES.read_text(encoding="utf-8"))

        # add valid data to the workbook
        workbook = load_workbook(FINDINGS_TEXT_TEMPLATE, data_only=True)
        _set_by_name(workbook, "auditee_uei", ExcelFileHandlerViewTests.GOOD_UEI)
        _set_by_name(workbook, "section_name", FORM_SECTIONS.FINDINGS_TEXT)
        _add_entry(workbook, 0, test_data[0])

        with NamedTemporaryFile(suffix=".xlsx") as tmp:
            workbook.save(tmp.name)
            tmp.seek(0)

            with open(tmp.name, "rb") as excel_file:
                response = self.client.post(
                    reverse(
                        f"audit:{FORM_SECTIONS.FINDINGS_TEXT}",
                        kwargs={
                            "report_id": sac.report_id,
                            "form_section": FORM_SECTIONS.FINDINGS_TEXT,
                        },
                    ),
                    data={"FILES": excel_file},
                )

                self.assertEqual(response.status_code, 302)

                updated_sac = SingleAuditChecklist.objects.get(pk=sac.id)

                self.assertEqual(
                    updated_sac.findings_text["FindingsText"]["auditee_uei"],
                    ExcelFileHandlerViewTests.GOOD_UEI,
                )

                self.assertEqual(
                    len(
                        updated_sac.findings_text["FindingsText"][
                            "findings_text_entries"
                        ]
                    ),
                    1,
                )

                findings_entries = updated_sac.findings_text["FindingsText"][
                    "findings_text_entries"
                ][0]

                self.assertEqual(
                    findings_entries["contains_chart_or_table"],
                    test_data[0]["contains_chart_or_table"],
                )
                self.assertEqual(
                    findings_entries["text_of_finding"],
                    test_data[0]["text_of_finding"],
                )
                self.assertEqual(
                    findings_entries["reference_number"],
                    test_data[0]["reference_number"],
                )

        submission_events = SubmissionEvent.objects.filter(sac=sac)

        # the most recent event should be FEDERAL_AWARDS_AUDIT_FINDINGS_TEXT_UPDATED
        event_count = len(submission_events)
        self.assertGreaterEqual(event_count, 1)
        self.assertEqual(
            submission_events[event_count - 1].event,
            SubmissionEvent.EventType.FEDERAL_AWARDS_AUDIT_FINDINGS_TEXT_UPDATED,
        )

    @patch("audit.validators._scan_file")
    def test_valid_file_upload_for_secondary_auditors(self, mock_scan_file):
        """When a valid Excel file is uploaded, the file should be stored and the SingleAuditChecklist should be updated to include the uploaded secondary auditors data"""

        sac = _mock_login_and_scan(
            self.client,
            mock_scan_file,
            report_id=_mock_gen_report_id(),
        )
        test_data = json.loads(
            SECONDARY_AUDITORS_ENTRY_FIXTURES.read_text(encoding="utf-8")
        )

        # add valid data to the workbook
        workbook = load_workbook(SECONDARY_AUDITORS_TEMPLATE, data_only=True)
        _set_by_name(workbook, "auditee_uei", ExcelFileHandlerViewTests.GOOD_UEI)
        _set_by_name(workbook, "section_name", FORM_SECTIONS.SECONDARY_AUDITORS)
        _add_entry(workbook, 0, test_data[0])

        with NamedTemporaryFile(suffix=".xlsx") as tmp:
            workbook.save(tmp.name)
            tmp.seek(0)

            with open(tmp.name, "rb") as excel_file:
                response = self.client.post(
                    reverse(
                        f"audit:{FORM_SECTIONS.SECONDARY_AUDITORS}",
                        kwargs={
                            "report_id": sac.report_id,
                            "form_section": FORM_SECTIONS.SECONDARY_AUDITORS,
                        },
                    ),
                    data={"FILES": excel_file},
                )

                self.assertEqual(response.status_code, 302)

                updated_sac = SingleAuditChecklist.objects.get(pk=sac.id)

                self.assertEqual(
                    updated_sac.secondary_auditors["SecondaryAuditors"]["auditee_uei"],
                    ExcelFileHandlerViewTests.GOOD_UEI,
                )

                self.assertEqual(
                    len(
                        updated_sac.secondary_auditors["SecondaryAuditors"][
                            "secondary_auditors_entries"
                        ]
                    ),
                    1,
                )

                secondary_auditors_entries = updated_sac.secondary_auditors[
                    "SecondaryAuditors"
                ]["secondary_auditors_entries"][0]

                self.assertEqual(
                    secondary_auditors_entries["secondary_auditor_name"],
                    test_data[0]["secondary_auditor_name"],
                )
                self.assertEqual(
                    secondary_auditors_entries["secondary_auditor_ein"],
                    test_data[0]["secondary_auditor_ein"],
                )
                self.assertEqual(
                    secondary_auditors_entries["secondary_auditor_address_street"],
                    test_data[0]["secondary_auditor_address_street"],
                )
                self.assertEqual(
                    secondary_auditors_entries["secondary_auditor_address_city"],
                    test_data[0]["secondary_auditor_address_city"],
                )
                self.assertEqual(
                    secondary_auditors_entries["secondary_auditor_address_state"],
                    test_data[0]["secondary_auditor_address_state"],
                )
                self.assertEqual(
                    secondary_auditors_entries["secondary_auditor_address_zipcode"],
                    test_data[0]["secondary_auditor_address_zipcode"],
                )
                self.assertEqual(
                    secondary_auditors_entries["secondary_auditor_contact_name"],
                    test_data[0]["secondary_auditor_contact_name"],
                )
                self.assertEqual(
                    secondary_auditors_entries["secondary_auditor_contact_title"],
                    test_data[0]["secondary_auditor_contact_title"],
                )
                self.assertEqual(
                    secondary_auditors_entries["secondary_auditor_contact_phone"],
                    test_data[0]["secondary_auditor_contact_phone"],
                )
                self.assertEqual(
                    secondary_auditors_entries["secondary_auditor_contact_email"],
                    test_data[0]["secondary_auditor_contact_email"],
                )

        submission_events = SubmissionEvent.objects.filter(sac=sac)

        # the most recent event should be SECONDARY_AUDITORS_UPDATED
        event_count = len(submission_events)
        self.assertGreaterEqual(event_count, 1)
        self.assertEqual(
            submission_events[event_count - 1].event,
            SubmissionEvent.EventType.SECONDARY_AUDITORS_UPDATED,
        )

    @patch("audit.validators._scan_file")
    def test_late_file_upload(self, mock_scan_file):
        """When a valid Excel file is uploaded after the submission has been locked, the upload should be rejected"""

        test_cases = [
            (
                FEDERAL_AWARDS_ENTRY_FIXTURES,
                FEDERAL_AWARDS_TEMPLATE,
                FORM_SECTIONS.FEDERAL_AWARDS,
            ),
            (
                CORRECTIVE_ACTION_PLAN_ENTRY_FIXTURES,
                CORRECTIVE_ACTION_PLAN_TEMPLATE,
                FORM_SECTIONS.CORRECTIVE_ACTION_PLAN,
            ),
            (
                FINDINGS_UNIFORM_GUIDANCE_ENTRY_FIXTURES,
                FINDINGS_UNIFORM_GUIDANCE_TEMPLATE,
                FORM_SECTIONS.FINDINGS_UNIFORM_GUIDANCE,
            ),
            (
                FINDINGS_TEXT_ENTRY_FIXTURES,
                FINDINGS_TEXT_TEMPLATE,
                FORM_SECTIONS.FINDINGS_TEXT,
            ),
            (
                SECONDARY_AUDITORS_ENTRY_FIXTURES,
                SECONDARY_AUDITORS_TEMPLATE,
                FORM_SECTIONS.SECONDARY_AUDITORS,
            ),
        ]

        for test_case in test_cases:
            with self.subTest():
                fixtures, template, section = test_case

                sac = _mock_login_and_scan(
                    self.client,
                    mock_scan_file,
                    report_id=_mock_gen_report_id(),
                    submission_status=STATUSES.READY_FOR_CERTIFICATION,
                )

                test_data = json.loads(fixtures.read_text(encoding="utf-8"))

                # add valid data to the workbook
                workbook = load_workbook(template, data_only=True)
                _set_by_name(
                    workbook, "auditee_uei", ExcelFileHandlerViewTests.GOOD_UEI
                )
                _set_by_name(workbook, "section_name", section)
                _add_entry(workbook, 0, test_data[0])

                with NamedTemporaryFile(suffix=".xlsx") as tmp:
                    workbook.save(tmp.name)
                    tmp.seek(0)

                    with open(tmp.name, "rb") as excel_file:
                        response = self.client.post(
                            reverse(
                                f"audit:{section}",
                                kwargs={
                                    "report_id": sac.report_id,
                                    "form_section": section,
                                },
                            ),
                            data={"FILES": excel_file},
                        )

                        self.assertEqual(response.status_code, 400)
                        self.assertIn(
                            "no_late_changes", response.content.decode("utf-8")
                        )

    def test_get_login_required(self):
        """Test that uploading files requires user authentication"""
        for form_section in FORM_SECTIONS:
            response = self.client.get(
                reverse(
                    f"audit:{form_section}",
                    kwargs={"report_id": "12345", "form_section": form_section},
                )
            )
            self.assertTemplateUsed(response, "home.html")
            self.assertTrue(response.context["session_expired"])

    def test_get_bad_report_id_returns_403(self):
        """Test that uploading with a malformed or nonexistant report_id reutrns 403"""
        user = baker.make(User)
        self.client.force_login(user)

        for form_section in FORM_SECTIONS:
            response = self.client.get(
                reverse(
                    f"audit:{form_section}",
                    kwargs={
                        "report_id": "this is not a report id",
                        "form_section": form_section,
                    },
                )
            )
            self.assertEqual(response.status_code, 403)

    def test_excel_file_not_saved_on_validation_failure(self):
        """Ensure that the Excel file is not saved to the database if validation fails."""

        user, sac = _make_user_and_sac()
        baker.make(Access, user=user, sac=sac)

        self.client.force_login(user)

        test_cases = [
            (
                FEDERAL_AWARDS_ENTRY_FIXTURES,
                FEDERAL_AWARDS_TEMPLATE,
                FORM_SECTIONS.FEDERAL_AWARDS,
            ),
            (
                CORRECTIVE_ACTION_PLAN_ENTRY_FIXTURES,
                CORRECTIVE_ACTION_PLAN_TEMPLATE,
                FORM_SECTIONS.CORRECTIVE_ACTION_PLAN,
            ),
            (
                FINDINGS_UNIFORM_GUIDANCE_ENTRY_FIXTURES,
                FINDINGS_UNIFORM_GUIDANCE_TEMPLATE,
                FORM_SECTIONS.FINDINGS_UNIFORM_GUIDANCE,
            ),
            (
                FINDINGS_TEXT_ENTRY_FIXTURES,
                FINDINGS_TEXT_TEMPLATE,
                FORM_SECTIONS.FINDINGS_TEXT,
            ),
            (
                SECONDARY_AUDITORS_ENTRY_FIXTURES,
                SECONDARY_AUDITORS_TEMPLATE,
                FORM_SECTIONS.SECONDARY_AUDITORS,
            ),
        ]

        for test_case in test_cases:
            with self.subTest():
                fixtures, template, section = test_case

                test_data = json.loads(fixtures.read_text(encoding="utf-8"))

                # add valid data to the workbook
                workbook = load_workbook(template, data_only=True)
                _set_by_name(workbook, "section_name", section)
                _add_entry(workbook, 0, test_data[0])
                # add invalid UEI to the workbook
                workbook = load_workbook(template, data_only=True)
                _set_by_name(workbook, "auditee_uei", ExcelFileHandlerViewTests.BAD_UEI)
                with NamedTemporaryFile(suffix=".xlsx") as tmp:
                    workbook.save(tmp.name)
                    tmp.seek(0)

                    with open(tmp.name, "rb") as excel_file:
                        response = self.client.post(
                            reverse(
                                f"audit:{section}",
                                kwargs={
                                    "report_id": sac.report_id,
                                    "form_section": section,
                                },
                            ),
                            data={"FILES": excel_file},
                        )

                        self.assertEqual(response.status_code, 400)
                        self.assertIn(
                            "The auditee UEI is not valid", response.json()["errors"][0]
                        )
                        self.assertFalse(ExcelFile.objects.exists())


class SingleAuditReportFileHandlerViewTests(TestCase):
    def test_login_required(self):
        """When an unauthenticated request is made"""

        response = self.client.post(
            reverse(
                "audit:SingleAuditReport",
                kwargs={"report_id": "12345"},
            )
        )

        self.assertTemplateUsed(response, "home.html")
        self.assertTrue(response.context["session_expired"])

    def test_bad_report_id_returns_403(self):
        """When a request is made for a malformed or nonexistent report_id, a 403 error should be returned"""
        user = baker.make(User)

        self.client.force_login(user)

        response = self.client.post(
            reverse(
                "audit:SingleAuditReport",
                kwargs={
                    "report_id": "this is not a report id",
                },
            )
        )

        self.assertEqual(response.status_code, 403)

    def test_inaccessible_audit_returns_403(self):
        """When a request is made for an audit that is inaccessible for this user, a 403 error should be returned"""
        user, sac = _make_user_and_sac()

        self.client.force_login(user)
        response = self.client.post(
            reverse(
                "audit:SingleAuditReport",
                kwargs={"report_id": sac.report_id},
            )
        )

        self.assertEqual(response.status_code, 403)

    def test_no_file_attached_returns_400(self):
        """When a request is made with no file attached, a 400 error should be returned"""
        user, sac = _make_user_and_sac()
        baker.make(Access, user=user, sac=sac)

        self.client.force_login(user)

        response = self.client.post(
            reverse(
                "audit:SingleAuditReport",
                kwargs={"report_id": sac.report_id},
            )
        )

        self.assertEqual(response.status_code, 400)

    @patch("audit.validators._scan_file")
    def test_valid_file_upload(self, mock_scan_file):
        """Test that uploading a valid SAR update the SAC accordingly"""
        sac = _mock_login_and_scan(
            self.client,
            mock_scan_file,
            report_id=_mock_gen_report_id(),
        )

        with open("audit/fixtures/basic.pdf", "rb") as pdf_file:
            response = self.client.post(
                reverse(
                    "audit:SingleAuditReport",
                    kwargs={
                        "report_id": sac.report_id,
                    },
                ),
                data={"FILES": pdf_file},
            )

            self.assertEqual(response.status_code, 302)

        submission_events = SubmissionEvent.objects.filter(sac=sac)

        # the most recent event should be AUDIT_REPORT_PDF_UPDATED
        event_count = len(submission_events)
        self.assertGreaterEqual(event_count, 1)
        self.assertEqual(
            submission_events[event_count - 1].event,
            SubmissionEvent.EventType.AUDIT_REPORT_PDF_UPDATED,
        )

    @patch("audit.validators._scan_file")
    def test_valid_file_upload_for_additional_ueis(self, mock_scan_file):
        """When a valid Excel file is uploaded, the file should be stored and the SingleAuditChecklist should be updated to include the uploaded Additional UEIs data"""

        sac = _mock_login_and_scan(
            self.client,
            mock_scan_file,
            report_id=_mock_gen_report_id(),
        )
        test_data = json.loads(
            ADDITIONAL_UEIS_ENTRY_FIXTURES.read_text(encoding="utf-8")
        )

        # add valid data to the workbook
        workbook = load_workbook(ADDITIONAL_UEIS_TEMPLATE, data_only=True)
        _set_by_name(workbook, "auditee_uei", ExcelFileHandlerViewTests.GOOD_UEI)
        _set_by_name(workbook, "section_name", FORM_SECTIONS.ADDITIONAL_UEIS)
        _add_entry(workbook, 0, test_data[0])

        with NamedTemporaryFile(suffix=".xlsx") as tmp:
            workbook.save(tmp.name)
            tmp.seek(0)

            with open(tmp.name, "rb") as excel_file:
                response = self.client.post(
                    reverse(
                        f"audit:{FORM_SECTIONS.ADDITIONAL_UEIS}",
                        kwargs={
                            "report_id": sac.report_id,
                            "form_section": FORM_SECTIONS.ADDITIONAL_UEIS,
                        },
                    ),
                    data={"FILES": excel_file},
                )

                self.assertEqual(response.status_code, 302)

                updated_sac = SingleAuditChecklist.objects.get(pk=sac.id)

                self.assertEqual(
                    updated_sac.additional_ueis["AdditionalUEIs"]["auditee_uei"],
                    ExcelFileHandlerViewTests.GOOD_UEI,
                )

                self.assertEqual(
                    len(
                        updated_sac.additional_ueis["AdditionalUEIs"][
                            "additional_ueis_entries"
                        ]
                    ),
                    1,
                )

                additional_ueis_entries = updated_sac.additional_ueis["AdditionalUEIs"][
                    "additional_ueis_entries"
                ][0]

                self.assertEqual(
                    additional_ueis_entries["additional_uei"],
                    test_data[0]["additional_uei"],
                )

        submission_events = SubmissionEvent.objects.filter(sac=sac)

        # the most recent event should be ADDITIONAL_UEIS_UPDATED
        event_count = len(submission_events)
        self.assertGreaterEqual(event_count, 1)
        self.assertEqual(
            submission_events[event_count - 1].event,
            SubmissionEvent.EventType.ADDITIONAL_UEIS_UPDATED,
        )

    @patch("audit.validators._scan_file")
    def test_valid_file_upload_for_additional_eins(self, mock_scan_file):
        """When a valid Excel file is uploaded, the file should be stored and the SingleAuditChecklist should be updated to include the uploaded Additional EINs data"""

        sac = _mock_login_and_scan(
            self.client,
            mock_scan_file,
            report_id=_mock_gen_report_id(),
        )
        test_data = json.loads(
            ADDITIONAL_EINS_ENTRY_FIXTURES.read_text(encoding="utf-8")
        )

        # add valid data to the workbook
        workbook = load_workbook(ADDITIONAL_EINS_TEMPLATE, data_only=True)
        _set_by_name(workbook, "auditee_uei", ExcelFileHandlerViewTests.GOOD_UEI)
        _set_by_name(workbook, "section_name", FORM_SECTIONS.ADDITIONAL_EINS)
        _add_entry(workbook, 0, test_data[0])

        with NamedTemporaryFile(suffix=".xlsx") as tmp:
            workbook.save(tmp.name)
            tmp.seek(0)

            with open(tmp.name, "rb") as excel_file:
                response = self.client.post(
                    reverse(
                        f"audit:{FORM_SECTIONS.ADDITIONAL_EINS}",
                        kwargs={
                            "report_id": sac.report_id,
                            "form_section": FORM_SECTIONS.ADDITIONAL_EINS,
                        },
                    ),
                    data={"FILES": excel_file},
                )

                self.assertEqual(response.status_code, 302)

                updated_sac = SingleAuditChecklist.objects.get(pk=sac.id)

                self.assertEqual(
                    updated_sac.additional_eins["AdditionalEINs"]["auditee_uei"],
                    ExcelFileHandlerViewTests.GOOD_UEI,
                )

                self.assertEqual(
                    len(
                        updated_sac.additional_eins["AdditionalEINs"][
                            "additional_eins_entries"
                        ]
                    ),
                    1,
                )

                additional_eins_entries = updated_sac.additional_eins["AdditionalEINs"][
                    "additional_eins_entries"
                ][0]

                self.assertEqual(
                    additional_eins_entries["additional_ein"],
                    test_data[0]["additional_ein"],
                )

        submission_events = SubmissionEvent.objects.filter(sac=sac)

        # the most recent event should be ADDITIONAL_EINS_UPDATED
        event_count = len(submission_events)
        self.assertGreaterEqual(event_count, 1)
        self.assertEqual(
            submission_events[event_count - 1].event,
            SubmissionEvent.EventType.ADDITIONAL_EINS_UPDATED,
        )

    @patch("audit.validators._scan_file")
    def test_valid_file_upload_for_notes_to_sefa(self, mock_scan_file):
        """When a valid Excel file is uploaded, the file should be stored and the SingleAuditChecklist should be updated to include the uploaded Notes to SEFA data"""

        sac = _mock_login_and_scan(
            self.client,
            mock_scan_file,
            report_id=_mock_gen_report_id(),
        )
        test_data = json.loads(NOTES_TO_SEFA_ENTRY_FIXTURES.read_text(encoding="utf-8"))

        # add valid data to the workbook
        workbook = load_workbook(NOTES_TO_SEFA_TEMPLATE, data_only=True)
        _set_by_name(workbook, "auditee_uei", ExcelFileHandlerViewTests.GOOD_UEI)
        _set_by_name(workbook, "accounting_policies", "Mandatory notes")
        _set_by_name(workbook, "is_minimis_rate_used", "N")
        _set_by_name(workbook, "rate_explained", "More explanation.")
        _set_by_name(workbook, "section_name", FORM_SECTIONS.NOTES_TO_SEFA)
        _add_entry(workbook, 0, test_data[0])

        with NamedTemporaryFile(suffix=".xlsx") as tmp:
            workbook.save(tmp.name)
            tmp.seek(0)

            with open(tmp.name, "rb") as excel_file:
                response = self.client.post(
                    reverse(
                        f"audit:{FORM_SECTIONS.NOTES_TO_SEFA}",
                        kwargs={
                            "report_id": sac.report_id,
                            "form_section": FORM_SECTIONS.NOTES_TO_SEFA,
                        },
                    ),
                    data={"FILES": excel_file},
                )

                self.assertEqual(response.status_code, 302)

                updated_sac = SingleAuditChecklist.objects.get(pk=sac.id)

                self.assertEqual(
                    updated_sac.notes_to_sefa["NotesToSefa"]["auditee_uei"],
                    ExcelFileHandlerViewTests.GOOD_UEI,
                )

                self.assertEqual(
                    len(
                        updated_sac.notes_to_sefa["NotesToSefa"][
                            "notes_to_sefa_entries"
                        ]
                    ),
                    1,
                )

                notes_to_sefa_entries = updated_sac.notes_to_sefa["NotesToSefa"][
                    "notes_to_sefa_entries"
                ][0]

                self.assertEqual(
                    notes_to_sefa_entries["note_title"],
                    test_data[0]["note_title"],
                )

        submission_events = SubmissionEvent.objects.filter(sac=sac)

        # the most recent event should be NOTES_TO_SEFA_UPDATED
        event_count = len(submission_events)
        self.assertGreaterEqual(event_count, 1)
        self.assertEqual(
            submission_events[event_count - 1].event,
            SubmissionEvent.EventType.NOTES_TO_SEFA_UPDATED,
        )


class EditSubmissionTest(TestCase):
    def setUp(self):
        """Setup factory, client, user, SAC, and URL"""
        self.factory = RequestFactory()
        self.client = Client()
        self.user = baker.make(User)
        self.sac = baker.make(
            SingleAuditChecklist, submission_status=STATUS.READY_FOR_CERTIFICATION
        )
        self.url = reverse(
            "audit:EditSubmission", kwargs={"report_id": self.sac.report_id}
        )
        self.client.force_login(self.user)
        baker.make(
            "audit.Access",
            sac=self.sac,
            user=self.user,
            role="certifying_auditee_contact",
        )
        self.session = self.client.session

    def test_redirects_to_singleauditchecklist(self):
        """Test that accessing edit submission redirects to SAC view"""
        response = self.client.get(self.url)
        self.assertRedirects(
            response, reverse("singleauditchecklist", args=[self.sac.report_id])
        )


class AuditorCertificationStep1ViewTests(TestCase):
    def setUp(self):
        """Setup client, user, SAC, and URL"""
        self.client = Client()
        self.user = baker.make(User)
        self.sac = baker.make(
            SingleAuditChecklist, submission_status=STATUS.READY_FOR_CERTIFICATION
        )
        self.url = reverse(
            "audit:AuditorCertification", kwargs={"report_id": self.sac.report_id}
        )
        self.client.force_login(self.user)
        baker.make(
            "audit.Access",
            sac=self.sac,
            user=self.user,
            role="certifying_auditor_contact",
        )
        self.session = self.client.session

    def test_get_redirects_if_status_not_ready_for_certification(self):
        """Test that GET redirects if SAC status is not READY_FOR_CERTIFICATION"""
        self.sac.submission_status = STATUS.IN_PROGRESS
        self.sac.save()
        response = self.client.get(self.url)
        self.assertRedirects(
            response, f"/audit/submission-progress/{self.sac.report_id}"
        )

    def test_get_renders_template_if_valid_state(self):
        """
        Test that GET renders the auditor certification setp 1 template when SAC
        is in a valid state.
        """
        response = self.client.get(self.url)
        self.assertEqual(response.status_code, 200)
        self.assertTemplateUsed(response, "audit/auditor-certification-step-1.html")
        self.assertIn("form", response.context)
        self.assertIsInstance(response.context["form"], AuditorCertificationStep1Form)

    def test_get_permission_denied_if_sac_not_found(self):
        """Test that POST redirects if SAC report_id is not found"""
        response = self.client.get(
            reverse("audit:AuditorCertification", kwargs={"report_id": "INVALID"})
        )
        self.assertEqual(response.status_code, 403)

    def test_post_redirects_if_status_not_ready_for_certification(self):
        """Test that POST redirects if SAC status is not READY_FOR_CERTIFICATION"""
        self.sac.submission_status = STATUS.IN_PROGRESS
        self.sac.save()
        response = self.client.post(self.url, {"field": "value"})
        self.assertRedirects(
            response, f"/audit/submission-progress/{self.sac.report_id}"
        )

    def test_post_valid_form(self):
        """
        Test that submitting a valid form updates the session
        and redirects correctly
        """
        self.session["AuditorCertificationStep1Session"] = {"field": "value"}
        self.session.save()

        form_data = {
            "is_OMB_limited": True,
            "is_auditee_responsible": True,
            "has_used_auditors_report": True,
            "has_no_auditee_procedures": True,
            "is_FAC_releasable": True,
        }

        response = self.client.post(self.url, form_data)

        self.assertEqual(response.status_code, 302)
        self.sac.refresh_from_db()

        self.assertRedirects(
            response,
            reverse("audit:AuditorCertificationConfirm", args=[self.sac.report_id]),
        )
        self.assertIn("AuditorCertificationStep1Session", self.client.session)
        self.assertEqual(
            self.client.session["AuditorCertificationStep1Session"], form_data
        )

    def test_post_invalid_form(self):
        """Test that submitting and invalid form renders an error template"""
        response = self.client.post(self.url, {"invalid_field": ""})
        self.assertEqual(response.status_code, 200)
        self.assertTemplateUsed(response, "audit/auditor-certification-step-1.html")
        self.assertIn("form", response.context)
        self.assertIsInstance(response.context["form"], AuditorCertificationStep1Form)
        self.assertTrue(response.context["form"].errors)

    def test_post_permission_denied_if_sac_not_found(self):
        """Test that results in 403 if SAC report_id is not found"""
        response = self.client.post(
            reverse("audit:AuditorCertification", kwargs={"report_id": "INVALID"})
        )
        self.assertEqual(response.status_code, 403)


class AuditeeCertificationStep2ViewTests(TestCase):
    def setUp(self):
        """Setup client, user, SAC, and URL"""
        self.client = Client()
        self.user = baker.make(User)
        self.sac = baker.make(
            SingleAuditChecklist, submission_status=STATUS.AUDITOR_CERTIFIED
        )
        self.audit = baker.make(Audit, report_id=self.sac.report_id, version=0)
        self.url = reverse(
            "audit:AuditeeCertificationConfirm",
            kwargs={"report_id": self.sac.report_id},
        )
        self.client.force_login(self.user)
        baker.make(
            "audit.Access",
            sac=self.sac,
            audit=self.audit,
            user=self.user,
            role="certifying_auditee_contact",
        )
        self.session = self.client.session

    def test_get_redirects_if_no_step_1(self):
        """Test that GET redirects if AuditeeCertificationStep1Session is missing"""
        response = self.client.get(self.url)
        self.assertRedirects(
            response, reverse("audit:AuditeeCertification", args=[self.sac.report_id])
        )

    def test_get_renders_template_if_valid_session(self):
        """
        Test that GET renders the Auditee certification step 2
        if session is valid
        """
        self.session["AuditeeCertificationStep1Session"] = {"field": "value"}
        self.session.save()
        response = self.client.get(self.url)
        self.assertEqual(response.status_code, 200)
        self.assertTemplateUsed(response, "audit/auditee-certification-step-2.html")
        self.assertIn("form", response.context)
        self.assertIsInstance(response.context["form"], AuditeeCertificationStep2Form)

    def test_get_redirects_if_not_auditor_certified(self):
        """Test that GET will redirect if SAC status is not AUDITOR_CERTIFIED"""
        self.sac.submission_status = STATUS.IN_PROGRESS
        self.sac.save()
        self.session["AuditeeCertificationStep1Session"] = {"field": "value"}
        self.session.save()
        response = self.client.get(self.url)
        self.assertRedirects(
            response, f"/audit/submission-progress/{self.sac.report_id}"
        )

    @patch("audit.views.auditee_certification.validate_auditee_certification_json")
    @patch("audit.views.auditee_certification.sac_transition")
    def test_post_valid_form(self, mock_transition, mock_validate):
        """
        Test that submitting a valid Auditee Certification Form
        updates the SAC and redirects correctly
        """
        mock_transition.return_value = True
        mock_validate.return_value = {"auditee_certification": "validated_data"}

        self.session["AuditeeCertificationStep1Session"] = {"field": "value"}
        self.session.save()

        self.sac.submission_status = STATUS.AUDITOR_CERTIFIED
        self.sac.save()

        response = self.client.post(
            self.url,
            {
                "auditee_certification_date_signed": "2024-01-01",
                "auditee_name": "Test Auditee",
                "auditee_title": "Auditor",
            },
        )
        self.assertEqual(response.status_code, 302)
        self.sac.refresh_from_db()
        mock_transition.assert_called_once_with(
            response.wsgi_request,
            self.sac,
            audit=self.audit,
            transition_to=STATUS.AUDITEE_CERTIFIED,
        )
        self.assertRedirects(
            response, reverse("audit:SubmissionProgress", args=[self.sac.report_id])
        )

    def test_post_invalid_form(self):
        """
        Test that submitting an invalid Auditee Ceritifcation Form
        renders an error template
        """
        self.session["AuditeeCertificationStep1Session"] = None
        self.session.save()
        response = self.client.post(self.url, {"auditee_certification_date_signed": ""})

        self.assertEqual(response.status_code, 200)
        self.assertTemplateUsed(response, "audit/auditee-certification-step-2.html")
        self.assertIn("form", response.context)
        self.assertIsInstance(response.context["form"], AuditeeCertificationStep2Form)
        self.assertTrue(response.context["form"].errors)

    def test_post_redirects_if_status_not_auditor_certified(self):
        """Test that POST will redirect if SAC submission status is not AUDITOR_CERTIFIED"""
        self.sac.submission_status = STATUS.IN_PROGRESS
        self.sac.save()
        self.session["AuditeeCertificationStep1Session"] = {"field": "value"}
        self.session.save()
        response = self.client.post(
            self.url, {"auditee_certification_date_signed": "2024-01-01"}
        )
        self.assertRedirects(
            response, f"/audit/submission-progress/{self.sac.report_id}"
        )

    def test_post_permission_denied_if_sac_not_found(self):
        """Test that POST will result in permission error is SAC report_id not found"""
        response = self.client.post(
            reverse(
                "audit:AuditeeCertificationConfirm", kwargs={"report_id": "INVALID"}
            )
        )
        self.assertEqual(response.status_code, 403)

    def test_single_audit_checklist_does_not_exist_exception(self):
        """Test that SAC does not exist renders a unique exception."""
        factory = RequestFactory()
        request = factory.get(reverse("audit:AuditeeCertification", args=["12345"]))

        with patch("audit.models.SingleAuditChecklist.objects.get") as mock_get:
            mock_get.side_effect = SingleAuditChecklist.DoesNotExist

            view = AuditeeCertificationStep2View.as_view()

            with self.assertRaises(PermissionDenied) as context:
                view(request, report_id="12345")

            self.assertEqual(
                str(context.exception), "You do not have access to this audit."
            )


class CrossValidationViewTests(TestCase):
    def setUp(self):
        """Setup client, user, SAC, and URL"""
        self.client = Client()
        self.user = baker.make(User)
        self.sac = baker.make(
            SingleAuditChecklist,
            report_id="test-report-id",
            submission_status=STATUS.IN_PROGRESS,
            general_information={"auditee_fiscal_period_end": "2024-12-31"},
        )
        self.url = reverse(
            "audit:CrossValidation", kwargs={"report_id": self.sac.report_id}
        )
        self.client.force_login(self.user)
        baker.make(
            "audit.Access",
            sac=self.sac,
            user=self.user,
            role="certifying_auditee_contact",
        )

    def test_get_view_renders_correct_template(self):
        """Test that GET renders cross-validation template with correct context"""
        response = self.client.get(self.url)

        self.assertEqual(response.status_code, 200)
        self.assertTemplateUsed(
            response, "audit/cross-validation/cross-validation.html"
        )
        self.assertEqual(response.context["report_id"], self.sac.report_id)
        self.assertEqual(
            response.context["submission_status"], self.sac.submission_status
        )

    def test_get_view_permission_denied(self):
        """Test that GET returns 403 if SAC report_id does not exist"""
        url = reverse("audit:CrossValidation", args=["non-existent-id"])
        response = self.client.get(url)

        self.assertEqual(response.status_code, 403)  # PermissionDenied results in 403

    @patch("audit.models.SingleAuditChecklist.validate_full")
    def test_post_view_renders_results_template(self, mock_validate_full):
        """Test that POST with validation errors renders template with errors"""
        mock_validate_full.return_value = ["Error 1", "Error 2"]

        response = self.client.post(self.url)

        self.assertEqual(response.status_code, 200)
        self.assertTemplateUsed(
            response, "audit/cross-validation/cross-validation-results.html"
        )
        self.assertEqual(response.context["report_id"], self.sac.report_id)
        self.assertEqual(response.context["errors"], ["Error 1", "Error 2"])
        mock_validate_full.assert_called_once()

    def test_post_view_permission_denied(self):
        """Test that POST returns 403 if SAC report_id does not exist"""
        url = reverse("audit:CrossValidation", args=["non-existent-id"])
        response = self.client.post(url)

        self.assertEqual(response.status_code, 403)


class RemoveSubmissionViewTests(TestCase):
    def setUp(self):
        """Setup client, user, valid/invalid statuses, and a report for each status"""
        self.client = Client()
        self.user = baker.make(User)
        self.client.force_login(self.user)

        # Static info
        self.template = "audit/remove-submission-in-progress.html"
        self.general_information = {
            "auditee_uei": "auditee_uei",
            "auditee_name": "auditee_name",
            "fiscal_year_end_date": "01/01/2022",
            "auditee_fiscal_period_end": "01/01/2022",
        }

        # Valid/invalid statuses. Create one report per status. Create one access per report.
        self.valid_removal_statuses = [
            STATUS.IN_PROGRESS,
            STATUS.READY_FOR_CERTIFICATION,
            STATUS.AUDITOR_CERTIFIED,
            STATUS.AUDITEE_CERTIFIED,
            STATUS.CERTIFIED,
        ]
        self.invalid_removal_statuses = [
            STATUS.SUBMITTED,
            STATUS.DISSEMINATED,
            STATUS.FLAGGED_FOR_REMOVAL,
        ]
        self.reports = [
            baker.make(
                SingleAuditChecklist,
                report_id=f"test-report-id--{status}",
                submission_status=status,
                general_information=self.general_information,
            )
            for status in self.valid_removal_statuses + self.invalid_removal_statuses
        ]
        for report in self.reports:
            baker.make(
                "audit.Access",
                email=self.user.email,
                sac=report,
                user=self.user,
                role="certifying_auditor_contact",
            )

    def test_get_view_permission_denied(self):
        url = reverse(
            "audit:RemoveSubmissionInProgress", kwargs={"report_id": "non-existent-id"}
        )
        response = self.client.get(url)

        self.assertEqual(response.status_code, 403)

    def test_post_view_permission_denied(self):
        """Test that POST returns 403 if SAC report_id does not exist"""
        url = reverse(
            "audit:RemoveSubmissionInProgress", kwargs={"report_id": "non-existent-id"}
        )
        response = self.client.post(url)

        self.assertEqual(response.status_code, 403)

    def test_get_view_renders_correct_template(self):
        """
        Test that GET correctly filters out reports of invalid status.
        """
        # For all possible report statuses, get the associated report and report_id. Make a GET request to the removal URL.
        for status in self.valid_removal_statuses + self.invalid_removal_statuses:
            report = next(
                (x for x in self.reports if x.submission_status == status), None
            )
            report_id = report.report_id
            url_removal = reverse(
                "audit:RemoveSubmissionInProgress", kwargs={"report_id": report_id}
            )
            response = self.client.get(url_removal, follow=True)
            url_after = response.request.get("PATH_INFO")

            # If the GET request was made with valid report status, expect the correct template to load.
            # Otherwise, expect to be redirected to the submission checklist.
            if status in self.valid_removal_statuses:
                self.assertEqual(response.status_code, 200)
                self.assertTemplateUsed(response, self.template)
            else:
                url_checklist = reverse(
                    "audit:SubmissionProgress", kwargs={"report_id": report_id}
                )
                self.assertEqual(url_after, url_checklist)

    def test_post_view_flags_correct_reports(self):
        """
        Test that POST correctly filters out reports of invalid status, and flags reports of valid status for removal.
        """
        url_audit_submisisons = reverse("audit:MySubmissions")

        # For all possible report statuses, get the associated report and report_id. Make a POST request to the removal URL.
        for status in self.valid_removal_statuses + self.invalid_removal_statuses:
            report = next(
                (x for x in self.reports if x.submission_status == status), None
            )
            report_id = report.report_id
            url_removal = reverse(
                "audit:RemoveSubmissionInProgress", kwargs={"report_id": report_id}
            )
            response = self.client.post(url_removal, follow=True)
            report_after = SingleAuditChecklist.objects.get(report_id=report_id)
            url_after = response.request.get("PATH_INFO")

            # If the POST request was made with valid report status, expect the audit submisisons page to load. Verify that the report has been flagged.
            # Otherwise, expect to be redirected to the submission checklist. Verify the report was not flagged.
            if status in self.valid_removal_statuses:
                self.assertEqual(url_after, url_audit_submisisons)
                self.assertEqual(
                    report_after.submission_status, STATUS.FLAGGED_FOR_REMOVAL
                )
            else:
                url_checklist = reverse(
                    "audit:SubmissionProgress", kwargs={"report_id": report_id}
                )
                self.assertEqual(url_after, url_checklist)
                self.assertEqual(report_after.submission_status, status)<|MERGE_RESOLUTION|>--- conflicted
+++ resolved
@@ -36,10 +36,7 @@
     SubmissionEvent,
     generate_sac_report_id,
     Audit,
-<<<<<<< HEAD
-=======
     ExcelFile,
->>>>>>> 1db00b1b
 )
 from audit.models.constants import STATUS
 from audit.utils import FORM_SECTION_HANDLERS
@@ -347,15 +344,11 @@
 
         self.client = Client()
         self.user = baker.make(User)
-<<<<<<< HEAD
-        self.audit = baker.make(Audit, version=0)
-=======
         self.audit = baker.make(
             Audit,
             version=0,
             audit={**_load_json_audit_data(awardsfile, FORM_SECTIONS.FEDERAL_AWARDS)},
         )
->>>>>>> 1db00b1b
         self.sac = baker.make(
             SingleAuditChecklist,
             submission_status=STATUS.AUDITEE_CERTIFIED,
@@ -391,10 +384,7 @@
         self.assertEqual(response.status_code, 403)
 
     @patch("audit.models.SingleAuditChecklist.validate_full")
-<<<<<<< HEAD
-=======
     @patch("audit.models.Audit.validate")
->>>>>>> 1db00b1b
     @patch("audit.views.submissions.sac_transition")
     @patch("audit.views.submissions.remove_workbook_artifacts")
     @patch("audit.views.submissions.SingleAuditChecklist.disseminate")
@@ -426,9 +416,6 @@
         self.assertEqual(response.status_code, 302)
         self.assertRedirects(response, reverse("audit:MySubmissions"))
 
-<<<<<<< HEAD
-    @patch("audit.views.submissions.SingleAuditChecklist.validate_full")
-=======
     def test_get_access_denied_for_unauthorized_user(self):
         """Test that GET returns 403 if user is unauthorized"""
         self.client.logout()
@@ -438,7 +425,6 @@
 
     @patch("audit.views.submissions.SingleAuditChecklist.validate_full")
     @patch("audit.models.Audit.validate")
->>>>>>> 1db00b1b
     @patch("audit.views.submissions.sac_transition")
     @patch("audit.views.submissions.SingleAuditChecklist.disseminate")
     def test_post_validation_errors(
@@ -463,25 +449,18 @@
 
     @patch("audit.views.submissions.General.objects.get")
     @patch("audit.views.submissions.SingleAuditChecklist.validate_full")
-<<<<<<< HEAD
-    def test_post_transaction_error(self, mock_validate, mock_general_get):
-=======
     @patch("audit.models.Audit.validate")
     def test_post_transaction_error(
         self, mock_validate, mock_validate_audit, mock_general_get
     ):
->>>>>>> 1db00b1b
         """Test that a transaction error during a submission is handled properly"""
         self.sac.submission_status = STATUS.AUDITEE_CERTIFIED
         self.sac.save()
 
-<<<<<<< HEAD
-=======
         awardsfile = "federal-awards--test0001test--simple-pass.json"
         self.audit.audit.update(
             **_load_json_audit_data(awardsfile, FORM_SECTIONS.FEDERAL_AWARDS)
         )
->>>>>>> 1db00b1b
         self.audit.submission_status = STATUS.AUDITEE_CERTIFIED
         self.audit.save()
 
@@ -539,9 +518,6 @@
             sac.transition_name.append(rs)
             sac.transition_date.append(datetime.now(timezone.utc))
 
-<<<<<<< HEAD
-        _, audit = _make_user_and_audit(sac.report_id, {})
-=======
         audit_data = {
             "auditee_certification": _build_auditee_cert_dict(
                 *fake_auditee_certification()
@@ -560,7 +536,6 @@
         }
 
         _, audit = _make_user_and_audit(sac.report_id, audit_data)
->>>>>>> 1db00b1b
 
         baker.make(SingleAuditReportFile, sac=sac)
         baker.make(
@@ -837,11 +812,7 @@
             SubmissionEvent.EventType.AUDITEE_CERTIFICATION_COMPLETED,
         )
 
-<<<<<<< HEAD
-    # TODO::: EEEEK
-=======
     # audit.test_views.SubmissionStatusTests.test_submission
->>>>>>> 1db00b1b
     def test_submission(self):
         """
         Test that certifying auditee contacts can perform submission
@@ -879,13 +850,6 @@
             sac.transition_name.append(rs)
             sac.transition_date.append(datetime.now(timezone.utc))
 
-<<<<<<< HEAD
-        _, audit = _make_user_and_audit(report_id=sac.report_id, audit_data={})
-        baker.make(SingleAuditReportFile, sac=sac)
-        baker.make(
-            Access, sac=sac, user=user, audit=audit, role="certifying_auditee_contact"
-        )
-=======
         # TODO: Post SOT Launch Most of the above can be deleted.
         audit_data = {
             "auditee_certification": _build_auditee_cert_dict(
@@ -910,12 +874,8 @@
             Access, sac=sac, user=user, audit=audit, role="certifying_auditee_contact"
         )
 
->>>>>>> 1db00b1b
         sac.submission_status = STATUSES.AUDITEE_CERTIFIED
         sac.save()
-        audit.submission_status = STATUSES.AUDITEE_CERTIFIED
-        audit.save()
-
         audit.submission_status = STATUSES.AUDITEE_CERTIFIED
         audit.save()
 
