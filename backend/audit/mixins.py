from typing import Any

from audit.exceptions import SessionExpiredException
from django.conf import settings
from django.contrib.auth import get_user_model
from django.contrib.auth.mixins import LoginRequiredMixin
from django.core.exceptions import PermissionDenied
from django.http.request import HttpRequest
from django.http.response import HttpResponse

from .models import Access, Audit
from .models.access_roles import AccessRole

User = get_user_model()


PERMISSION_DENIED_MESSAGE = "You do not have access to this audit."


class CertificationPermissionDenied(PermissionDenied):
    def __init__(self, message, eligible_users):
        super().__init__(message)

        self.eligible_users = eligible_users


def check_authenticated(request):
    if not hasattr(request, "user") or not request.user:
        raise PermissionDenied(PERMISSION_DENIED_MESSAGE)
    if not request.user.is_authenticated:
        raise SessionExpiredException()


def has_access_to_audit(audit, user):
    """Does a user have permission to access a submission?"""
    return bool(Access.objects.filter(audit=audit, user=user))


def has_role_on_audit(audit, user, role):
    """Does a user have a specific role on a submission?"""
    return (
        bool(Access.objects.filter(audit=audit, user=user, role=role)) if role else True
    )


ACCESS_ROLE_ERROR_MESSAGES = {
    AccessRole.CERTIFYING_AUDITEE_CONTACT: "Invalid role. User is not the Auditee Certifying Official",
    AccessRole.CERTIFYING_AUDITOR_CONTACT: "Invalid role. User is not the Auditor Certifying Official",
}


def _validate_access(request, report_id, role=None):
    try:
        audit = Audit.objects.get(report_id=report_id)
        check_authenticated(request)

<<<<<<< HEAD
=======
        audit = Audit.objects.get(report_id=report_id)

>>>>>>> a47181cc
        if not has_access_to_audit(audit, request.user) and not settings.DISABLE_AUTH:
            raise PermissionDenied(PERMISSION_DENIED_MESSAGE)

        if not has_role_on_audit(audit, request.user, role):
            eligible_accesses = Access.objects.select_related("user").filter(
                audit=audit, role=role
            )
            eligible_users = [acc.user for acc in eligible_accesses]

            raise CertificationPermissionDenied(
                ACCESS_ROLE_ERROR_MESSAGES[role],
                eligible_users=eligible_users,
            )
    except Audit.DoesNotExist:
        raise PermissionDenied(PERMISSION_DENIED_MESSAGE)


class SingleAuditChecklistAccessRequiredMixin(LoginRequiredMixin):
    """
    View mixin to require that a user is logged in and has access to the submission.
    """

    def dispatch(self, request: HttpRequest, *args: Any, **kwargs: Any) -> HttpResponse:
        _validate_access(request=request, report_id=kwargs.get("report_id"))
        return super().dispatch(request, *args, **kwargs)


class CertifyingAuditeeRequiredMixin(LoginRequiredMixin):
    """
    View mixin to require that a user is logged in, has access to the submission, and has
    the ``certifying_auditee_contact`` role.
    """

    def dispatch(self, request: HttpRequest, *args: Any, **kwargs: Any) -> HttpResponse:
        _validate_access(
            request=request,
            report_id=kwargs.get("report_id"),
            role=AccessRole.CERTIFYING_AUDITEE_CONTACT,
        )
        return super().dispatch(request, *args, **kwargs)


class CertifyingAuditorRequiredMixin(LoginRequiredMixin):
    """
    View mixin to require that a user is logged in, has access to the submission, and has
    the ``certifying_auditor_contact`` role.
    """

    def dispatch(self, request: HttpRequest, *args: Any, **kwargs: Any) -> HttpResponse:
        _validate_access(
            request=request,
            report_id=kwargs.get("report_id"),
            role=AccessRole.CERTIFYING_AUDITOR_CONTACT,
        )
        return super().dispatch(request, *args, **kwargs)<|MERGE_RESOLUTION|>--- conflicted
+++ resolved
@@ -54,11 +54,8 @@
         audit = Audit.objects.get(report_id=report_id)
         check_authenticated(request)
 
-<<<<<<< HEAD
-=======
         audit = Audit.objects.get(report_id=report_id)
 
->>>>>>> a47181cc
         if not has_access_to_audit(audit, request.user) and not settings.DISABLE_AUTH:
             raise PermissionDenied(PERMISSION_DENIED_MESSAGE)
 
