import logging
from copy import deepcopy

from .xform_all_amount_expended_need_to_be_integers import (
    convert_amount_expended_to_integers,
)
from .xform_all_cluster_total_need_to_be_integers import (
    convert_cluster_total_to_integers,
)
from .xform_all_federal_program_total_need_to_be_integers import (
    convert_federal_program_total_to_integers,
)
from .xform_total_amount_expended_need_to_be_integers import (
    convert_total_amount_expended_to_integers,
)
from .xform_subrecipient_amount_need_to_be_integers import (
    convert_subrecipient_amount_to_integers,
)
from .xform_insert_sequence_nums_into_notes_to_sefa import (
    insert_sequence_nums_into_notes_to_sefa,
)
from .xform_number_of_findings_need_to_be_integers import (
    convert_number_of_findings_to_integers,
)
from .xform_loan_balance_need_to_be_integers import (
    convert_loan_balance_to_integers_or_na,
)

# from .xform_filter_seq_numbers_where_there_are_no_values import filter_seq_numbers_where_there_are_no_values
# from .xform_make_sure_notes_to_sefa_are_just_strings import make_sure_notes_to_sefa_are_just_strings
from .xform_trim_null_from_content_fields_in_notes_to_sefa import (
    trim_null_from_content_fields_in_notes_to_sefa,
)

from .xform_all_fields_to_stripped_string import convert_to_stripped_string

from .xform_rename_additional_notes_sheet import (
    rename_additional_notes_sheet_to_form_sheet,
)

<<<<<<< HEAD
from .xform_all_alns_need_to_be_strings import all_alns_need_to_be_strings
from .xform_all_passthrough_id_need_to_be_strings import (
    all_passthrough_id_need_to_be_strings,
)
from .xform_add_transform_for_cfda_key import generate_cfda_keys
=======
from .xform_uniform_cluster_names import regenerate_uniform_cluster_names
from .xform_reformat_prior_references import reformat_prior_references
>>>>>>> 0362ae3a

logger = logging.getLogger(__name__)


def run_all_transforms(ir, list_of_xforms):
    new_ir = deepcopy(ir)
    for fun in list_of_xforms:
        new_ir = fun(new_ir)
    return new_ir


def run_all_notes_to_sefa_transforms(ir):
    return run_all_transforms(ir, notes_to_sefa_transforms)


def run_all_additional_eins_transforms(ir):
    return run_all_transforms(ir, general_transforms)


def run_all_federal_awards_transforms(ir):
    return run_all_transforms(ir, federal_awards_transforms)


def run_all_additional_ueis_transforms(ir):
    return run_all_transforms(ir, general_transforms)


def run_all_audit_findings_text_transforms(ir):
    return run_all_transforms(ir, general_transforms)


def run_all_audit_findings_transforms(ir):
    return run_all_transforms(ir, general_transforms)


def run_all_corrective_action_plan_transforms(ir):
    return run_all_transforms(ir, general_transforms)


def run_all_secondary_auditors_transforms(ir):
    return run_all_transforms(ir, general_transforms)


general_transforms = [
    convert_to_stripped_string,
]

notes_to_sefa_transforms = general_transforms + [
    trim_null_from_content_fields_in_notes_to_sefa,
    rename_additional_notes_sheet_to_form_sheet,
    insert_sequence_nums_into_notes_to_sefa,
]

federal_awards_transforms = general_transforms + [
    convert_amount_expended_to_integers,
    convert_cluster_total_to_integers,
    convert_federal_program_total_to_integers,
    convert_total_amount_expended_to_integers,
    convert_subrecipient_amount_to_integers,
    convert_total_amount_expended_to_integers,
    convert_number_of_findings_to_integers,
    convert_loan_balance_to_integers_or_na,
    regenerate_uniform_cluster_names,
]

<<<<<<< HEAD
federal_awards_transforms = general_transforms + [
    all_alns_need_to_be_strings,
    all_passthrough_id_need_to_be_strings,
    # FIXME: Make sure generate_cfda_keys is placed after convert_to_stripped_string when PR #2640 is merged
    generate_cfda_keys,
=======
audit_findings_transforms = general_transforms + [
    reformat_prior_references,
>>>>>>> 0362ae3a
]<|MERGE_RESOLUTION|>--- conflicted
+++ resolved
@@ -38,16 +38,9 @@
     rename_additional_notes_sheet_to_form_sheet,
 )
 
-<<<<<<< HEAD
-from .xform_all_alns_need_to_be_strings import all_alns_need_to_be_strings
-from .xform_all_passthrough_id_need_to_be_strings import (
-    all_passthrough_id_need_to_be_strings,
-)
 from .xform_add_transform_for_cfda_key import generate_cfda_keys
-=======
 from .xform_uniform_cluster_names import regenerate_uniform_cluster_names
 from .xform_reformat_prior_references import reformat_prior_references
->>>>>>> 0362ae3a
 
 logger = logging.getLogger(__name__)
 
@@ -111,16 +104,9 @@
     convert_number_of_findings_to_integers,
     convert_loan_balance_to_integers_or_na,
     regenerate_uniform_cluster_names,
+    generate_cfda_keys,
 ]
 
-<<<<<<< HEAD
-federal_awards_transforms = general_transforms + [
-    all_alns_need_to_be_strings,
-    all_passthrough_id_need_to_be_strings,
-    # FIXME: Make sure generate_cfda_keys is placed after convert_to_stripped_string when PR #2640 is merged
-    generate_cfda_keys,
-=======
 audit_findings_transforms = general_transforms + [
     reformat_prior_references,
->>>>>>> 0362ae3a
 ]