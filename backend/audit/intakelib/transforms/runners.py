import logging
from copy import deepcopy

from .xform_all_amount_expended_need_to_be_integers import (
    convert_amount_expended_to_integers,
)
from .xform_all_cluster_total_need_to_be_integers import (
    convert_cluster_total_to_integers,
)
from .xform_all_federal_program_total_need_to_be_integers import (
    convert_federal_program_total_to_integers,
)
from .xform_total_amount_expended_need_to_be_integers import (
    convert_total_amount_expended_to_integers,
)
from .xform_subrecipient_amount_need_to_be_integers import (
    convert_subrecipient_amount_to_integers,
)
from .xform_insert_sequence_nums_into_notes_to_sefa import (
    insert_sequence_nums_into_notes_to_sefa,
)
from .xform_number_of_findings_need_to_be_integers import (
    convert_number_of_findings_to_integers,
)
from .xform_loan_balance_need_to_be_integers import (
    convert_loan_balance_to_integers_or_na,
)

# from .xform_filter_seq_numbers_where_there_are_no_values import filter_seq_numbers_where_there_are_no_values
# from .xform_make_sure_notes_to_sefa_are_just_strings import make_sure_notes_to_sefa_are_just_strings
from .xform_trim_null_from_content_fields_in_notes_to_sefa import (
    trim_null_from_content_fields_in_notes_to_sefa,
)

from .xform_all_fields_to_stripped_string import convert_to_stripped_string

from .xform_rename_additional_notes_sheet import (
    rename_additional_notes_sheet_to_form_sheet,
)

<<<<<<< HEAD
from .xform_uniform_cluster_names import regenerate_uniform_cluster_names
=======
from .xform_all_alns_need_to_be_strings import all_alns_need_to_be_strings
from .xform_all_passthrough_id_need_to_be_strings import (
    all_passthrough_id_need_to_be_strings,
)
from .xform_reformat_prior_references import reformat_prior_references
>>>>>>> 751a2370

logger = logging.getLogger(__name__)


def run_all_transforms(ir, list_of_xforms):
    new_ir = deepcopy(ir)
    for fun in list_of_xforms:
        new_ir = fun(new_ir)
    return new_ir


def run_all_notes_to_sefa_transforms(ir):
    return run_all_transforms(ir, notes_to_sefa_transforms)


def run_all_additional_eins_transforms(ir):
    return run_all_transforms(ir, general_transforms)


def run_all_federal_awards_transforms(ir):
    return run_all_transforms(ir, federal_awards_transforms)


<<<<<<< HEAD
def run_all_additional_ueis_transforms(ir):
    return run_all_transforms(ir, general_transforms)


def run_all_audit_findings_text_transforms(ir):
    return run_all_transforms(ir, general_transforms)


def run_all_audit_findings_transforms(ir):
    return run_all_transforms(ir, general_transforms)


def run_all_corrective_action_plan_transforms(ir):
    return run_all_transforms(ir, general_transforms)


def run_all_secondary_auditors_transforms(ir):
    return run_all_transforms(ir, general_transforms)


general_transforms = [
    convert_to_stripped_string,
]
=======
def run_all_audit_findings_transforms(ir):
    return run_all_transforms(ir, audit_findings_transforms)


general_transforms = [no_op]
>>>>>>> 751a2370

notes_to_sefa_transforms = general_transforms + [
    trim_null_from_content_fields_in_notes_to_sefa,
    rename_additional_notes_sheet_to_form_sheet,
    insert_sequence_nums_into_notes_to_sefa,
]

federal_awards_transforms = general_transforms + [
<<<<<<< HEAD
    convert_amount_expended_to_integers,
    convert_cluster_total_to_integers,
    convert_federal_program_total_to_integers,
    convert_total_amount_expended_to_integers,
    convert_subrecipient_amount_to_integers,
    convert_total_amount_expended_to_integers,
    convert_number_of_findings_to_integers,
    convert_loan_balance_to_integers_or_na,
    regenerate_uniform_cluster_names,
=======
    all_alns_need_to_be_strings,
    all_passthrough_id_need_to_be_strings,
]

audit_findings_transforms = general_transforms + [
    reformat_prior_references,
>>>>>>> 751a2370
]<|MERGE_RESOLUTION|>--- conflicted
+++ resolved
@@ -38,15 +38,8 @@
     rename_additional_notes_sheet_to_form_sheet,
 )
 
-<<<<<<< HEAD
 from .xform_uniform_cluster_names import regenerate_uniform_cluster_names
-=======
-from .xform_all_alns_need_to_be_strings import all_alns_need_to_be_strings
-from .xform_all_passthrough_id_need_to_be_strings import (
-    all_passthrough_id_need_to_be_strings,
-)
 from .xform_reformat_prior_references import reformat_prior_references
->>>>>>> 751a2370
 
 logger = logging.getLogger(__name__)
 
@@ -70,7 +63,6 @@
     return run_all_transforms(ir, federal_awards_transforms)
 
 
-<<<<<<< HEAD
 def run_all_additional_ueis_transforms(ir):
     return run_all_transforms(ir, general_transforms)
 
@@ -94,13 +86,6 @@
 general_transforms = [
     convert_to_stripped_string,
 ]
-=======
-def run_all_audit_findings_transforms(ir):
-    return run_all_transforms(ir, audit_findings_transforms)
-
-
-general_transforms = [no_op]
->>>>>>> 751a2370
 
 notes_to_sefa_transforms = general_transforms + [
     trim_null_from_content_fields_in_notes_to_sefa,
@@ -109,7 +94,6 @@
 ]
 
 federal_awards_transforms = general_transforms + [
-<<<<<<< HEAD
     convert_amount_expended_to_integers,
     convert_cluster_total_to_integers,
     convert_federal_program_total_to_integers,
@@ -119,12 +103,8 @@
     convert_number_of_findings_to_integers,
     convert_loan_balance_to_integers_or_na,
     regenerate_uniform_cluster_names,
-=======
-    all_alns_need_to_be_strings,
-    all_passthrough_id_need_to_be_strings,
 ]
 
 audit_findings_transforms = general_transforms + [
     reformat_prior_references,
->>>>>>> 751a2370
 ]