--- conflicted
+++ resolved
@@ -55,7 +55,6 @@
     )
 
 
-<<<<<<< HEAD
 def get_missing_value_errors(ir, range_name, message_key):
     range_data = get_range_by_name(ir, range_name)
     errors = []
@@ -72,7 +71,8 @@
                 )
 
     return errors
-=======
+
+
 def get_names_of_all_ranges(data):
     names = []
     for entry in data:
@@ -80,5 +80,4 @@
             for range_item in entry["ranges"]:
                 if "name" in range_item:
                     names.append(range_item["name"])
-    return names
->>>>>>> 1f3c7cb0
+    return names