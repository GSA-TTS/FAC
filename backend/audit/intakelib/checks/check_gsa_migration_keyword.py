--- conflicted
+++ resolved
@@ -33,11 +33,8 @@
         "contains_chart_or_table",
         "is_minimis_rate_used",
         "compliance_requirement",
-<<<<<<< HEAD
         "secondary_auditor_address_zipcode",
-=======
         "secondary_auditor_name",
->>>>>>> a5ada359
         "secondary_auditor_address_state",
     ]
 
