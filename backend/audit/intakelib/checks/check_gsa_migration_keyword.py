--- conflicted
+++ resolved
@@ -32,13 +32,10 @@
         "contains_chart_or_table",
         "is_minimis_rate_used",
         "compliance_requirement",
-<<<<<<< HEAD
         "is_sp_framework_required",
         "is_low_risk_auditee",
         "secondary_auditor_name",
-=======
         "secondary_auditor_address_state",
->>>>>>> 694b8b7c
     ]
 
     for range_name in range_names:
