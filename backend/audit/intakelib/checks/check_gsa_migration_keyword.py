import logging

from django.forms import ValidationError
from audit.intakelib.intermediate_representation import get_range_by_name
from audit.intakelib.common import (
    get_message,
    build_range_error_tuple,
)
from django.conf import settings

logger = logging.getLogger(__name__)


# `GSA_MIGRATION` is a default value assigned to any required fields
# that are missing or invalid, ensuring validation during the data migration process.
# See Ticket https://github.com/GSA-TTS/FAC/issues/2912.
# This function is to ensure the `GSA_MIGRATION` keyword is only used
# in the context of data migration.
def check_for_gsa_migration_keyword(ir):
    """Returns errors when required fields contain the `GSA_MIGRATION` keyword."""

    range_names = [
        "auditee_uei",
        "three_digit_extension",
        "additional_award_identification",
        "state_cluster_name",
        "other_cluster_name",
        "cluster_name",
        "is_direct",
        "loan_balance_at_audit_period_end",
        "passthrough_name",
        "passthrough_identifying_number",
        "contains_chart_or_table",
        "is_minimis_rate_used",
        "compliance_requirement",
        "secondary_auditor_address_zipcode",
        "secondary_auditor_name",
        "secondary_auditor_address_state",
        "is_passed",
        "accounting_policies",
        "rate_explained",
        "modified_opinion",
        "other_matters",
        "material_weakness",
        "significant_deficiency",
        "repeat_prior_reference",
<<<<<<< HEAD
        "reference_number",
=======
        "is_guaranteed",
>>>>>>> 826167b1
    ]

    for range_name in range_names:
        range_data = get_range_by_name(ir, range_name)
        if (
            range_data
            and ("values" in range_data)
            and (settings.GSA_MIGRATION in range_data["values"])
        ):
            raise ValidationError(
                build_range_error_tuple(
                    ir,
                    range_data,
                    range_name,
                    get_message("check_gsa_migration_keyword"),
                )
            )<|MERGE_RESOLUTION|>--- conflicted
+++ resolved
@@ -44,11 +44,8 @@
         "material_weakness",
         "significant_deficiency",
         "repeat_prior_reference",
-<<<<<<< HEAD
         "reference_number",
-=======
         "is_guaranteed",
->>>>>>> 826167b1
     ]
 
     for range_name in range_names:
