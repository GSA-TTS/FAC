from django.core.exceptions import ValidationError
import logging
from audit.fixtures.excel import FORM_SECTIONS

############
# General checks
from .check_uei_exists import uei_exists
from .check_is_a_workbook import is_a_workbook
from .check_look_for_empty_rows import look_for_empty_rows
from .check_start_and_end_rows_of_all_columns_are_same import (
    start_and_end_rows_of_all_columns_are_same,
)

############
# Federal awards checks
from .check_is_right_workbook import is_right_workbook
from .check_state_cluster_names import state_cluster_names
from .check_other_cluster_names import other_cluster_names
from .check_direct_award_is_not_blank import direct_award_is_not_blank
from .check_passthrough_name_when_no_direct import passthrough_name_when_no_direct
from .check_loan_guarantee import loan_guarantee
from .check_loan_balance import loan_balance
from .check_no_major_program_no_type import no_major_program_no_type
from .check_missing_award_numbers import missing_award_numbers
from .check_all_unique_award_numbers import all_unique_award_numbers
from .check_sequential_award_numbers import sequential_award_numbers
from .check_num_findings_always_present import num_findings_always_present
from .check_cluster_name_always_present import cluster_name_always_present
from .check_federal_award_passed_always_present import (
    federal_award_passed_always_present,
)
<<<<<<< HEAD
from .check_aln_three_digit_extension_pattern import aln_three_digit_extension
from .check_additional_award_identification_present import (
    additional_award_identification,
=======
from .check_federal_program_total import federal_program_total_is_correct
from .check_cluster_total import cluster_total_is_correct
from .check_total_amount_expended import total_amount_expended_is_correct
from .check_federal_award_passed_passed_through_optional import (
    federal_award_amount_passed_through_optional,
>>>>>>> e9d5bfec
)
from .check_cardinality_of_passthrough_names_and_ids import (
    cardinality_of_passthrough_names_and_ids,
)

############
# Audit findings checks
from .check_no_repeat_findings import no_repeat_findings
from .check_findings_grid_validation import findings_grid_validation

logger = logging.getLogger(__name__)

general_checks = [
    is_a_workbook,
    uei_exists,
    look_for_empty_rows,
    start_and_end_rows_of_all_columns_are_same,
]

federal_awards_checks = general_checks + [
    is_right_workbook(FORM_SECTIONS.FEDERAL_AWARDS_EXPENDED),
    missing_award_numbers,
    num_findings_always_present,
    cluster_name_always_present,
    federal_award_passed_always_present,
    federal_award_amount_passed_through_optional,
    state_cluster_names,
    other_cluster_names,
    direct_award_is_not_blank,
    passthrough_name_when_no_direct,
    loan_balance,
    loan_guarantee,
    no_major_program_no_type,
    all_unique_award_numbers,
    sequential_award_numbers,
<<<<<<< HEAD
    aln_three_digit_extension,
    additional_award_identification,
=======
    federal_program_total_is_correct,
    cluster_total_is_correct,
    total_amount_expended_is_correct,
>>>>>>> e9d5bfec
    cardinality_of_passthrough_names_and_ids,
]

notes_to_sefa_checks = general_checks + [
    is_right_workbook(FORM_SECTIONS.NOTES_TO_SEFA),
]

audit_findings_checks = general_checks + [
    is_right_workbook(FORM_SECTIONS.FINDINGS_UNIFORM_GUIDANCE),
    no_repeat_findings,
    findings_grid_validation,
]

additional_eins_checks = general_checks + [
    is_right_workbook(FORM_SECTIONS.ADDITIONAL_EINS),
]

additional_ueis_checks = general_checks + [
    is_right_workbook(FORM_SECTIONS.ADDITIONAL_UEIS),
]

audit_findings_text_checks = general_checks + [
    is_right_workbook(FORM_SECTIONS.FINDINGS_TEXT),
]

corrective_action_plan_checks = general_checks + [
    is_right_workbook(FORM_SECTIONS.CORRECTIVE_ACTION_PLAN),
]

secondary_auditors_checks = general_checks + [
    is_right_workbook(FORM_SECTIONS.SECONDARY_AUDITORS),
]


def run_all_checks(ir, list_of_checks, section_name=None):
    errors = []
    if section_name:
        res = is_right_workbook(section_name)(ir)
        if res:
            errors.append(res)
    for fun in list_of_checks:
        res = fun(ir)
        if isinstance(res, list) and all(map(lambda v: isinstance(v, tuple), res)):
            errors = errors + res
        elif isinstance(res, tuple):
            errors.append(res)
        else:
            pass
    logger.info(f"Found {len(errors)} errors in the IR passes.")
    if len(errors) > 0:
        logger.info("Raising a validation error.")
        raise ValidationError(errors)


def run_all_general_checks(ir, section_name):
    run_all_checks(ir, general_checks, section_name)


def run_all_federal_awards_checks(ir):
    run_all_checks(ir, federal_awards_checks)


def run_all_notes_to_sefa_checks(ir):
    run_all_checks(ir, notes_to_sefa_checks)


def run_all_audit_finding_checks(ir):
    run_all_checks(ir, audit_findings_checks)


def run_all_additional_eins_checks(ir):
    run_all_checks(ir, additional_eins_checks)


def run_all_additional_ueis_checks(ir):
    run_all_checks(ir, additional_ueis_checks)


def run_all_audit_findings_text_checks(ir):
    run_all_checks(ir, audit_findings_text_checks)


def run_all_corrective_action_plan_checks(ir):
    run_all_checks(ir, corrective_action_plan_checks)


def run_all_secondary_auditors_checks(ir):
    run_all_checks(ir, secondary_auditors_checks)<|MERGE_RESOLUTION|>--- conflicted
+++ resolved
@@ -29,17 +29,14 @@
 from .check_federal_award_passed_always_present import (
     federal_award_passed_always_present,
 )
-<<<<<<< HEAD
 from .check_aln_three_digit_extension_pattern import aln_three_digit_extension
 from .check_additional_award_identification_present import (
     additional_award_identification,
-=======
 from .check_federal_program_total import federal_program_total_is_correct
 from .check_cluster_total import cluster_total_is_correct
 from .check_total_amount_expended import total_amount_expended_is_correct
 from .check_federal_award_passed_passed_through_optional import (
     federal_award_amount_passed_through_optional,
->>>>>>> e9d5bfec
 )
 from .check_cardinality_of_passthrough_names_and_ids import (
     cardinality_of_passthrough_names_and_ids,
@@ -75,14 +72,11 @@
     no_major_program_no_type,
     all_unique_award_numbers,
     sequential_award_numbers,
-<<<<<<< HEAD
     aln_three_digit_extension,
     additional_award_identification,
-=======
     federal_program_total_is_correct,
     cluster_total_is_correct,
     total_amount_expended_is_correct,
->>>>>>> e9d5bfec
     cardinality_of_passthrough_names_and_ids,
 ]
 
