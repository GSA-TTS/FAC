from django.core.exceptions import ValidationError
import logging
from audit.fixtures.excel import FORM_SECTIONS

############
# General checks
from .check_uei_exists import uei_exists
from .check_is_a_workbook import is_a_workbook
from .check_look_for_empty_rows import look_for_empty_rows
from .check_start_and_end_rows_of_all_columns_are_same import (
    start_and_end_rows_of_all_columns_are_same,
)

############
# Federal awards checks
from .check_is_right_workbook import is_right_workbook
from .check_state_cluster_names import state_cluster_names
from .check_other_cluster_names import other_cluster_names
from .check_direct_award_is_not_blank import direct_award_is_not_blank
from .check_passthrough_name_when_no_direct import passthrough_name_when_no_direct
from .check_loan_guarantee import loan_guarantee
from .check_no_major_program_no_type import no_major_program_no_type
from .check_missing_award_numbers import missing_award_numbers
from .check_all_unique_award_numbers import all_unique_award_numbers
from .check_sequential_award_numbers import sequential_award_numbers
from .check_num_findings_always_present import num_findings_always_present
from .check_cluster_name_always_present import cluster_name_always_present
from .check_federal_award_passed_always_present import (
    federal_award_passed_always_present,
)
<<<<<<< HEAD
from .check_federal_program_total import federal_program_total_is_correct
from .check_cluster_total import cluster_total_is_correct
from .check_total_amount_expended import total_amount_expended_is_correct
=======
from .check_cardinality_of_passthrough_names_and_ids import (
    cardinality_of_passthrough_names_and_ids,
)
>>>>>>> 72c78b3c

############
# Audit findings checks
from .check_no_repeat_findings import no_repeat_findings
from .check_findings_grid_validation import findings_grid_validation

logger = logging.getLogger(__name__)

general_checks = [
    is_a_workbook,
    uei_exists,
    look_for_empty_rows,
    start_and_end_rows_of_all_columns_are_same,
]

federal_awards_checks = general_checks + [
    is_right_workbook(FORM_SECTIONS.FEDERAL_AWARDS_EXPENDED),
    missing_award_numbers,
    num_findings_always_present,
    cluster_name_always_present,
    federal_award_passed_always_present,
    state_cluster_names,
    other_cluster_names,
    direct_award_is_not_blank,
    passthrough_name_when_no_direct,
    loan_guarantee,
    no_major_program_no_type,
    all_unique_award_numbers,
    sequential_award_numbers,
<<<<<<< HEAD
    federal_program_total_is_correct,
    cluster_total_is_correct,
    total_amount_expended_is_correct,
=======
    cardinality_of_passthrough_names_and_ids,
>>>>>>> 72c78b3c
]

notes_to_sefa_checks = general_checks + [
    is_right_workbook(FORM_SECTIONS.NOTES_TO_SEFA),
]

audit_findings_checks = general_checks + [
    is_right_workbook(FORM_SECTIONS.FINDINGS_UNIFORM_GUIDANCE),
    no_repeat_findings,
    findings_grid_validation,
]

additional_eins_checks = general_checks + [
    is_right_workbook(FORM_SECTIONS.ADDITIONAL_EINS),
]

additional_ueis_checks = general_checks + [
    is_right_workbook(FORM_SECTIONS.ADDITIONAL_UEIS),
]

audit_findings_text_checks = general_checks + [
    is_right_workbook(FORM_SECTIONS.FINDINGS_TEXT),
]

corrective_action_plan_checks = general_checks + [
    is_right_workbook(FORM_SECTIONS.CORRECTIVE_ACTION_PLAN),
]

secondary_auditors_checks = general_checks + [
    is_right_workbook(FORM_SECTIONS.SECONDARY_AUDITORS),
]


def run_all_checks(ir, list_of_checks, section_name=None):
    errors = []
    if section_name:
        res = is_right_workbook(section_name)(ir)
        if res:
            errors.append(res)
    for fun in list_of_checks:
        res = fun(ir)
        if isinstance(res, list) and all(map(lambda v: isinstance(v, tuple), res)):
            errors = errors + res
        elif isinstance(res, tuple):
            errors.append(res)
        else:
            pass
    logger.info(f"Found {len(errors)} errors in the IR passes.")
    if len(errors) > 0:
        logger.info("Raising a validation error.")
        raise ValidationError(errors)


def run_all_general_checks(ir, section_name):
    run_all_checks(ir, general_checks, section_name)


def run_all_federal_awards_checks(ir):
    run_all_checks(ir, federal_awards_checks)


def run_all_notes_to_sefa_checks(ir):
    run_all_checks(ir, notes_to_sefa_checks)


def run_all_audit_finding_checks(ir):
    run_all_checks(ir, audit_findings_checks)


def run_all_additional_eins_checks(ir):
    run_all_checks(ir, additional_eins_checks)


def run_all_additional_ueis_checks(ir):
    run_all_checks(ir, additional_ueis_checks)


def run_all_audit_findings_text_checks(ir):
    run_all_checks(ir, audit_findings_text_checks)


def run_all_corrective_action_plan_checks(ir):
    run_all_checks(ir, corrective_action_plan_checks)


def run_all_secondary_auditors_checks(ir):
    run_all_checks(ir, secondary_auditors_checks)<|MERGE_RESOLUTION|>--- conflicted
+++ resolved
@@ -28,15 +28,12 @@
 from .check_federal_award_passed_always_present import (
     federal_award_passed_always_present,
 )
-<<<<<<< HEAD
 from .check_federal_program_total import federal_program_total_is_correct
 from .check_cluster_total import cluster_total_is_correct
 from .check_total_amount_expended import total_amount_expended_is_correct
-=======
 from .check_cardinality_of_passthrough_names_and_ids import (
     cardinality_of_passthrough_names_and_ids,
 )
->>>>>>> 72c78b3c
 
 ############
 # Audit findings checks
@@ -66,13 +63,10 @@
     no_major_program_no_type,
     all_unique_award_numbers,
     sequential_award_numbers,
-<<<<<<< HEAD
     federal_program_total_is_correct,
     cluster_total_is_correct,
     total_amount_expended_is_correct,
-=======
     cardinality_of_passthrough_names_and_ids,
->>>>>>> 72c78b3c
 ]
 
 notes_to_sefa_checks = general_checks + [
