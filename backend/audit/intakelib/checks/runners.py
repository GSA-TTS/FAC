--- conflicted
+++ resolved
@@ -197,7 +197,13 @@
     if not is_data_migration:
         check_for_gsa_migration_keyword(ir)
 
-<<<<<<< HEAD
+def get_key_by_value(d, target_value):
+    keys = [key for key, value in d.items() if value == target_value]
+    return keys[0] if keys else None
+
+
+def run_check(fun, ir, is_data_migration, auditee_uei):
+    """Run the validation check if it is not skippable, or if it is skippable, only run if this is not a data migration."""
     checks_with_special_args = (
         {  # Mapping these to prevent over-complexity in the loop below
             verify_auditee_uei_match: lambda: verify_auditee_uei_match(
@@ -211,31 +217,6 @@
         }
     )
 
-    for fun in list_of_checks:
-        if fun in checks_with_special_args:
-            res = checks_with_special_args[fun]()
-        else:
-            res = fun(ir)
-
-        if isinstance(res, list) and all(map(lambda v: isinstance(v, tuple), res)):
-            errors = errors + res
-        elif isinstance(res, tuple):
-            errors.append(res)
-        else:
-            pass
-
-    logger.info(f"Found {len(errors)} errors in the IR passes.")
-
-    if len(errors) > 0:
-=======
-
-def get_key_by_value(d, target_value):
-    keys = [key for key, value in d.items() if value == target_value]
-    return keys[0] if keys else None
-
-
-def run_check(fun, ir, is_data_migration, auditee_uei):
-    """Run the validation check if it is not skippable, or if it is skippable, only run if this is not a data migration."""
     fun_name = get_key_by_value(skippable_checks, fun)
     if (
         is_data_migration
@@ -243,8 +224,8 @@
         and fun_name in InvalidRecord.fields["validations_to_skip"]
     ):
         return None
-    elif fun == verify_auditee_uei_match:
-        return fun(ir, auditee_uei)
+    elif fun in checks_with_special_args:
+        return checks_with_special_args[fun]()
     else:
         return fun(ir)
 
@@ -262,7 +243,6 @@
     """Log the number of errors found in the IR passes."""
     logger.info(f"Found {len(errors)} errors in the IR passes.")
     if errors:
->>>>>>> ec831a3f
         logger.info("Raising a validation error.")
 
 
