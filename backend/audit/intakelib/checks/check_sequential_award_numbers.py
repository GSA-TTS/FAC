--- conflicted
+++ resolved
@@ -10,12 +10,7 @@
     ars = get_range_by_name(ir, "award_reference")
     errors = []
     for ndx, v in enumerate(ars["values"], 1):
-<<<<<<< HEAD
-        print(v)
-        if not re.search("AWARD-[0-9]{4}", str(v)):
-=======
-        if not re.match("AWARD-[0-9]{4}", v):
->>>>>>> 30ee6df8
+        if not re.match("AWARD-[0-9]{4}", str(v)):
             errors.append(
                 build_cell_error_tuple(
                     ir, ars, ndx, get_message("check_sequential_award_numbers_regex")
