import logging
import re

from django.conf import settings
from audit.intakelib.intermediate_representation import (
    get_range_values_by_name,
    get_range_by_name,
)
from audit.intakelib.common import get_message, build_cell_error_tuple

logger = logging.getLogger(__name__)

<<<<<<< HEAD
=======
# A version of these regexes also exists in Base.libsonnet
REGEX_RD_EXTENSION = r"^RD[0-9]?$"
REGEX_THREE_DIGIT_EXTENSION = r"^[0-9]{3}[A-Za-z]{0,1}$"
REGEX_U_EXTENSION = r"^U[0-9]{2}$"
REGEX_GSA_MIGRATION = rf"^{re.escape(settings.GSA_MIGRATION)}$"

>>>>>>> 9fd4243a

# DESCRIPTION
# The three digit extension should follow one of these formats: ###, RD#, or U##, where # represents a number
# TESTED BY
# has_bad_alns.xlsx
def aln_three_digit_extension(ir):
    extension = get_range_values_by_name(ir, "three_digit_extension")
    errors = []
    # Define regex patterns
    patterns = [
<<<<<<< HEAD
        settings.REGEX_RD_EXTENSION,
        settings.REGEX_THREE_DIGIT_EXTENSION,
        settings.REGEX_U_EXTENSION,
=======
        REGEX_RD_EXTENSION,
        REGEX_THREE_DIGIT_EXTENSION,
        REGEX_U_EXTENSION,
        REGEX_GSA_MIGRATION,
>>>>>>> 9fd4243a
    ]
    for index, ext in enumerate(extension):
        # Check if ext does not match any of the regex patterns
        if not any(re.match(pattern, str(ext)) for pattern in patterns):
            errors.append(
                build_cell_error_tuple(
                    ir,
                    get_range_by_name(ir, "three_digit_extension"),
                    index,
                    get_message("check_aln_three_digit_extension_invalid"),
                )
            )

    return errors<|MERGE_RESOLUTION|>--- conflicted
+++ resolved
@@ -10,15 +10,6 @@
 
 logger = logging.getLogger(__name__)
 
-<<<<<<< HEAD
-=======
-# A version of these regexes also exists in Base.libsonnet
-REGEX_RD_EXTENSION = r"^RD[0-9]?$"
-REGEX_THREE_DIGIT_EXTENSION = r"^[0-9]{3}[A-Za-z]{0,1}$"
-REGEX_U_EXTENSION = r"^U[0-9]{2}$"
-REGEX_GSA_MIGRATION = rf"^{re.escape(settings.GSA_MIGRATION)}$"
-
->>>>>>> 9fd4243a
 
 # DESCRIPTION
 # The three digit extension should follow one of these formats: ###, RD#, or U##, where # represents a number
@@ -29,16 +20,10 @@
     errors = []
     # Define regex patterns
     patterns = [
-<<<<<<< HEAD
         settings.REGEX_RD_EXTENSION,
         settings.REGEX_THREE_DIGIT_EXTENSION,
         settings.REGEX_U_EXTENSION,
-=======
-        REGEX_RD_EXTENSION,
-        REGEX_THREE_DIGIT_EXTENSION,
-        REGEX_U_EXTENSION,
-        REGEX_GSA_MIGRATION,
->>>>>>> 9fd4243a
+        settings.REGEX_GSA_MIGRATION,
     ]
     for index, ext in enumerate(extension):
         # Check if ext does not match any of the regex patterns
