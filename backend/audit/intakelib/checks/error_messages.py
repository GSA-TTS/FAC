--- conflicted
+++ resolved
@@ -26,11 +26,8 @@
     "check_passthrough_name_when_no_direct_n_and_empty_number": "When the award is direct, passthrough number must be empty",
     "check_findings_grid_validation": "The combination of findings <b>{}</b> is not a valid combination under Uniform Guidance",
     "check_eins_are_not_empty": "EIN cannot be empty",
-<<<<<<< HEAD
     "check_aln_three_digit_extension_missing": "Missing ALN (CFDA) three digit extension",
     "check_aln_three_digit_extension_invalid": "The three digit extension should follow one of these formats: ###, RD#, or U##, where # represents a number",
     "check_additional_award_identification_present": "Missing additional award identification",
-=======
     "check_cardinality_of_passthrough_names_and_ids": "You used a <b>|</b> (bar character) to indicate multiple passthrough names and IDs; you must provide equal numbers of names and IDs. You provided <b>{}</b> name{} and <b>{}</b> ID{}",
->>>>>>> 19d2859a
 }