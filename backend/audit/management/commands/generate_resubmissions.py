##########################################################################
# THIS SHOULD NEVER BE RUN IN PRODUCTION
##########################################################################
from audit.models import SingleAuditChecklist, SingleAuditReportFile, Access
from django.core.management.base import BaseCommand
from audit.models.constants import STATUS, RESUBMISSION_STATUS
from audit.cross_validation.naming import SECTION_NAMES
from django.contrib.auth import get_user_model
from django.conf import settings
from dissemination.models import (
    AdditionalEin,
    AdditionalUei,
    CapText,
    FederalAward,
    Finding,
    FindingText,
    General,
    Note,
    Passthrough,
    SecondaryAuditor,
    Resubmission,
)
from datetime import datetime
import pytz
import os
import sys
import boto3
from copy import deepcopy
from inspect import currentframe

import logging

logger = logging.getLogger(__name__)
logger.setLevel(logging.INFO)

User = get_user_model()

if "PROD" in os.getenv("ENV"):
    # https://en.wikipedia.org/wiki/Long-term_nuclear_waste_warning_messages
    logger.error("The danger is still present, in your time, as it was in ours.")
    logger.error("DO NOT RUN THIS IN PRODUCTION")
    logger.error("IT WILL DESTROY PRODUCTION DATA")
    sys.exit(-1)

# Using the new tools to generate data for local testing,
# we want to make sure these are selected from our
# 20K record subset, so that the command always works.
REPORTIDS_TO_MODIFIERS = lambda: {
    # Lets rewrite the auditor's address
    "2023-06-GSAFAC-0000000697": [
        modify_auditor_address,
        # These two files have no changes that are visible, but
        # the PDFs were generated at two different times. Invisible to the user.
        upload_pdfs("o-captain.pdf", "o-captain-2.pdf"),
    ],
    "2023-06-GSAFAC-0000002166": [
        modify_auditee_ein,
        # The second file contains an image; the second does not
        upload_pdfs("federalist.pdf", "federalist-2.pdf"),
    ],
    # Modifying the workbook requires there to be additional EINs
    "2022-12-GSAFAC-0000001787": [
        modify_additional_eins_workbook,
        add_an_award,
        # The second file had its XML metadata changed. Instead of
        # being created by Acrobat Distiller 6.0, the second
        # was created by Acrobat Distiller 9.0. Invisible to the user.
        upload_pdfs("permanent-markers.pdf", "permanent-markers-2.pdf"),
    ],
    "2023-06-GSAFAC-0000002901": [
        modify_auditor_address,
        modify_additional_eins_workbook,
    ],
    # Same modifications as above, but will make a new resub for each
    # See REPORTIDS_TO_RESUBMIT_MODIFIERS_SEPARATELY below
    "2023-06-GSAFAC-0000013043": [
        modify_auditor_address,
        modify_additional_eins_workbook,
    ],
    # modify_pdf simulates a new PDF submission.
    # The report on the left has its SAR pointer modified so that it instead
    # points to the report for the entity on the right. That way,
    # it looks like a completely different PDF is attached to (say) 19157.
    "2023-06-GSAFAC-0000005147": [
        modify_pdf_point_at_this_instead("2023-06-GSAFAC-0000002901")
    ],
    "2023-06-GSAFAC-0000001699": [modify_total_amount_expended],
    # Do all the things
    "2022-12-GSAFAC-0000007921": [
        modify_auditor_address,
        modify_auditee_ein,
        modify_additional_eins_workbook,
        modify_total_amount_expended,
        modify_pdf_point_at_this_instead("2023-06-GSAFAC-0000000697"),
    ],
    # Because we randomly fake tribal audits, this is tricky.
    # We may need to intentionally set one in here, and then flip it.
    # "2019-06-GSAFAC-0000005301": [flip_tribal_consent_status],
}

REPORTIDS_TO_RESUBMIT_MODIFIERS_SEPARATELY = ["2023-06-GSAFAC-0000013043"]

# These are reports that get modified after the submission is complete.
# This is useful for "rolling back" a resubmission into a IN_PROGRESS state or similar.
# These must appear in the above table.
POST_SUBMISSION_MODIFIERS = lambda: {
    "2023-06-GSAFAC-0000000697": [
        delete_disseminated_data_new_sac,
        move_to_in_progress_new_sac,
    ]
}

#########################################################
# WARNING WARNING WARNING
#########################################################
#
# When copying records, we *must* be super-duper careful. That is really
# technical language for "hypervigilant."
#
# SACs are objects. Therefore, an assignment like
#
# new_sac = old_sac
#
# is a pointer assignment. The new_sac and the old_sac variables are now
# pointing to the exact same location in memory---the same object.
#
# We can get around this by creating a new SAC (we do). But, then,
# in this script, data is copied from the old SAC to the new.
#
# This is fine for constants that are interned by the interpreter: integers
# and strings that we put in the code. (E.g. x="hi" and y="hi" both point to
# the same string in memory.) This is not an issue for us at this time.
#
# It is an issue for elements in the SAC that are *lists*. For example
# everything inside of every workbook field.
#
# If we copy the `general_information` over like this:
#
# new_sac.general_information = old_sac.general_information
#
# We have just set a pointer in the new_sac object to a dictionary inside
# the old_sac object.
#
# I have *no idea* why the old_sac objects are saving in this script. But, the old_sac
# objects are being modified. So, I have sprinkled two things throughout the code:
#
# * APNE
# * deepcopy
#
# APNE is "assert_pointer_not_equal." It makes sure two variables are pointing
# at different things in memory. It throws an assertion---forcing an exit---if the pointers
# are the same. It correctly (?) skips ints and strings.
#
# deepcopy should be copying values and not pointers. However, I've seen it not work.
# So, you'll see places where I walk a dictionary, and copy the k/v pairs over
# the hard way... with a deepcopy on the value.
#
# No idea. It's all bonkers. It shouldn't be this hard to create a clone of a SAC, but it is.
# This will matter a great deal in the future if we're going to allow users to edit live records.
# We have to be very, very careful to make sure that we are not modifying the original record
# through some kind of pointer confusion.
#
# For all I know, something like this is at play: https://www.reddit.com/r/django/comments/14vq6s7/comment/jrdxttz
# There are times when a Django model will auto-save itself. So, that may have been happening to the old_sac
# somewhere in this code. I wouldn't know. But I do know that the original was changing.
#
# MCJ 20250822


def get_linenumber():
    cf = currentframe()
    return cf.f_back.f_lineno


# asert_pointer_not_equal
def APNE(a, b, loc=None):
    if id(a) == id(b):
        if isinstance(a, int) and isinstance(b, int) and a == b:
            # We don't assert for integers; they always have the same pointer.
            return
        elif isinstance(a, str) and isinstance(b, str) and a == b:
            # Same for strings and other builtin types.
            return
        elif isinstance(a, bool) and isinstance(b, bool) and a == b:
            return
        else:
            logger.info(f"POINTERS EQUAL: {id(a)}")
            logger.info(f"VALUE: {a}")
            if loc is not None:
                logger.info(f"LOCATION: {loc}")
    assert id(a) != id(b)


#############################################
# upload_pdfs
#############################################
# This uploads the orig to the old sac, and the second
# to the new sac. We need to stuff real PDFs into the
# S3/Minio bucket in order to compare them.
def upload_pdfs(orig_pdf, revised_pdf):
    def _fun(old_sac, new_sac, user_obj):
        logger.info("MODIFIER: upload_pdfs")
        APNE(old_sac, new_sac)

        orig_sar = (
            SingleAuditReportFile.objects.filter(sac=old_sac)
            .order_by("date_created")
            .first()
        )

        revised_sar = (
            SingleAuditReportFile.objects.filter(sac=new_sac)
            .order_by("date_created")
            .first()
        )

        # These SARs will provide the filenames that we upload *to*.
        # The filenames given are the filenames in the fixtures directory.
        client = boto3.client(
            "s3",
            aws_access_key_id=settings.AWS_PRIVATE_ACCESS_KEY_ID,
            aws_secret_access_key=settings.AWS_PRIVATE_SECRET_ACCESS_KEY,
            endpoint_url=settings.AWS_S3_ENDPOINT_URL,
        )
        # In the event that the transfer mode doesn't work, this is another
        # way to do it.
        # transfer = S3Transfer(client)
        # transfer.upload_file('/tmp/myfile', 'bucket', 'key')

        fixture_1 = f"audit/fixtures/{orig_pdf}"
        with open(fixture_1, "rb") as file:
            logger.info(f"Uploading {fixture_1} to {orig_sar.filename}")
            client.upload_fileobj(
                file,
                settings.AWS_PRIVATE_STORAGE_BUCKET_NAME,
                f"singleauditreport/{orig_sar.filename}",
            )

        fixture_2 = f"audit/fixtures/{revised_pdf}"
        with open(fixture_2, "rb") as file:
            logger.info(f"Uploading {fixture_2} to {revised_sar.filename}")
            client.upload_fileobj(
                file,
                settings.AWS_PRIVATE_STORAGE_BUCKET_NAME,
                f"singleauditreport/{revised_sar.filename}",
            )

        return new_sac

    return _fun


#############################################
# move_to_in_progress_new_sac
#############################################
def move_to_in_progress_new_sac(
    old_sac: SingleAuditChecklist, new_sac: SingleAuditChecklist, user_obj
):
    new_sac.submission_status = STATUS.IN_PROGRESS
    new_sac.transition_date = new_sac.transition_date[0:-1]
    new_sac.transition_name = new_sac.transition_name[0:-1]
    new_sac.save()
    return new_sac


#############################################
# delete_disseminated_data_new_sac
#############################################
# Only deletes the disseminated data for the new_sac
def delete_disseminated_data_new_sac(old_sac, new_sac, user_obj):
    logger.info("MODIFIER: delete_disseminated_data_new_sac")
    named_models = {
        "AdditionalEins": AdditionalEin,
        "AdditionalUeis": AdditionalUei,
        "CorrectiveActionPlan": CapText,
        "FederalAwards": FederalAward,
        "FindingsText": FindingText,
        "FindingsUniformGuidance": Finding,
        "NotesToSefa": Note,
        "SecondaryAuditors": SecondaryAuditor,
        "General": General,
        "Passthrough": Passthrough,
        "Resubmission": Resubmission,
    }
    for model in named_models.values():
        objs = model.objects.filter(report_id=new_sac.report_id)
        for o in objs:
            o.delete()
    return new_sac


#############################################
# flip_tribal_consent_status
#############################################
def flip_tribal_consent_status(old_sac, new_sac, user_obj):
    logger.info("MODIFIER: flip_tribal_consent_status")
    APNE(old_sac, new_sac)
    new_sac.general_information["user_provided_organization_type"] = "tribal"
    new_sac.tribal_data_consent["is_tribal_information_authorized_to_be_public"] = True
    return new_sac


#############################################
# remove_an_award
#############################################
def remove_an_award(old_sac, new_sac, user_obj):
    logger.info("MODIFIER: remove_an_award")
    APNE(old_sac, new_sac)
    new_sac.federal_awards["FederalAwards"]["federal_awards"] = new_sac.federal_awards[
        "FederalAwards"
    ]["federal_awards"][:-1]
    return new_sac


#############################################
# add_an_award
#############################################
def add_an_award(old_sac, new_sac, user_obj):
    logger.info("MODIFIER: add_an_award")
    APNE(old_sac, new_sac)
    new_sac.federal_awards["FederalAwards"]["federal_awards"].append(
        deepcopy(new_sac.federal_awards["FederalAwards"]["federal_awards"][0])
    )
    new_sac.federal_awards["FederalAwards"]["federal_awards"][1][
        "award_reference"
    ] = "AWARD-0002"

    return new_sac


#############################################
# modify_total_amount_expended
#############################################
def modify_total_amount_expended(old_sac, new_sac, user_obj):
    logger.info("MODIFIER: modify_total_amount_expended")
    APNE(old_sac, new_sac)
    current_amount = old_sac.federal_awards["FederalAwards"]["total_amount_expended"]
    new_amount = current_amount - 100000
    new_sac.federal_awards["FederalAwards"]["total_amount_expended"] = new_amount
    return new_sac


#############################################
# modify_auditee_ein
#############################################
def modify_auditee_ein(old_sac, new_sac, user_obj):
    logger.info("MODIFIER: modify_auditee_ein")
    APNE(old_sac, new_sac)
    new_sac.general_information["ein"] = "999888777"
    return new_sac


#############################################
# modify_auditor_address
#############################################
def modify_auditor_address(old_sac, new_sac, user_obj):
    """
    Modify a resubmission with a new address
    """
    logger.info("MODIFIER: modify_address")
    APNE(old_sac, new_sac)
    new_sac.general_information["auditor_address_line_1"] = "123 Across the street"
    new_sac.general_information["auditor_zip"] = "17921"
    new_sac.general_information["auditor_city"] = "Centralia"
    new_sac.general_information["auditor_state"] = "PA"
    new_sac.general_information["auditor_phone"] = "7777777777"
    new_sac.general_information["auditor_contact_name"] = "Jill Doe"
    new_sac.general_information["auditor_firm_name"] = "Other House of Auditor"
    new_sac.general_information["auditor_email"] = (
        "other.qualified.human.accountant@auditor.com"
    )
    return new_sac


#############################################
# modify_additional_eins_workbook
#############################################
def modify_additional_eins_workbook(old_sac, new_sac, user_obj):
    """
    Modify a resubmission with a changed workbook
    """
    logger.info("MODIFIER: modify_eins_workbook")
    APNE(old_sac, new_sac)
    if not old_sac.additional_eins:
        logger.info(f"AUDIT {old_sac.report_id} HAS NO ADDITIONAL EINS TO MODIFY")
        logger.info("Fakin' it till I make it.")
        new_sac.additional_eins = {
            "Meta": {"section_name": "AdditionalEins"},
            "AdditionalEINs": {
                "auditee_uei": old_sac.auditee_uei,
                "additional_eins_entries": [],
            },
        }

    new_sac.additional_eins["AdditionalEINs"]["additional_eins_entries"].append(
        {"additional_ein": "111222333"},
    )
    return new_sac


#############################################
# modify_pdf_point_at_this_instead
#############################################
def modify_pdf_point_at_this_instead(old_report_id):
    """
    Modify a resubmission with a changed PDF
    This function returns a function (breaking the pattern)
    so we can pass in a report id for the PDF that we want to *point to*.
    """

    def _do_modify(old_sac, new_sac, user_obj):
        logger.info("MODIFIER: modify_pdf")
        APNE(old_sac, new_sac)
        logger.info(
            f"old_report_id: {old_report_id} new_report_id: {new_sac.report_id}"
        )
        old_sac = SingleAuditChecklist.objects.get(report_id=old_report_id)

        # Now we have a new SAC, and it points to a report.
        # We also have the old SAC.
        # I want delete the SAR currently associated with the new_sac
        # Then, I want to copy the SAR associated with the old SAC
        # Then, I want that copy to refer back to the new sac.

        # First, delete the SAR(s) we created as a default part of this test data generator.
        recently_created_sars = SingleAuditReportFile.objects.filter(sac=new_sac)
        logger.info(f"Found new SARS: {len(recently_created_sars)}")
        recently_created_sars.delete()
        logger.info(f"After delete: {len(recently_created_sars)}")

        # Then, copy the SAR associated with the old SAC.
        old_sar = (
            SingleAuditReportFile.objects.filter(sac=old_sac)
            .order_by("date_created")
            .first()
        )
        logger.info(f"SAR we are copying ID: {old_sar.id}")
        old_filename = f"{old_sar.filename}"

        # Null out the PK, and it will create a new one that is a copy.
        old_sar.pk = None
        # Now, this is effectively a NEW sar
        new_sar = old_sar
        # Now, point the SAC id of the new SAR at the new SAC id.
        new_sar.sac_id = new_sac.id
        # Save it as a new row
        logger.info(f"Trying to update filename to {old_filename}")
        new_sar.save(
            administrative_override=True,
            filename_override=old_filename,
            event_user=user_obj,
            event_type="bogus-event-generate-test-pdf",
        )
        logger.info(f"Saved as id {new_sar.id}")
        return new_sac

    return _do_modify


<<<<<<< HEAD
=======
# Using the new tools to generate data for local testing,
# we want to make sure these are selected from our
# 20K record subset, so that the command always works.
REPORTIDS_TO_MODIFIERS = lambda: {
    # Lets rewrite the auditor's address
    "2023-06-GSAFAC-0000000697": [modify_auditor_address],
    "2023-06-GSAFAC-0000002166": [modify_auditee_ein],
    # Modifying the workbook requires there to be additional EINs
    "2022-12-GSAFAC-0000001787": [modify_additional_eins_workbook],
    "2023-06-GSAFAC-0000002901": [
        modify_auditor_address,
        modify_additional_eins_workbook,
    ],
    # Same modifications as above, but will make a new resub for each
    # See REPORTIDS_TO_RESUBMIT_MODIFIERS_SEPARATELY below
    "2022-12-GSAFAC-0000001117": [
        modify_auditor_address,
        modify_additional_eins_workbook,
    ],
    # modify_pdf simulates a new PDF submission.
    # The report on the left has its SAR pointer modified so that it instead
    # points to the report for the entity on the right. That way,
    # it looks like a completely different PDF is attached to (say) 19157.
    "2023-06-GSAFAC-0000005147": [
        modify_pdf_point_at_this_instead("2023-06-GSAFAC-0000002901")
    ],
    "2023-06-GSAFAC-0000001699": [modify_total_amount_expended],
    # Do all the things
    "2022-12-GSAFAC-0000007921": [
        modify_auditor_address,
        modify_auditee_ein,
        modify_additional_eins_workbook,
        modify_total_amount_expended,
        modify_pdf_point_at_this_instead("2023-06-GSAFAC-0000000697"),
    ],
}

REPORTIDS_TO_RESUBMIT_MODIFIERS_SEPARATELY = ["2022-12-GSAFAC-0000001117"]


>>>>>>> 28558609
def complete_resubmission(
    source_sac: SingleAuditChecklist, resubmitted_sac: SingleAuditChecklist, USER_OBJ
):
    # The new SAC wants to be shifted to a disseminated state.
    append_transition_names(resubmitted_sac)
    resubmitted_sac.submission_status = STATUS.DISSEMINATED
    resubmitted_sac.submitted_by = USER_OBJ
    resubmitted_sac.save(
        administrative_override=True,
        event_user=USER_OBJ,
        event_type="bogus-event-generate-test-data",
    )

    # We need to add some metadata to the original record, pointing to the resubmitted record.
    new_version = resubmitted_sac.resubmission_meta["version"]
    prev_version = new_version - 1
    source_meta = source_sac.resubmission_meta or {}
    source_sac.resubmission_meta = source_meta | {
        "next_report_id": resubmitted_sac.report_id,
        "next_row_id": resubmitted_sac.id,
        "version": prev_version,
        "resubmission_status": RESUBMISSION_STATUS.DEPRECATED,
    }

    # The original SAC needs to have its status set to "RESUBMITTED"
    source_sac.transition_name.append(STATUS.RESUBMITTED)
    source_sac.transition_date.append(datetime.now().replace(tzinfo=pytz.utc))

    # Go ahead and reassign this SAC to us, so we might see it in the UI at some point.
    source_sac.submitted_by = USER_OBJ
    source_sac.save(
        administrative_override=True,
        event_user=USER_OBJ,
        event_type="bogus-event-finalize-resubmission-test-data",
    )

    # Finally, redisseminate the old and new SAC records.
    new_status = source_sac.redisseminate()
    old_status = resubmitted_sac.redisseminate()

    # Grant access to the audits
    for a in Access.objects.filter(sac_id=source_sac.id):
        a.delete()
    for a in Access.objects.filter(sac_id=resubmitted_sac.id):
        a.delete()

    if not Access.objects.filter(sac_id=source_sac.id).exists():
        a = Access(user=USER_OBJ, sac=source_sac, email=USER_OBJ.email)
        a.save()
        logger.info(
            f"ACTION creating access: {a.sac.report_id} for user {a.user.email}"
        )
    if not Access.objects.filter(sac_id=resubmitted_sac.id).exists():
        a = Access(user=USER_OBJ, sac=resubmitted_sac, email=USER_OBJ.email)
        a.save()
        logger.info(
            f"ACTION creating access: {a.sac.report_id} for user {a.user.email}"
        )

    return old_status and new_status


def append_transition_names(sac: SingleAuditChecklist):
    """
    Given a SAC, append transition names and dates to bring it to "disseminated".
    """
    sac.transition_name.append(STATUS.AUDITEE_CERTIFIED)
    sac.transition_date.append(datetime.now().replace(tzinfo=pytz.utc))
    sac.transition_name.append(STATUS.AUDITOR_CERTIFIED)
    sac.transition_date.append(datetime.now().replace(tzinfo=pytz.utc))
    sac.transition_name.append(STATUS.READY_FOR_CERTIFICATION)
    sac.transition_date.append(datetime.now().replace(tzinfo=pytz.utc))
    sac.transition_name.append(STATUS.SUBMITTED)
    sac.transition_date.append(datetime.now().replace(tzinfo=pytz.utc))
    sac.transition_name.append(STATUS.DISSEMINATED)
    sac.transition_date.append(datetime.now().replace(tzinfo=pytz.utc))

    return sac


def delete_prior_resubs(sacs):
    """
    Delete any prior resubmissions, so we regenerate this data clean each time
    """
    for sac in sacs:
        resubs = SingleAuditChecklist.objects.filter(
            resubmission_meta__previous_report_id=sac.report_id
        )
        recursively_delete_resubs_for_sac(sac, resubs)


def recursively_delete_resubs_for_sac(sac, resubs):
    """
    Since resubmissions can have resubmissions, we have to keep digging
    down for SACs that have previous_report_ids
    """
    if not resubs:
        return

    for resub in resubs:
        re_resubs = SingleAuditChecklist.objects.filter(
            resubmission_meta__previous_report_id=resub.report_id
        )
<<<<<<< HEAD
        recursively_delete_resubs_for_sac(resub, re_resubs)
=======
        if len(sacs_for_resubs) != len(reportids_to_modifiers.keys()):
            logger.error(
                f"Expected {len(reportids_to_modifiers.keys())} SACs, found {len(sacs_for_resubs)}. Make sure to truncate and load tables via menu.bash first."
            )
            logger.error(f"Found: {[getattr(o, 'report_id') for o in sacs_for_resubs]}")
            diff = set([getattr(o, "report_id") for o in sacs_for_resubs]) - set(
                reportids_to_modifiers.keys()
            )
            logger.error(f"Missing: {diff}")
            sys.exit(1)
>>>>>>> 28558609

        logger.info(f"Deleting {resub.report_id}, a resub of {sac.report_id}")
        resub.delete()


def generate_resubmissions(
    sacs, reportids_to_modifiers, post_submission_modifiers, options
):
    """
    Generates all the resubmissions
    """
    for old_sac in sacs:
        logger.info("-------------------------------")

        if old_sac.report_id in REPORTIDS_TO_RESUBMIT_MODIFIERS_SEPARATELY:
            logger.info(f"Generating resubmission chain for {old_sac.report_id}")
            previous_sac = deepcopy(old_sac)
            APNE(previous_sac, old_sac)
            for modifier in reportids_to_modifiers[old_sac.report_id]:
                new_sac = generate_resubmission(previous_sac, options, [modifier], [])
                previous_sac = deepcopy(new_sac)
                APNE(previous_sac, new_sac)
        else:
            logger.info(f"Generating resubmission for {old_sac.report_id}")
            generate_resubmission(
                old_sac,
                options,
                reportids_to_modifiers[old_sac.report_id],
                post_submission_modifiers.get(old_sac.report_id, []),
            )


def create_resubmitted_pdf(sac, new_sac):
    # Get the PDF report associated with this SAC, and
    # create a "resubmitted" PDF
    sac_sar = SingleAuditReportFile.objects.filter(sac=sac).first()
    sac_sar.filename = f"singleauditreport/{new_sac.report_id}.pdf"
    new_sac_sar = SingleAuditReportFile.objects.create(
        file=sac_sar.file,
        sac=new_sac,
        audit=sac_sar.audit,  # We're not bothering to make a new audit
        user=sac_sar.user,
        component_page_numbers=sac_sar.component_page_numbers,
    )
    logger.info(f"Created new SAR with ID: {new_sac_sar.id}")


# {"ein": "222474723", "audit_type": "single-audit", "auditee_uei": "HXC9E9MTFLB6", "auditee_zip": "06851", "auditor_ein": "060530830", "auditor_zip": "06473", "auditee_city": "Norwalk", "auditee_name": "Miss Laura M. Raymond Homes, Inc.", "auditor_city": "North Haven", "is_usa_based": true, "auditee_email": "scox@ehmchm.org", "auditee_phone": "2032304809", "auditee_state": "CT", "auditor_email": "mloso@sewardmonde.com", "auditor_phone": "2032489341", "auditor_state": "CT", "auditor_country": "USA", "auditor_firm_name": "Seward and Monde, CPAs", "audit_period_covered": "annual", "auditee_contact_name": "Sabine Cox", "auditor_contact_name": "Michele Loso Boisvert", "auditee_contact_title": "Accounting Director", "auditor_contact_title": "Partner", "multiple_eins_covered": false, "multiple_ueis_covered": false, "auditee_address_line_1": "290 Main Avenue", "auditor_address_line_1": "296 State Street", "met_spending_threshold": true, "secondary_auditors_exist": false, "audit_period_other_months": "", "auditee_fiscal_period_end": "2023-06-30", "ein_not_an_ssn_attestation": true, "auditee_fiscal_period_start": "2022-07-01", "auditor_international_address": "", "user_provided_organization_type": "non-profit", "auditor_ein_not_an_ssn_attestation": true}


def get_user_object(options):
    # We need a user.
    try:
        THE_USER_OBJ = User.objects.get(email=options["email"])
    except User.MultipleObjectsReturned:
        # Mangled local DB's may have duplicate users.
        THE_USER_OBJ = User.objects.filter(email=options["email"]).first()
    except User.DoesNotExist:
        THE_USER_OBJ = User.objects.first()
        logger.info(f"ERROR: USING FIRST USER IN DB FOR TESTING: {THE_USER_OBJ.email}")
    logger.info(f"Passed email: {options['email']}, Using user {THE_USER_OBJ}")
    return THE_USER_OBJ


def copy_data_over(old_sac, new_sac):
    # This simulates the auditee/auditor completing the submission.
    # So, we'll copy everything over from the old to the new.
    # In a real submission, they'd have to upload stuff.
    logger.info("ACTION: copy_data_over")
    APNE(old_sac, new_sac)
    sac_fields = SECTION_NAMES.keys()
    for field in sac_fields:
        if field not in ["single_audit_report"]:
            # Don't clobber what was created when we initialized the audit resubmission.
            if field == "general_information":
                for k, v in old_sac.general_information.items():
                    if k not in [
                        "auditee_uei",
                        "auditee_fiscal_period_start",
                        "auditee_fiscal_period_end",
                    ]:
                        new_v = deepcopy(v)
                        APNE(new_v, v, loc=get_linenumber())
                        new_sac.general_information[k] = new_v

            else:
                # This is a convoluted way to copy the section objects.
                # deepcopy(section) is not working. It is carrying pointers forward.
                # So, I go through the section, copying the keys/values the hard way.
                # At every step, assert that pointers are not equal.
                # This literally fixed a bug in this script, where lists of entries in
                # workbook sections were *pointer* copies, and as a result, modifying the
                # new_sac was also modifying the old_sac.
                # What I don't understand is why the old_sac was saving to the DB...
                section = getattr(old_sac, field)
                if section is None:
                    # Should this be None, or dict()?
                    # IT SHOULD BE NONE. That will match the prior DB row.
                    setattr(new_sac, field, None)
                else:
                    d = dict()
                    for k, v in section.items():
                        new_v = deepcopy(v)
                        APNE(new_v, v, loc=get_linenumber())
                        d[k] = new_v
                    setattr(new_sac, field, d)
                    APNE(
                        getattr(new_sac, field),
                        getattr(old_sac, field),
                        loc=get_linenumber(),
                    )


def generate_resubmission(
    old_sac: SingleAuditChecklist, options, modifiers, post_modifiers
):  #
    """
    Generates a single resubmission
    """
    # Get a user. Preferably us.
    THE_USER_OBJ = get_user_object(options)

    # Start by taking a record and duplicating it, save for
    # some of the state around the transitions.
    new_sac = old_sac.initiate_resubmission(user=THE_USER_OBJ)
    APNE(old_sac, new_sac)

    logger.info(f"New SAC: {new_sac.report_id}")
    logger.info(f"Created new SAC with ID: {new_sac.id}")

    # Copy a PDF and create a new SAR record for it.
    create_resubmitted_pdf(old_sac, new_sac)
    APNE(old_sac, new_sac)

    # Now, copy a lot of data over from the old to the new.
    # This is not how we would normally do it, but we get a lot of errors otherwise.
    copy_data_over(old_sac, new_sac)
    APNE(old_sac, new_sac)

    # Perform modifications on the new resubmission
    # Invokes one or more modification functions (below)
    for modification in modifiers:
        new_sac = modification(old_sac, new_sac, THE_USER_OBJ)
    APNE(old_sac, new_sac)

    # Make sure we created a valid SAC entry.
    # If not, error out.
    errors = new_sac.validate_full()
    if errors:
        logger.error(
            f"Unable to disseminate report with validation errors: {new_sac.report_id}."
        )
        logger.info(errors["errors"])
    else:
        # If we're here, we make sure the new SAC (which is a resubmission)
        # has all the right data/fields to be used for resubmission testing.
        # Need to be in the disseminated state in order to re-disseminated
        disseminated = complete_resubmission(old_sac, new_sac, THE_USER_OBJ)
        APNE(old_sac, new_sac)

        if disseminated:
            logger.info(f"DISSEMINATED REPORT: {new_sac.report_id}")

            # Now that we're done, run the post-dissemination actions, if they exist:
            for modification in post_modifiers:
                new_sac = modification(old_sac, new_sac, THE_USER_OBJ)

            return new_sac
        else:
            logger.error(
                "{} is a `not None` value report_id[{}] for `disseminated`".format(
                    disseminated, new_sac.report_id
                )
            )
    return None


class Command(BaseCommand):
    """
    Django management command for generating resubmission test data. Only run
    after using menu.bash to truncate tables and loading a base set of data.
    This selectively modifies specific reports so they are resubmitted, and then
    modifies the data of the resubmitted reports so we can test if there were changes.
    """

    def add_arguments(self, parser):
        parser.add_argument("--email", required=False)

    def handle(self, *args, **options):
        reportids_to_modifiers = REPORTIDS_TO_MODIFIERS()
        post_submission_modifiers = POST_SUBMISSION_MODIFIERS()
        logger.info("Modifying the following report IDs")
        for rid in reportids_to_modifiers:
            logger.info(f"\t{rid}")
        sacs_for_resubs = SingleAuditChecklist.objects.filter(
            report_id__in=reportids_to_modifiers.keys()
        )
        if len(sacs_for_resubs) != len(reportids_to_modifiers.keys()):
            logger.error(
                f"Expected {len(reportids_to_modifiers.keys())} SACs, found {len(sacs_for_resubs)}. Make sure to truncate and load tables via menu.bash first."
            )
            sys.exit(1)

        delete_prior_resubs(sacs_for_resubs)
        generate_resubmissions(
            sacs_for_resubs, reportids_to_modifiers, post_submission_modifiers, options
        )<|MERGE_RESOLUTION|>--- conflicted
+++ resolved
@@ -35,7 +35,7 @@
 
 User = get_user_model()
 
-if "PROD" in os.getenv("ENV"):
+if "PROD" in os.getenv("ENV", "NOENV"):
     # https://en.wikipedia.org/wiki/Long-term_nuclear_waste_warning_messages
     logger.error("The danger is still present, in your time, as it was in ours.")
     logger.error("DO NOT RUN THIS IN PRODUCTION")
@@ -188,7 +188,9 @@
             logger.info(f"VALUE: {a}")
             if loc is not None:
                 logger.info(f"LOCATION: {loc}")
-    assert id(a) != id(b)
+    # Leave this; this command is for testing/dev only, and never runs
+    # in a production environment. We want the assert.
+    assert id(a) != id(b)  # nosec: B101
 
 
 #############################################
@@ -457,49 +459,6 @@
     return _do_modify
 
 
-<<<<<<< HEAD
-=======
-# Using the new tools to generate data for local testing,
-# we want to make sure these are selected from our
-# 20K record subset, so that the command always works.
-REPORTIDS_TO_MODIFIERS = lambda: {
-    # Lets rewrite the auditor's address
-    "2023-06-GSAFAC-0000000697": [modify_auditor_address],
-    "2023-06-GSAFAC-0000002166": [modify_auditee_ein],
-    # Modifying the workbook requires there to be additional EINs
-    "2022-12-GSAFAC-0000001787": [modify_additional_eins_workbook],
-    "2023-06-GSAFAC-0000002901": [
-        modify_auditor_address,
-        modify_additional_eins_workbook,
-    ],
-    # Same modifications as above, but will make a new resub for each
-    # See REPORTIDS_TO_RESUBMIT_MODIFIERS_SEPARATELY below
-    "2022-12-GSAFAC-0000001117": [
-        modify_auditor_address,
-        modify_additional_eins_workbook,
-    ],
-    # modify_pdf simulates a new PDF submission.
-    # The report on the left has its SAR pointer modified so that it instead
-    # points to the report for the entity on the right. That way,
-    # it looks like a completely different PDF is attached to (say) 19157.
-    "2023-06-GSAFAC-0000005147": [
-        modify_pdf_point_at_this_instead("2023-06-GSAFAC-0000002901")
-    ],
-    "2023-06-GSAFAC-0000001699": [modify_total_amount_expended],
-    # Do all the things
-    "2022-12-GSAFAC-0000007921": [
-        modify_auditor_address,
-        modify_auditee_ein,
-        modify_additional_eins_workbook,
-        modify_total_amount_expended,
-        modify_pdf_point_at_this_instead("2023-06-GSAFAC-0000000697"),
-    ],
-}
-
-REPORTIDS_TO_RESUBMIT_MODIFIERS_SEPARATELY = ["2022-12-GSAFAC-0000001117"]
-
-
->>>>>>> 28558609
 def complete_resubmission(
     source_sac: SingleAuditChecklist, resubmitted_sac: SingleAuditChecklist, USER_OBJ
 ):
@@ -603,20 +562,7 @@
         re_resubs = SingleAuditChecklist.objects.filter(
             resubmission_meta__previous_report_id=resub.report_id
         )
-<<<<<<< HEAD
         recursively_delete_resubs_for_sac(resub, re_resubs)
-=======
-        if len(sacs_for_resubs) != len(reportids_to_modifiers.keys()):
-            logger.error(
-                f"Expected {len(reportids_to_modifiers.keys())} SACs, found {len(sacs_for_resubs)}. Make sure to truncate and load tables via menu.bash first."
-            )
-            logger.error(f"Found: {[getattr(o, 'report_id') for o in sacs_for_resubs]}")
-            diff = set([getattr(o, "report_id") for o in sacs_for_resubs]) - set(
-                reportids_to_modifiers.keys()
-            )
-            logger.error(f"Missing: {diff}")
-            sys.exit(1)
->>>>>>> 28558609
 
         logger.info(f"Deleting {resub.report_id}, a resub of {sac.report_id}")
         resub.delete()
@@ -818,6 +764,11 @@
             logger.error(
                 f"Expected {len(reportids_to_modifiers.keys())} SACs, found {len(sacs_for_resubs)}. Make sure to truncate and load tables via menu.bash first."
             )
+            logger.error(f"Found: {[getattr(o, 'report_id') for o in sacs_for_resubs]}")
+            diff = set([getattr(o, "report_id") for o in sacs_for_resubs]) - set(
+                reportids_to_modifiers.keys()
+            )
+            logger.error(f"Missing: {diff}")
             sys.exit(1)
 
         delete_prior_resubs(sacs_for_resubs)
