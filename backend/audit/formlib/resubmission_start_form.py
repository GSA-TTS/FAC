from django import forms
from django.core.exceptions import ValidationError

from audit.models import SingleAuditChecklist
from audit.check_resubmission_allowed import check_resubmission_allowed


class ResubmissionStartForm(forms.Form):
    report_id = forms.CharField(required=True)

    def clean_report_id(self):
        """
        Validates the report_id text that comes in from the user.
        """
        text_input = self.cleaned_data["report_id"]

        # 1. Remove all whitespace
        text_input = "".join(text_input.split())

        # 2. Field validations. Maybe regex? If it's not going to end up in eighty places.
        if len(text_input) > 25:
            raise ValidationError("The given report ID is too long!")
        elif len(text_input) < 25:
            raise ValidationError("The given report ID is too short!")

        # 3. Try to find the specified report and add the row ID to the form data.
        try:
            sac = SingleAuditChecklist.objects.get(
                report_id=text_input, submission_status="disseminated"
            )
<<<<<<< HEAD
            self.cleaned_data["sac_row_id"] = sac.id
            # If the previous SAC had a version, bump by one and pass it back.
            # If not, we assume this is version 2 for now.
            if getattr(sac, "resubmission_meta"):
                self.cleaned_data["version"] = sac.resubmission_meta["version"] + 1
            else:
                self.cleaned_data["version"] = 2
=======
>>>>>>> eed76c2c
        except SingleAuditChecklist.DoesNotExist:
            raise ValidationError("Audit to resubmit not found.")
        # 4. Check if resubmission is allowed
        allowed, reason = check_resubmission_allowed(sac)
        if not allowed:
            raise ValidationError(reason)

        # Store sac ID for use in the view
        self.cleaned_data["sac_row_id"] = sac.id

        # The field is clean, return it.
        return text_input<|MERGE_RESOLUTION|>--- conflicted
+++ resolved
@@ -28,7 +28,6 @@
             sac = SingleAuditChecklist.objects.get(
                 report_id=text_input, submission_status="disseminated"
             )
-<<<<<<< HEAD
             self.cleaned_data["sac_row_id"] = sac.id
             # If the previous SAC had a version, bump by one and pass it back.
             # If not, we assume this is version 2 for now.
@@ -36,8 +35,6 @@
                 self.cleaned_data["version"] = sac.resubmission_meta["version"] + 1
             else:
                 self.cleaned_data["version"] = 2
-=======
->>>>>>> eed76c2c
         except SingleAuditChecklist.DoesNotExist:
             raise ValidationError("Audit to resubmit not found.")
         # 4. Check if resubmission is allowed
