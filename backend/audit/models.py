import calendar
from datetime import date
import json
import logging

from django.db import models
from django.db.models import Q
from django.conf import settings
from django.contrib.auth import get_user_model
from django.contrib.postgres.fields import ArrayField

from django.utils.translation import gettext_lazy as _

from django_fsm import FSMField, RETURN_VALUE, transition

from .validators import (
    validate_additional_ueis_json,
    validate_corrective_action_plan_json,
    validate_excel_file,
    validate_federal_award_json,
    validate_findings_text_json,
    validate_findings_uniform_guidance_json,
    validate_general_information_json,
<<<<<<< HEAD
    validate_secondary_auditors_json,
=======
    validate_notes_to_sefa_json,
>>>>>>> 70a0ef04
    validate_single_audit_report_file,
)

User = get_user_model()

logger = logging.getLogger(__name__)


class SingleAuditChecklistManager(models.Manager):
    """Manager for SAC"""

    def create(self, **obj_data):
        """
        Custom create method so that we can add derived fields.

        Currently only used for report_id, a 17-character value consisting of:
            -   Four-digit year of start of audit period.
            -   Three-character all-caps month abbrevation (start of audit period)
            -   10-digit numeric monotonically increasing, but starting from
                0001000001 because the Census numbers are six-digit values. The
                formula for creating this is basically "how many non-legacy
                entries there are in the system plus 1,000,000".
        """
        fiscal_start = obj_data["general_information"]["auditee_fiscal_period_start"]
        year = fiscal_start[:4]
        month = calendar.month_abbr[int(fiscal_start[5:7])].upper()
        count = SingleAuditChecklist.objects.count() + 1_000_001
        report_id = f"{year}{month}{str(count).zfill(10)}"
        updated = obj_data | {"report_id": report_id}
        return super().create(**updated)


def camel_to_snake(raw: str) -> str:
    """Convert camel case to snake_case."""
    text = f"{raw[0].lower()}{raw[1:]}"
    return "".join(c if c.islower() else f"_{c.lower()}" for c in text)


def json_property_mixin_generator(name, fname=None, toplevel=None, classname=None):
    """Generates a mixin class named classname, using the top-level fields
    in the properties field in the file named fname, accessing those fields
    in the JSON field named toplevel.
    If the optional arguments aren't provided, generate them from name."""
    filename = fname or f"{name}.schema.json"
    toplevelproperty = toplevel or camel_to_snake(name)
    mixinname = classname or f"{name}Mixin"

    def _wrapper(key):
        def inner(self):
            try:
                return getattr(self, toplevelproperty)[key]
            except KeyError:
                logger.warning("Key %s not found in SAC", key)
            except TypeError:
                logger.warning("Type error trying to get %s from SAC %s", key, self)
            return None

        return inner

    schemadir = settings.SECTION_SCHEMA_DIR
    schemafile = schemadir / filename
    schema = json.loads(schemafile.read_text())
    attrdict = {k: property(_wrapper(k)) for k in schema["properties"]}
    return type(mixinname, (), attrdict)


GeneralInformationMixin = json_property_mixin_generator("GeneralInformation")


class SingleAuditChecklist(models.Model, GeneralInformationMixin):  # type: ignore
    """
    Monolithic Single Audit Checklist.
    """

    USER_PROVIDED_ORGANIZATION_TYPE_CODE = (
        ("state", _("State")),
        ("local", _("Local Government")),
        ("tribal", _("Indian Tribe or Tribal Organization")),
        ("higher-ed", _("Institution of higher education (IHE)")),
        ("non-profit", _("Non-profit")),
        ("unknown", _("Unknown")),
        ("none", _("None of these (for example, for-profit")),
    )

    AUDIT_TYPE_CODES = (
        ("single-audit", _("Single Audit")),
        ("program-specific", _("Program-Specific Audit")),
    )

    AUDIT_PERIOD = (
        ("annual", _("Annual")),
        ("biennial", _("Biennial")),
        ("other", _("Other")),
    )

    class STATUS:
        """The states that a submission can be in."""

        IN_PROGRESS = "in_progress"
        READY_FOR_CERTIFICATION = "ready_for_certification"
        AUDITOR_CERTIFIED = "auditor_certified"
        AUDITEE_CERTIFIED = "auditee_certified"
        CERTIFIED = "certified"
        SUBMITTED = "submitted"

    STATUS_CHOICES = (
        (STATUS.IN_PROGRESS, "In Progress"),
        (STATUS.READY_FOR_CERTIFICATION, "Ready for Certification"),
        (STATUS.AUDITOR_CERTIFIED, "Auditor Certified"),
        (STATUS.AUDITEE_CERTIFIED, "Auditee Certified"),
        (STATUS.CERTIFIED, "Certified"),
        (STATUS.SUBMITTED, "Submitted"),
    )

    objects = SingleAuditChecklistManager()

    # 0. Meta data
    submitted_by = models.ForeignKey(User, on_delete=models.PROTECT)
    date_created = models.DateTimeField(auto_now_add=True)
    submission_status = FSMField(default=STATUS.IN_PROGRESS, choices=STATUS_CHOICES)

    # implement an array of tuples as two arrays since we can only have simple fields inside an array
    transition_name = ArrayField(
        models.CharField(max_length=40, choices=STATUS_CHOICES),
        default=list,
        size=None,
        blank=True,
        null=True,
    )
    transition_date = ArrayField(
        models.DateTimeField(),
        default=list,
        size=None,
        blank=True,
        null=True,
    )

    report_id = models.CharField(max_length=17, unique=True)

    # Q2 Type of Uniform Guidance Audit
    audit_type = models.CharField(
        max_length=20, choices=AUDIT_TYPE_CODES, blank=True, null=True
    )

    # General Information
    # The general information fields are currently specified in two places:
    #   - report_submission.forms.GeneralInformationForm
    #   - schemas.sections.GeneralInformation.schema.json
    general_information = models.JSONField(
        blank=True, null=True, validators=[validate_general_information_json]
    )

    # Federal Awards:
    federal_awards = models.JSONField(
        blank=True, null=True, validators=[validate_federal_award_json]
    )

    # Corrective Action Plan:
    corrective_action_plan = models.JSONField(
        blank=True, null=True, validators=[validate_corrective_action_plan_json]
    )

    # Findings Text:
    findings_text = models.JSONField(
        blank=True, null=True, validators=[validate_findings_text_json]
    )

    # Findings Uniform Guidance:
    findings_uniform_guidance = models.JSONField(
        blank=True, null=True, validators=[validate_findings_uniform_guidance_json]
    )

    # Additional UEIs:
    additional_ueis = models.JSONField(
        blank=True, null=True, validators=[validate_additional_ueis_json]
    )
    
    # Secondary Auditors:
    secondary_auditors = models.JSONField(
        blank=True, null=True, validators=[validate_secondary_auditors_json]
    )

    # Notes to SEFA:
    notes_to_sefa = models.JSONField(
        blank=True, null=True, validators=[validate_notes_to_sefa_json]
    )

    def validate_full(self):
        """
        A stub method to represent the cross-sheet, “full” validation that we
        do once all the individual sections are complete and valid in
        themselves.
        """
        all_sections = [
            self.general_information,
            self.federal_awards,
            self.corrective_action_plan,
            self.findings_text,
            self.findings_uniform_guidance,
            self.additional_ueis,
<<<<<<< HEAD
            self.secondary_auditors,
=======
            self.notes_to_sefa,
>>>>>>> 70a0ef04
        ]
        if all(section for section in all_sections):
            return True
        return True

    @transition(
        field="submission_status",
        source=STATUS.IN_PROGRESS,
        target=RETURN_VALUE(STATUS.IN_PROGRESS, STATUS.READY_FOR_CERTIFICATION),
    )
    def transition_to_ready_for_certification(self):
        """
        Pretend we're doing multi-sheet validation here.
        This probably won't be the first time this validation is done;
        there's likely to be a step in one of the views that does cross-sheet
        validation and reports back to the user.
        """
        if self.validate_full():
            self.transition_name.append(
                SingleAuditChecklist.STATUS.READY_FOR_CERTIFICATION
            )
            self.transition_date.append(date.today())
            return SingleAuditChecklist.STATUS.READY_FOR_CERTIFICATION

        return SingleAuditChecklist.STATUS.IN_PROGRESS

    @transition(
        field="submission_status",
        source=STATUS.READY_FOR_CERTIFICATION,
        target=STATUS.AUDITOR_CERTIFIED,
    )
    def transition_to_auditor_certified(self):
        """
        The permission checks verifying that the user attempting to do this has
        the appropriate privileges will done at the view level.
        """
        self.transition_name.append(SingleAuditChecklist.STATUS.AUDITOR_CERTIFIED)
        self.transition_date.append(date.today())

    @transition(
        field="submission_status",
        source=STATUS.AUDITOR_CERTIFIED,
        target=STATUS.AUDITEE_CERTIFIED,
    )
    def transition_to_auditee_certified(self):
        """
        The permission checks verifying that the user attempting to do this has
        the appropriate privileges will done at the view level.
        """
        self.transition_name.append(SingleAuditChecklist.STATUS.AUDITEE_CERTIFIED)
        self.transition_date.append(date.today())

    @transition(
        field="submission_status",
        source=STATUS.AUDITEE_CERTIFIED,
        target=STATUS.CERTIFIED,
    )
    def transition_to_certified(self):
        """
        The permission checks verifying that the user attempting to do this has
        the appropriate privileges will done at the view level.
        """
        self.transition_name.append(SingleAuditChecklist.STATUS.CERTIFIED)
        self.transition_date.append(date.today())

    @transition(
        field="submission_status",
        source=[STATUS.AUDITEE_CERTIFIED, STATUS.CERTIFIED],
        target=STATUS.SUBMITTED,
    )
    def transition_to_submitted(self):
        """
        The permission checks verifying that the user attempting to do this has
        the appropriate privileges will done at the view level.
        """

        from audit.etl import ETL

        if self.general_information:
            etl = ETL(self)
            etl.load_all()
        self.transition_name.append(SingleAuditChecklist.STATUS.SUBMITTED)
        self.transition_date.append(date.today())

    @transition(
        field="submission_status",
        source=[
            STATUS.READY_FOR_CERTIFICATION,
            STATUS.AUDITOR_CERTIFIED,
            STATUS.AUDITEE_CERTIFIED,
            STATUS.CERTIFIED,
        ],
        target=STATUS.SUBMITTED,
    )
    def transition_to_in_progress(self):
        """
        Any edit to a submission in the following states should result in it
        moving back to STATUS.IN_PROGRESS:

        +   STATUS.READY_FOR_CERTIFICATION
        +   STATUS.AUDITOR_CERTIFIED
        +   STATUS.AUDITEE_CERTIFIED
        +   STATUS.CERTIFIED

        For the moment we're not trying anything fancy like catching changes at
        the model level, and will again leave it up to the views to track that
        changes have been made at that point.
        """
        self.transition_name.append(SingleAuditChecklist.STATUS.SUBMITTED)
        self.transition_date.append(date.today())

    @property
    def is_auditee_certified(self):
        return self.submission_status in [
            SingleAuditChecklist.STATUS.AUDITEE_CERTIFIED,
            SingleAuditChecklist.STATUS.CERTIFIED,
            SingleAuditChecklist.STATUS.SUBMITTED,
        ]

    @property
    def is_auditor_certified(self):
        return self.submission_status in [
            SingleAuditChecklist.STATUS.AUDITEE_CERTIFIED,
            SingleAuditChecklist.STATUS.AUDITOR_CERTIFIED,
            SingleAuditChecklist.STATUS.CERTIFIED,
            SingleAuditChecklist.STATUS.SUBMITTED,
        ]

    @property
    def is_submitted(self):
        return self.submission_status in [SingleAuditChecklist.STATUS.SUBMITTED]

    def get_transition_date(self, status):
        index = self.transition_name.index(status)
        if index >= 0:
            return self.transition_date[index]
        return None

    def _general_info_get(self, key):
        try:
            return self.general_information[key]
        except KeyError:
            pass
        except TypeError:
            pass
        return None

    class Meta:
        """We need to set the name for the admin view."""

        verbose_name = "SF-SAC"
        verbose_name_plural = "SF-SACs"

    def __str__(self):
        return f"#{self.id} - UEI({self.auditee_uei})"


class Access(models.Model):
    """
    Email addresses which have been granted access to SAC instances.
    An email address may be associated with a User ID if an FAC account exists.
    """

    ROLES = (
        ("certifying_auditee_contact", _("Auditee Certifying Official")),
        ("certifying_auditor_contact", _("Auditor Certifying Official")),
        ("editor", _("Audit Editor")),
    )
    sac = models.ForeignKey(SingleAuditChecklist, on_delete=models.CASCADE)
    role = models.CharField(
        choices=ROLES,
        help_text="Access type granted to this user",
        max_length=50,
    )
    email = models.EmailField()
    user = models.ForeignKey(
        User,
        null=True,
        help_text="User ID associated with this email address, empty if no FAC account exists",
        on_delete=models.PROTECT,
    )

    def __str__(self):
        return f"{self.email} as {self.get_role_display()}"

    class Meta:
        verbose_name_plural = "accesses"

        constraints = [
            # a SAC cannot have multiple certifying auditees
            models.UniqueConstraint(
                fields=["sac"],
                condition=Q(role="certifying_auditee_contact"),
                name="%(app_label)s_$(class)s_single_certifying_auditee",
            ),
            # a SAC cannot have multiple certifying auditors
            models.UniqueConstraint(
                fields=["sac"],
                condition=Q(role="certifying_auditor_contact"),
                name="%(app_label)s_%(class)s_single_certifying_auditor",
            ),
        ]


def excel_file_path(instance, _filename):
    """
    We want the actual filename in the filesystem to be unique and determined
    by report_id and form_section--not the user-provided filename.
    """
    return f"excel/{instance.sac.report_id}--{instance.form_section}.xlsx"


class ExcelFile(models.Model):
    """
    Data model to track uploaded Excel files and associate them with SingleAuditChecklists
    """

    file = models.FileField(upload_to=excel_file_path, validators=[validate_excel_file])
    filename = models.CharField(max_length=255)
    form_section = models.CharField(max_length=255)
    sac = models.ForeignKey(SingleAuditChecklist, on_delete=models.CASCADE)
    user = models.ForeignKey(User, blank=True, null=True, on_delete=models.SET_NULL)
    date_created = models.DateTimeField(auto_now_add=True)

    def save(self, *args, **kwargs):
        self.filename = f"{self.sac.report_id}--{self.form_section}.xlsx"
        super(ExcelFile, self).save(*args, **kwargs)


def single_audit_report_path(instance, filename):
    """
    We want the actual filename in the filesystem to be unique and determined
    by report_id, not the user-provided filename.
    """
    base_path = "singleauditreport"
    report_id = instance.sac.report_id
    return f"{base_path}/{report_id}.pdf"


class SingleAuditReportFile(models.Model):
    """
    Data model to track uploaded Single Audit report PDFs and associate them with SingleAuditChecklists
    """

    file = models.FileField(
        upload_to=single_audit_report_path,
        validators=[validate_single_audit_report_file],
    )
    filename = models.CharField(max_length=255)
    sac = models.ForeignKey(SingleAuditChecklist, on_delete=models.CASCADE)
    user = models.ForeignKey(User, blank=True, null=True, on_delete=models.SET_NULL)
    date_created = models.DateTimeField(auto_now_add=True)

    def save(self, *args, **kwargs):
        report_id = SingleAuditChecklist.objects.get(id=self.sac.id).report_id
        self.filename = f"{report_id}.pdf"
        super(SingleAuditReportFile, self).save(*args, **kwargs)<|MERGE_RESOLUTION|>--- conflicted
+++ resolved
@@ -21,11 +21,8 @@
     validate_findings_text_json,
     validate_findings_uniform_guidance_json,
     validate_general_information_json,
-<<<<<<< HEAD
     validate_secondary_auditors_json,
-=======
     validate_notes_to_sefa_json,
->>>>>>> 70a0ef04
     validate_single_audit_report_file,
 )
 
@@ -226,11 +223,8 @@
             self.findings_text,
             self.findings_uniform_guidance,
             self.additional_ueis,
-<<<<<<< HEAD
             self.secondary_auditors,
-=======
             self.notes_to_sefa,
->>>>>>> 70a0ef04
         ]
         if all(section for section in all_sections):
             return True
