import calendar
from datetime import date
from itertools import chain
import json
import logging

from django.db import models
from django.db.models import Q
from django.conf import settings
from django.contrib.auth import get_user_model
from django.contrib.postgres.fields import ArrayField

from django.utils.translation import gettext_lazy as _

from django_fsm import FSMField, RETURN_VALUE, transition

import audit.cross_validation
from .validators import (
    validate_additional_ueis_json,
    validate_corrective_action_plan_json,
    validate_excel_file,
    validate_federal_award_json,
    validate_findings_text_json,
    validate_findings_uniform_guidance_json,
    validate_general_information_json,
    validate_single_audit_report_file,
)

User = get_user_model()

logger = logging.getLogger(__name__)


class SingleAuditChecklistManager(models.Manager):
    """Manager for SAC"""

    def create(self, **obj_data):
        """
        Custom create method so that we can add derived fields.

        Currently only used for report_id, a 17-character value consisting of:
            -   Four-digit year of start of audit period.
            -   Three-character all-caps month abbrevation (start of audit period)
            -   10-digit numeric monotonically increasing, but starting from
                0001000001 because the Census numbers are six-digit values. The
                formula for creating this is basically "how many non-legacy
                entries there are in the system plus 1,000,000".
        """
        fiscal_start = obj_data["general_information"]["auditee_fiscal_period_start"]
        year = fiscal_start[:4]
        month = calendar.month_abbr[int(fiscal_start[5:7])].upper()
        count = SingleAuditChecklist.objects.count() + 1_000_001
        report_id = f"{year}{month}{str(count).zfill(10)}"
        updated = obj_data | {"report_id": report_id}
        return super().create(**updated)


def camel_to_snake(raw: str) -> str:
    """Convert camel case to snake_case."""
    text = f"{raw[0].lower()}{raw[1:]}"
    return "".join(c if c.islower() else f"_{c.lower()}" for c in text)


def json_property_mixin_generator(name, fname=None, toplevel=None, classname=None):
    """Generates a mixin class named classname, using the top-level fields
    in the properties field in the file named fname, accessing those fields
    in the JSON field named toplevel.
    If the optional arguments aren't provided, generate them from name."""
    filename = fname or f"{name}.schema.json"
    toplevelproperty = toplevel or camel_to_snake(name)
    mixinname = classname or f"{name}Mixin"

    def _wrapper(key):
        def inner(self):
            try:
                return getattr(self, toplevelproperty)[key]
            except KeyError:
                logger.warning("Key %s not found in SAC", key)
            except TypeError:
                logger.warning("Type error trying to get %s from SAC %s", key, self)
            return None

        return inner

    schemadir = settings.SECTION_SCHEMA_DIR
    schemafile = schemadir / filename
    schema = json.loads(schemafile.read_text())
    attrdict = {k: property(_wrapper(k)) for k in schema["properties"]}
    return type(mixinname, (), attrdict)


GeneralInformationMixin = json_property_mixin_generator("GeneralInformation")


class SingleAuditChecklist(models.Model, GeneralInformationMixin):  # type: ignore
    """
    Monolithic Single Audit Checklist.
    """

    USER_PROVIDED_ORGANIZATION_TYPE_CODE = (
        ("state", _("State")),
        ("local", _("Local Government")),
        ("tribal", _("Indian Tribe or Tribal Organization")),
        ("higher-ed", _("Institution of higher education (IHE)")),
        ("non-profit", _("Non-profit")),
        ("unknown", _("Unknown")),
        ("none", _("None of these (for example, for-profit")),
    )

    AUDIT_TYPE_CODES = (
        ("single-audit", _("Single Audit")),
        ("program-specific", _("Program-Specific Audit")),
    )

    AUDIT_PERIOD = (
        ("annual", _("Annual")),
        ("biennial", _("Biennial")),
        ("other", _("Other")),
    )

    class STATUS:
        """The states that a submission can be in."""

        IN_PROGRESS = "in_progress"
        READY_FOR_CERTIFICATION = "ready_for_certification"
        AUDITOR_CERTIFIED = "auditor_certified"
        AUDITEE_CERTIFIED = "auditee_certified"
        CERTIFIED = "certified"
        SUBMITTED = "submitted"

    STATUS_CHOICES = (
        (STATUS.IN_PROGRESS, "In Progress"),
        (STATUS.READY_FOR_CERTIFICATION, "Ready for Certification"),
        (STATUS.AUDITOR_CERTIFIED, "Auditor Certified"),
        (STATUS.AUDITEE_CERTIFIED, "Auditee Certified"),
        (STATUS.CERTIFIED, "Certified"),
        (STATUS.SUBMITTED, "Submitted"),
    )

    objects = SingleAuditChecklistManager()

    # 0. Meta data
    submitted_by = models.ForeignKey(User, on_delete=models.PROTECT)
    date_created = models.DateTimeField(auto_now_add=True)
    submission_status = FSMField(default=STATUS.IN_PROGRESS, choices=STATUS_CHOICES)

    # implement an array of tuples as two arrays since we can only have simple fields inside an array
    transition_name = ArrayField(
        models.CharField(max_length=40, choices=STATUS_CHOICES),
        default=list,
        size=None,
        blank=True,
        null=True,
    )
    transition_date = ArrayField(
        models.DateTimeField(),
        default=list,
        size=None,
        blank=True,
        null=True,
    )

    report_id = models.CharField(max_length=17, unique=True)

    # Q2 Type of Uniform Guidance Audit
    audit_type = models.CharField(
        max_length=20, choices=AUDIT_TYPE_CODES, blank=True, null=True
    )

    # General Information
    # The general information fields are currently specified in two places:
    #   - report_submission.forms.GeneralInformationForm
    #   - schemas.sections.GeneralInformation.schema.json
    general_information = models.JSONField(
        blank=True, null=True, validators=[validate_general_information_json]
    )

    # Federal Awards:
    federal_awards = models.JSONField(
        blank=True, null=True, validators=[validate_federal_award_json]
    )

    # Corrective Action Plan:
    corrective_action_plan = models.JSONField(
        blank=True, null=True, validators=[validate_corrective_action_plan_json]
    )

    # Findings Text:
    findings_text = models.JSONField(
        blank=True, null=True, validators=[validate_findings_text_json]
    )

    # Findings Uniform Guidance:
    findings_uniform_guidance = models.JSONField(
        blank=True, null=True, validators=[validate_findings_uniform_guidance_json]
    )

    # Additional UEIs:
    additional_ueis = models.JSONField(
        blank=True, null=True, validators=[validate_additional_ueis_json]
    )

    def validate_full(self):
        """
        Full validation, intended for use when the user indicates that the
        submission is finished.

        Currently a stub, but eventually will call each of the individual
        section validation routines and then validate_cross.
        """
        return []

        # Commented out for the moment:
        # validation_methods = []
        # errors = [f(self) for f in validation_methods]
        #
        # if errors:
        #     return errors
        #
        # return self.validate_cross()

    def validate_cross(self):
        """
        This method should NOT be run as part of full_clean(), because we want
        to be able to save in-progress submissions.

        A stub method to represent the cross-sheet, “full” validation that we
        do once all the individual sections are complete and valid in
        themselves.
        """
        shaped_sac = audit.cross_validation.sac_validation_shape(self)
        all_functions = audit.cross_validation.functions
        errors = list(chain.from_iterable([func(shaped_sac) for func in all_functions]))
        if errors:
            return {"errors": errors, "data": shaped_sac}
        return []

    @transition(
        field="submission_status",
        source=STATUS.IN_PROGRESS,
        target=RETURN_VALUE(STATUS.IN_PROGRESS, STATUS.READY_FOR_CERTIFICATION),
    )
    def transition_to_ready_for_certification(self):
        """
        Pretend we're doing multi-sheet validation here.
        This probably won't be the first time this validation is done;
        there's likely to be a step in one of the views that does cross-sheet
        validation and reports back to the user.
        """
        errors = self.validate_full()
        if not errors:
            self.transition_name.append(
                SingleAuditChecklist.STATUS.READY_FOR_CERTIFICATION
            )
            self.transition_date.append(date.today())
            return SingleAuditChecklist.STATUS.READY_FOR_CERTIFICATION
        return SingleAuditChecklist.STATUS.IN_PROGRESS

    @transition(
        field="submission_status",
        source=STATUS.READY_FOR_CERTIFICATION,
        target=STATUS.AUDITOR_CERTIFIED,
    )
    def transition_to_auditor_certified(self):
        """
        The permission checks verifying that the user attempting to do this has
        the appropriate privileges will done at the view level.
        """
        self.transition_name.append(SingleAuditChecklist.STATUS.AUDITOR_CERTIFIED)
        self.transition_date.append(date.today())

    @transition(
        field="submission_status",
        source=STATUS.AUDITOR_CERTIFIED,
        target=STATUS.AUDITEE_CERTIFIED,
    )
    def transition_to_auditee_certified(self):
        """
        The permission checks verifying that the user attempting to do this has
        the appropriate privileges will done at the view level.
        """
        self.transition_name.append(SingleAuditChecklist.STATUS.AUDITEE_CERTIFIED)
        self.transition_date.append(date.today())

    @transition(
        field="submission_status",
        source=STATUS.AUDITEE_CERTIFIED,
        target=STATUS.CERTIFIED,
    )
    def transition_to_certified(self):
        """
        The permission checks verifying that the user attempting to do this has
        the appropriate privileges will done at the view level.
        """
        self.transition_name.append(SingleAuditChecklist.STATUS.CERTIFIED)
        self.transition_date.append(date.today())

    @transition(
        field="submission_status",
        source=[STATUS.AUDITEE_CERTIFIED, STATUS.CERTIFIED],
        target=STATUS.SUBMITTED,
    )
    def transition_to_submitted(self):
        """
        The permission checks verifying that the user attempting to do this has
        the appropriate privileges will done at the view level.
        """

<<<<<<< HEAD
=======
        from audit.etl import ETL

        if self.general_information:
            etl = ETL(self)
            etl.load_all()
>>>>>>> b9e08dc1
        self.transition_name.append(SingleAuditChecklist.STATUS.SUBMITTED)
        self.transition_date.append(date.today())

    @transition(
        field="submission_status",
        source=[
            STATUS.READY_FOR_CERTIFICATION,
            STATUS.AUDITOR_CERTIFIED,
            STATUS.AUDITEE_CERTIFIED,
            STATUS.CERTIFIED,
        ],
        target=STATUS.SUBMITTED,
    )
    def transition_to_in_progress(self):
        """
        Any edit to a submission in the following states should result in it
        moving back to STATUS.IN_PROGRESS:

        +   STATUS.READY_FOR_CERTIFICATION
        +   STATUS.AUDITOR_CERTIFIED
        +   STATUS.AUDITEE_CERTIFIED
        +   STATUS.CERTIFIED

        For the moment we're not trying anything fancy like catching changes at
        the model level, and will again leave it up to the views to track that
        changes have been made at that point.
        """
        self.transition_name.append(SingleAuditChecklist.STATUS.SUBMITTED)
        self.transition_date.append(date.today())

    @property
    def is_auditee_certified(self):
        return self.submission_status in [
            SingleAuditChecklist.STATUS.AUDITEE_CERTIFIED,
            SingleAuditChecklist.STATUS.CERTIFIED,
            SingleAuditChecklist.STATUS.SUBMITTED,
        ]

    @property
    def is_auditor_certified(self):
        return self.submission_status in [
            SingleAuditChecklist.STATUS.AUDITEE_CERTIFIED,
            SingleAuditChecklist.STATUS.AUDITOR_CERTIFIED,
            SingleAuditChecklist.STATUS.CERTIFIED,
            SingleAuditChecklist.STATUS.SUBMITTED,
        ]

    @property
    def is_submitted(self):
        return self.submission_status in [SingleAuditChecklist.STATUS.SUBMITTED]

    def get_transition_date(self, status):
        index = self.transition_name.index(status)
        if index >= 0:
            return self.transition_date[index]
        return None

    def _general_info_get(self, key):
        try:
            return self.general_information[key]
        except KeyError:
            pass
        except TypeError:
            pass
        return None

    class Meta:
        """We need to set the name for the admin view."""

        verbose_name = "SF-SAC"
        verbose_name_plural = "SF-SACs"

    def __str__(self):
        return f"#{self.id} - UEI({self.auditee_uei})"


class Access(models.Model):
    """
    Email addresses which have been granted access to SAC instances.
    An email address may be associated with a User ID if an FAC account exists.
    """

    ROLES = (
        ("certifying_auditee_contact", _("Auditee Certifying Official")),
        ("certifying_auditor_contact", _("Auditor Certifying Official")),
        ("editor", _("Audit Editor")),
    )
    sac = models.ForeignKey(SingleAuditChecklist, on_delete=models.CASCADE)
    role = models.CharField(
        choices=ROLES,
        help_text="Access type granted to this user",
        max_length=50,
    )
    email = models.EmailField()
    user = models.ForeignKey(
        User,
        null=True,
        help_text="User ID associated with this email address, empty if no FAC account exists",
        on_delete=models.PROTECT,
    )

    def __str__(self):
        return f"{self.email} as {self.get_role_display()}"

    class Meta:
        verbose_name_plural = "accesses"

        constraints = [
            # a SAC cannot have multiple certifying auditees
            models.UniqueConstraint(
                fields=["sac"],
                condition=Q(role="certifying_auditee_contact"),
                name="%(app_label)s_$(class)s_single_certifying_auditee",
            ),
            # a SAC cannot have multiple certifying auditors
            models.UniqueConstraint(
                fields=["sac"],
                condition=Q(role="certifying_auditor_contact"),
                name="%(app_label)s_%(class)s_single_certifying_auditor",
            ),
        ]


def excel_file_path(instance, _filename):
    """
    We want the actual filename in the filesystem to be unique and determined
    by report_id and form_section--not the user-provided filename.
    """
    return f"excel/{instance.sac.report_id}--{instance.form_section}.xlsx"


class ExcelFile(models.Model):
    """
    Data model to track uploaded Excel files and associate them with SingleAuditChecklists
    """

    file = models.FileField(upload_to=excel_file_path, validators=[validate_excel_file])
    filename = models.CharField(max_length=255)
    form_section = models.CharField(max_length=255)
    sac = models.ForeignKey(SingleAuditChecklist, on_delete=models.CASCADE)
    user = models.ForeignKey(User, blank=True, null=True, on_delete=models.SET_NULL)
    date_created = models.DateTimeField(auto_now_add=True)

    def save(self, *args, **kwargs):
        self.filename = f"{self.sac.report_id}--{self.form_section}.xlsx"
        super(ExcelFile, self).save(*args, **kwargs)


def single_audit_report_path(instance, filename):
    """
    We want the actual filename in the filesystem to be unique and determined
    by report_id, not the user-provided filename.
    """
    base_path = "singleauditreport"
    report_id = instance.sac.report_id
    return f"{base_path}/{report_id}.pdf"


class SingleAuditReportFile(models.Model):
    """
    Data model to track uploaded Single Audit report PDFs and associate them with SingleAuditChecklists
    """

    file = models.FileField(
        upload_to=single_audit_report_path,
        validators=[validate_single_audit_report_file],
    )
    filename = models.CharField(max_length=255)
    sac = models.ForeignKey(SingleAuditChecklist, on_delete=models.CASCADE)
    user = models.ForeignKey(User, blank=True, null=True, on_delete=models.SET_NULL)
    date_created = models.DateTimeField(auto_now_add=True)

    def save(self, *args, **kwargs):
        report_id = SingleAuditChecklist.objects.get(id=self.sac.id).report_id
        self.filename = f"{report_id}.pdf"
        super(SingleAuditReportFile, self).save(*args, **kwargs)<|MERGE_RESOLUTION|>--- conflicted
+++ resolved
@@ -306,14 +306,12 @@
         the appropriate privileges will done at the view level.
         """
 
-<<<<<<< HEAD
-=======
-        from audit.etl import ETL
-
-        if self.general_information:
-            etl = ETL(self)
-            etl.load_all()
->>>>>>> b9e08dc1
+        # from audit.etl import ETL
+
+        # if self.general_information:
+        #     etl = ETL(self)
+        #     etl.load_all()
+        
         self.transition_name.append(SingleAuditChecklist.STATUS.SUBMITTED)
         self.transition_date.append(date.today())
 
