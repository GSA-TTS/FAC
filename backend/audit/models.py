import calendar
from datetime import date
import json
import logging

from django.db import models
from django.db.models import Q
from django.conf import settings
from django.contrib.auth import get_user_model
from django.contrib.postgres.fields import ArrayField

from django.utils.translation import gettext_lazy as _

from django_fsm import FSMField, RETURN_VALUE, transition


from .validators import (
    validate_excel_file,
    validate_corrective_action_plan_json,
    validate_federal_award_json,
    validate_findings_text_json,
    validate_findings_uniform_guidance_json,
    validate_general_information_json,
    validate_additional_ueis_json,
)

User = get_user_model()

logger = logging.getLogger(__name__)


class SingleAuditChecklistManager(models.Manager):
    """Manager for SAC"""

    def create(self, **obj_data):
        """
        Custom create method so that we can add derived fields.

        Currently only used for report_id, a 17-character value consisting of:
            -   Four-digit year of start of audit period.
            -   Three-character all-caps month abbrevation (start of audit period)
            -   10-digit numeric monotonically increasing, but starting from
                0001000001 because the Census numbers are six-digit values. The
                formula for creating this is basically "how many non-legacy
                entries there are in the system plus 1,000,000".
        """
        fiscal_start = obj_data["general_information"]["auditee_fiscal_period_start"]
        year = fiscal_start[:4]
        month = calendar.month_abbr[int(fiscal_start[5:7])].upper()
        count = SingleAuditChecklist.objects.count() + 1_000_001
        report_id = f"{year}{month}{str(count).zfill(10)}"
        updated = obj_data | {"report_id": report_id}
        return super().create(**updated)


def camel_to_snake(raw: str) -> str:
    """Convert camel case to snake_case."""
    text = f"{raw[0].lower()}{raw[1:]}"
    return "".join(c if c.islower() else f"_{c.lower()}" for c in text)


def json_property_mixin_generator(name, fname=None, toplevel=None, classname=None):
    """Generates a mixin class named classname, using the top-level fields
    in the properties field in the file named fname, accessing those fields
    in the JSON field named toplevel.
    If the optional arguments aren't provided, generate them from name."""
    filename = fname or f"{name}.schema.json"
    toplevelproperty = toplevel or camel_to_snake(name)
    mixinname = classname or f"{name}Mixin"

    def _wrapper(key):
        def inner(self):
            try:
                return getattr(self, toplevelproperty)[key]
            except KeyError:
                logger.warning("Key %s not found in SAC", key)
            except TypeError:
                logger.warning("Type error trying to get %s from SAC %s", key, self)
            return None

        return inner

    schemadir = settings.SECTION_SCHEMA_DIR
    schemafile = schemadir / filename
    schema = json.loads(schemafile.read_text())
    attrdict = {k: property(_wrapper(k)) for k in schema["properties"]}
    return type(mixinname, (), attrdict)


GeneralInformationMixin = json_property_mixin_generator("GeneralInformation")


class SingleAuditChecklist(models.Model, GeneralInformationMixin):  # type: ignore
    """
    Monolithic Single Audit Checklist.
    """

    USER_PROVIDED_ORGANIZATION_TYPE_CODE = (
        ("state", _("State")),
        ("local", _("Local Government")),
        ("tribal", _("Indian Tribe or Tribal Organization")),
        ("higher-ed", _("Institution of higher education (IHE)")),
        ("non-profit", _("Non-profit")),
        ("unknown", _("Unknown")),
        ("none", _("None of these (for example, for-profit")),
    )

    AUDIT_TYPE_CODES = (
        ("single-audit", _("Single Audit")),
        ("program-specific", _("Program-Specific Audit")),
    )

    AUDIT_PERIOD = (
        ("annual", _("Annual")),
        ("biennial", _("Biennial")),
        ("other", _("Other")),
    )

    class STATUS:
        """The states that a submission can be in."""

        IN_PROGRESS = "in_progress"
        READY_FOR_CERTIFICATION = "ready_for_certification"
        AUDITOR_CERTIFIED = "auditor_certified"
        AUDITEE_CERTIFIED = "auditee_certified"
        CERTIFIED = "certified"
        SUBMITTED = "submitted"

    STATUS_CHOICES = (
        (STATUS.IN_PROGRESS, "In Progress"),
        (STATUS.READY_FOR_CERTIFICATION, "Ready for Certification"),
        (STATUS.AUDITOR_CERTIFIED, "Auditor Certified"),
        (STATUS.AUDITEE_CERTIFIED, "Auditee Certified"),
        (STATUS.CERTIFIED, "Certified"),
        (STATUS.SUBMITTED, "Submitted"),
    )

    objects = SingleAuditChecklistManager()

    # 0. Meta data
    submitted_by = models.ForeignKey(User, on_delete=models.PROTECT)
    date_created = models.DateTimeField(auto_now_add=True)
    submission_status = FSMField(default=STATUS.IN_PROGRESS, choices=STATUS_CHOICES)

    # implement an array of tuples as two arrays since we can only have simple fields inside an array
    transition_name = ArrayField(
        models.CharField(max_length=40, choices=STATUS_CHOICES),
        default=list,
        size=None,
        blank=True,
    )
    transition_date = ArrayField(
        models.DateTimeField(), default=list, size=None, blank=True
    )

    report_id = models.CharField(max_length=17, unique=True)

    # Q2 Type of Uniform Guidance Audit
    audit_type = models.CharField(
        max_length=20, choices=AUDIT_TYPE_CODES, blank=True, null=True
    )

    # General Information
    # The general information fields are currently specified in two places:
    #   - report_submission.forms.GeneralInformationForm
    #   - schemas.sections.GeneralInformation.schema.json
    general_information = models.JSONField(
        blank=True, null=True, validators=[validate_general_information_json]
    )

    # Federal Awards:
    federal_awards = models.JSONField(
        blank=True, null=True, validators=[validate_federal_award_json]
    )

    # Corrective Action Plan:
    corrective_action_plan = models.JSONField(
        blank=True, null=True, validators=[validate_corrective_action_plan_json]
    )

    # Findings Text:
    findings_text = models.JSONField(
        blank=True, null=True, validators=[validate_findings_text_json]
    )

    # Findings Uniform Guidance:
    findings_uniform_guidance = models.JSONField(
        blank=True, null=True, validators=[validate_findings_uniform_guidance_json]
    )

    def validate_full(self):
        """
        A stub method to represent the cross-sheet, “full” validation that we
        do once all the individual sections are complete and valid in
        themselves.
        """
        all_sections = [
            self.general_information,
            self.federal_awards,
            self.corrective_action_plan,
            self.findings_text,
            self.findings_uniform_guidance,
        ]
        if all(section for section in all_sections):
            return True
        return True

    @transition(
        field="submission_status",
        source=STATUS.IN_PROGRESS,
        target=RETURN_VALUE(STATUS.IN_PROGRESS, STATUS.READY_FOR_CERTIFICATION),
    )
    def transition_to_ready_for_certification(self):
        """
        Pretend we're doing multi-sheet validation here.
        This probably won't be the first time this validation is done;
        there's likely to be a step in one of the views that does cross-sheet
        validation and reports back to the user.
        """
        if self.validate_full():
            self.transition_name.append(
                SingleAuditChecklist.STATUS.READY_FOR_CERTIFICATION
            )
            self.transition_date.append(date.today())
            return SingleAuditChecklist.STATUS.READY_FOR_CERTIFICATION

        return SingleAuditChecklist.STATUS.IN_PROGRESS

    @transition(
        field="submission_status",
        source=STATUS.READY_FOR_CERTIFICATION,
        target=STATUS.AUDITOR_CERTIFIED,
    )
    def transition_to_auditor_certified(self):
        """
        The permission checks verifying that the user attempting to do this has
        the appropriate privileges will done at the view level.
        """
        self.transition_name.append(SingleAuditChecklist.STATUS.AUDITOR_CERTIFIED)
        self.transition_date.append(date.today())

    @transition(
        field="submission_status",
        source=STATUS.AUDITOR_CERTIFIED,
        target=STATUS.AUDITEE_CERTIFIED,
    )
    def transition_to_auditee_certified(self):
        """
        The permission checks verifying that the user attempting to do this has
        the appropriate privileges will done at the view level.
        """
        self.transition_name.append(SingleAuditChecklist.STATUS.AUDITEE_CERTIFIED)
        self.transition_date.append(date.today())

    @transition(
        field="submission_status",
        source=STATUS.AUDITEE_CERTIFIED,
        target=STATUS.CERTIFIED,
    )
    def transition_to_certified(self):
        """
        The permission checks verifying that the user attempting to do this has
        the appropriate privileges will done at the view level.
        """
        self.transition_name.append(SingleAuditChecklist.STATUS.CERTIFIED)
        self.transition_date.append(date.today())

    @transition(
        field="submission_status",
        source=[STATUS.AUDITEE_CERTIFIED, STATUS.CERTIFIED],
        target=STATUS.SUBMITTED,
    )
    def transition_to_submitted(self):
        """
        The permission checks verifying that the user attempting to do this has
        the appropriate privileges will done at the view level.
        """
        self.transition_name.append(SingleAuditChecklist.STATUS.SUBMITTED)
        self.transition_date.append(date.today())

    @transition(
        field="submission_status",
        source=[
            STATUS.READY_FOR_CERTIFICATION,
            STATUS.AUDITOR_CERTIFIED,
            STATUS.AUDITEE_CERTIFIED,
            STATUS.CERTIFIED,
        ],
        target=STATUS.SUBMITTED,
    )
    def transition_to_in_progress(self):
        """
        Any edit to a submission in the following states should result in it
        moving back to STATUS.IN_PROGRESS:

        +   STATUS.READY_FOR_CERTIFICATION
        +   STATUS.AUDITOR_CERTIFIED
        +   STATUS.AUDITEE_CERTIFIED
        +   STATUS.CERTIFIED

        For the moment we're not trying anything fancy like catching changes at
        the model level, and will again leave it up to the views to track that
        changes have been made at that point.
        """
        self.transition_name.append(SingleAuditChecklist.STATUS.SUBMITTED)
        self.transition_date.append(date.today())

<<<<<<< HEAD
    # Corrective Action Plan:
    corrective_action_plan = models.JSONField(
        blank=True, null=True, validators=[validate_corrective_action_plan_json]
    )

    # Findings Text:
    findings_text = models.JSONField(
        blank=True, null=True, validators=[validate_findings_text_json]
    )

    # Findings Uniform Guidance:
    findings_uniform_guidance = models.JSONField(
        blank=True, null=True, validators=[validate_findings_uniform_guidance_json]
    )

    # Additional UEIs:
    additional_ueis = models.JSONField(
        blank=True, null=True, validators=[validate_additional_ueis_json]
    )

=======
>>>>>>> 2b883bc8
    @property
    def is_auditee_certified(self):
        return self.submission_status in [
            SingleAuditChecklist.STATUS.AUDITEE_CERTIFIED,
            SingleAuditChecklist.STATUS.CERTIFIED,
            SingleAuditChecklist.STATUS.SUBMITTED,
        ]

    @property
    def is_auditor_certified(self):
        return self.submission_status in [
            SingleAuditChecklist.STATUS.AUDITEE_CERTIFIED,
            SingleAuditChecklist.STATUS.AUDITOR_CERTIFIED,
            SingleAuditChecklist.STATUS.CERTIFIED,
            SingleAuditChecklist.STATUS.SUBMITTED,
        ]

    def get_transition_date(self, status):
        index = self.transition_name.index(status)
        if index >= 0:
            return self.transition_date[index]
        return None

    def _general_info_get(self, key):
        try:
            return self.general_information[key]
        except KeyError:
            pass
        except TypeError:
            pass
        return None

    class Meta:
        """We need to set the name for the admin view."""

        verbose_name = "SF-SAC"
        verbose_name_plural = "SF-SACs"

    def __str__(self):
        return f"#{self.id} - UEI({self.auditee_uei})"


class Access(models.Model):
    """
    Email addresses which have been granted access to SAC instances.
    An email address may be associated with a User ID if an FAC account exists.
    """

    ROLES = (
        ("certifying_auditee_contact", _("Auditee Certifying Official")),
        ("certifying_auditor_contact", _("Auditor Certifying Official")),
        ("editor", _("Audit Editor")),
    )
    sac = models.ForeignKey(SingleAuditChecklist, on_delete=models.CASCADE)
    role = models.CharField(
        choices=ROLES,
        help_text="Access type granted to this user",
        max_length=50,
    )
    email = models.EmailField()
    user = models.ForeignKey(
        User,
        null=True,
        help_text="User ID associated with this email address, empty if no FAC account exists",
        on_delete=models.PROTECT,
    )

    def __str__(self):
        return f"{self.email} as {self.get_role_display()}"

    class Meta:
        verbose_name_plural = "accesses"

        constraints = [
            # a SAC cannot have multiple certifying auditees
            models.UniqueConstraint(
                fields=["sac"],
                condition=Q(role="certifying_auditee_contact"),
                name="%(app_label)s_$(class)s_single_certifying_auditee",
            ),
            # a SAC cannot have multiple certifying auditors
            models.UniqueConstraint(
                fields=["sac"],
                condition=Q(role="certifying_auditor_contact"),
                name="%(app_label)s_%(class)s_single_certifying_auditor",
            ),
        ]


def excel_file_path(instance, _filename):
    """
    We want the actual filename in the filesystem to be unique and determined
    by report_id and form_section--not the user-provided filename.
    """
    return f"excel/{instance.sac.report_id}--{instance.form_section}.xlsx"


class ExcelFile(models.Model):
    """
    Data model to track uploaded Excel files and associate them with SingleAuditChecklists
    """

    file = models.FileField(upload_to=excel_file_path, validators=[validate_excel_file])
    filename = models.CharField(max_length=255)
    form_section = models.CharField(max_length=255)
    sac = models.ForeignKey(SingleAuditChecklist, on_delete=models.CASCADE)
    user = models.ForeignKey(User, blank=True, null=True, on_delete=models.SET_NULL)
    date_created = models.DateTimeField(auto_now_add=True)

    def save(self, *args, **kwargs):
        self.filename = f"{self.sac.report_id}--{self.form_section}.xlsx"
        super(ExcelFile, self).save(*args, **kwargs)<|MERGE_RESOLUTION|>--- conflicted
+++ resolved
@@ -188,6 +188,11 @@
         blank=True, null=True, validators=[validate_findings_uniform_guidance_json]
     )
 
+    # Additional UEIs:
+    additional_ueis = models.JSONField(
+        blank=True, null=True, validators=[validate_additional_ueis_json]
+    )
+
     def validate_full(self):
         """
         A stub method to represent the cross-sheet, “full” validation that we
@@ -200,6 +205,7 @@
             self.corrective_action_plan,
             self.findings_text,
             self.findings_uniform_guidance,
+            self.additional_ueis,
         ]
         if all(section for section in all_sections):
             return True
@@ -305,29 +311,6 @@
         self.transition_name.append(SingleAuditChecklist.STATUS.SUBMITTED)
         self.transition_date.append(date.today())
 
-<<<<<<< HEAD
-    # Corrective Action Plan:
-    corrective_action_plan = models.JSONField(
-        blank=True, null=True, validators=[validate_corrective_action_plan_json]
-    )
-
-    # Findings Text:
-    findings_text = models.JSONField(
-        blank=True, null=True, validators=[validate_findings_text_json]
-    )
-
-    # Findings Uniform Guidance:
-    findings_uniform_guidance = models.JSONField(
-        blank=True, null=True, validators=[validate_findings_uniform_guidance_json]
-    )
-
-    # Additional UEIs:
-    additional_ueis = models.JSONField(
-        blank=True, null=True, validators=[validate_additional_ueis_json]
-    )
-
-=======
->>>>>>> 2b883bc8
     @property
     def is_auditee_certified(self):
         return self.submission_status in [
