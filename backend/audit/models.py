import calendar
from datetime import datetime, timezone
from itertools import chain
import json
import logging

from django.db import models
from django.db.models import Q
from django.conf import settings
from django.contrib.auth import get_user_model
from django.contrib.postgres.fields import ArrayField

from django.utils.translation import gettext_lazy as _

from django_fsm import FSMField, RETURN_VALUE, transition

import audit.cross_validation
from .validators import (
    validate_additional_ueis_json,
    validate_additional_eins_json,
    validate_corrective_action_plan_json,
    validate_excel_file,
    validate_federal_award_json,
    validate_findings_text_json,
    validate_findings_uniform_guidance_json,
    validate_general_information_json,
    validate_secondary_auditors_json,
    validate_notes_to_sefa_json,
    validate_single_audit_report_file,
    validate_auditor_certification_json,
    validate_auditee_certification_json,
    validate_tribal_data_consent_json,
    validate_audit_information_json,
    validate_component_page_numbers,
)

User = get_user_model()

logger = logging.getLogger(__name__)


class SingleAuditChecklistManager(models.Manager):
    """Manager for SAC"""

    def create(self, **obj_data):
        """
        Custom create method so that we can add derived fields.

        Currently only used for report_id, a 17-character value consisting of:
            -   Four-digit year of start of audit period.
            -   Three-character all-caps month abbrevation (start of audit period)
            -   10-digit numeric monotonically increasing, but starting from
                0001000001 because the Census numbers are six-digit values. The
                formula for creating this is basically "how many non-legacy
                entries there are in the system plus 1,000,000".
        """

        # remove event_user & event_type keys so that they're not passed into super().create below
        event_user = obj_data.pop("event_user", None)
        event_type = obj_data.pop("event_type", None)

        fiscal_start = obj_data["general_information"]["auditee_fiscal_period_start"]
        year = fiscal_start[:4]
        month = calendar.month_abbr[int(fiscal_start[5:7])].upper()
        count = SingleAuditChecklist.objects.count() + 1_000_001
        report_id = f"{year}{month}{str(count).zfill(10)}"
        updated = obj_data | {"report_id": report_id}

        result = super().create(**updated)

        if event_user and event_type:
            SubmissionEvent.objects.create(
                sac=result,
                user=event_user,
                event=event_type,
            )

        return result


def camel_to_snake(raw: str) -> str:
    """Convert camel case to snake_case."""
    text = f"{raw[0].lower()}{raw[1:]}"
    return "".join(c if c.islower() else f"_{c.lower()}" for c in text)


def json_property_mixin_generator(name, fname=None, toplevel=None, classname=None):
    """Generates a mixin class named classname, using the top-level fields
    in the properties field in the file named fname, accessing those fields
    in the JSON field named toplevel.
    If the optional arguments aren't provided, generate them from name."""
    filename = fname or f"{name}.schema.json"
    toplevelproperty = toplevel or camel_to_snake(name)
    mixinname = classname or f"{name}Mixin"

    def _wrapper(key):
        def inner(self):
            try:
                return getattr(self, toplevelproperty)[key]
            except KeyError:
                logger.warning("Key %s not found in SAC", key)
            except TypeError:
                logger.warning("Type error trying to get %s from SAC %s", key, self)
            return None

        return inner

    schemadir = settings.SECTION_SCHEMA_DIR
    schemafile = schemadir / filename
    schema = json.loads(schemafile.read_text())
    attrdict = {k: property(_wrapper(k)) for k in schema["properties"]}
    return type(mixinname, (), attrdict)


GeneralInformationMixin = json_property_mixin_generator("GeneralInformation")


class LateChangeError(Exception):
    pass


class SingleAuditChecklist(models.Model, GeneralInformationMixin):  # type: ignore
    """
    Monolithic Single Audit Checklist.
    """

    # Class management machinery:
    class Meta:
        """We need to set the name for the admin view."""

        verbose_name = "SF-SAC"
        verbose_name_plural = "SF-SACs"

    objects = SingleAuditChecklistManager()

    # Method overrides:
    def __str__(self):
        return f"#{self.id}--{self.report_id}--{self.auditee_uei}"

    def save(self, *args, **kwargs):
        """
        Call _reject_late_changes() to verify that a submission that's no longer
        in progress isn't being altered; skip this if we know this submission is
        in progress.
        """
        if self.submission_status != self.STATUS.IN_PROGRESS:
            try:
                self._reject_late_changes()
            except LateChangeError as err:
                raise LateChangeError from err

        event_user = kwargs.get("event_user")
        event_type = kwargs.get("event_type")
        if event_user and event_type:
            SubmissionEvent.objects.create(
                sac=self,
                user=event_user,
                event=event_type,
            )

        return super().save()

    def _reject_late_changes(self):
        """
        This should only be called if status isn't STATUS.IN_PROGRESS.
        If there have been relevant changes, raise an AssertionError.
        Here, "relevant" means anything other than fields related to the status
        transition change itself.
        """
        try:
            prior_obj = SingleAuditChecklist.objects.get(pk=self.pk)
        except SingleAuditChecklist.DoesNotExist:
            # No prior instance exists, so it's a new submission.
            return True

        current = audit.cross_validation.sac_validation_shape(self)
        prior = audit.cross_validation.sac_validation_shape(prior_obj)
        if current["sf_sac_sections"] != prior["sf_sac_sections"]:
            raise LateChangeError

        meta_fields = ("submitted_by", "date_created", "report_id", "audit_type")
        for field in meta_fields:
            if current["sf_sac_meta"][field] != prior["sf_sac_meta"][field]:
                raise LateChangeError

        return True

    # Constants:
    class STATUS:
        """The states that a submission can be in."""

        IN_PROGRESS = "in_progress"
        READY_FOR_CERTIFICATION = "ready_for_certification"
        AUDITOR_CERTIFIED = "auditor_certified"
        AUDITEE_CERTIFIED = "auditee_certified"
        CERTIFIED = "certified"
        SUBMITTED = "submitted"

    STATUS_CHOICES = (
        (STATUS.IN_PROGRESS, "In Progress"),
        (STATUS.READY_FOR_CERTIFICATION, "Ready for Certification"),
        (STATUS.AUDITOR_CERTIFIED, "Auditor Certified"),
        (STATUS.AUDITEE_CERTIFIED, "Auditee Certified"),
        (STATUS.CERTIFIED, "Certified"),
        (STATUS.SUBMITTED, "Submitted"),
    )

    USER_PROVIDED_ORGANIZATION_TYPE_CODE = (
        ("state", _("State")),
        ("local", _("Local Government")),
        ("tribal", _("Indian Tribe or Tribal Organization")),
        ("higher-ed", _("Institution of higher education (IHE)")),
        ("non-profit", _("Non-profit")),
        ("unknown", _("Unknown")),
        ("none", _("None of these (for example, for-profit")),
    )

    AUDIT_TYPE_CODES = (
        ("single-audit", _("Single Audit")),
        ("program-specific", _("Program-Specific Audit")),
    )

    AUDIT_PERIOD = (
        ("annual", _("Annual")),
        ("biennial", _("Biennial")),
        ("other", _("Other")),
    )

    # 0. Meta data
    submitted_by = models.ForeignKey(User, on_delete=models.PROTECT)
    date_created = models.DateTimeField(auto_now_add=True)
    submission_status = FSMField(default=STATUS.IN_PROGRESS, choices=STATUS_CHOICES)
    data_source = models.CharField(default="GSA")

    # implement an array of tuples as two arrays since we can only have simple fields inside an array
    transition_name = ArrayField(
        models.CharField(max_length=40, choices=STATUS_CHOICES),
        default=list,
        size=None,
        blank=True,
        null=True,
    )
    transition_date = ArrayField(
        models.DateTimeField(),
        default=list,
        size=None,
        blank=True,
        null=True,
    )

    report_id = models.CharField(max_length=17, unique=True)

    # Q2 Type of Uniform Guidance Audit
    audit_type = models.CharField(
        max_length=20, choices=AUDIT_TYPE_CODES, blank=True, null=True
    )

    # General Information
    # The general information fields are currently specified in two places:
    #   - report_submission.forms.GeneralInformationForm
    #   - schemas.sections.GeneralInformation.schema.json
    general_information = models.JSONField(
        blank=True, null=True, validators=[validate_general_information_json]
    )

    audit_information = models.JSONField(
        blank=True, null=True, validators=[validate_audit_information_json]
    )

    # Federal Awards:
    federal_awards = models.JSONField(
        blank=True, null=True, validators=[validate_federal_award_json]
    )

    # Corrective Action Plan:
    corrective_action_plan = models.JSONField(
        blank=True, null=True, validators=[validate_corrective_action_plan_json]
    )

    # Findings Text:
    findings_text = models.JSONField(
        blank=True, null=True, validators=[validate_findings_text_json]
    )

    # Findings Uniform Guidance:
    findings_uniform_guidance = models.JSONField(
        blank=True, null=True, validators=[validate_findings_uniform_guidance_json]
    )

    # Additional UEIs:
    additional_ueis = models.JSONField(
        blank=True, null=True, validators=[validate_additional_ueis_json]
    )

    # Additional EINs:
    additional_eins = models.JSONField(
        blank=True, null=True, validators=[validate_additional_eins_json]
    )

    # Secondary Auditors:
    secondary_auditors = models.JSONField(
        blank=True, null=True, validators=[validate_secondary_auditors_json]
    )

    # Notes to SEFA:
    notes_to_sefa = models.JSONField(
        blank=True, null=True, validators=[validate_notes_to_sefa_json]
    )

    auditor_certification = models.JSONField(
        blank=True, null=True, validators=[validate_auditor_certification_json]
    )

    auditee_certification = models.JSONField(
        blank=True, null=True, validators=[validate_auditee_certification_json]
    )

    tribal_data_consent = models.JSONField(
        blank=True, null=True, validators=[validate_tribal_data_consent_json]
    )

    def validate_full(self):
        """
        Full validation, intended for use when the user indicates that the
        submission is finished.

        Currently a stub, but eventually will call each of the individual
        section validation routines and then validate_cross.
        """

        validation_methods = []
        errors = [f(self) for f in validation_methods]

        if errors:
            return {"errors": errors}

        return self.validate_cross()

    def validate_cross(self):
        """
        This method should NOT be run as part of full_clean(), because we want
        to be able to save in-progress submissions.

        A stub method to represent the cross-sheet, “full” validation that we
        do once all the individual sections are complete and valid in
        themselves.
        """
        shaped_sac = audit.cross_validation.sac_validation_shape(self)
        try:
            sar = SingleAuditReportFile.objects.filter(sac_id=self.id).latest(
                "date_created"
            )
        except SingleAuditReportFile.DoesNotExist:
            sar = None
        validation_functions = audit.cross_validation.functions
        errors = list(
            chain.from_iterable(
                [func(shaped_sac, sar=sar) for func in validation_functions]
            )
        )
        if errors:
            return {"errors": errors, "data": shaped_sac}
        return {}

    @transition(
        field="submission_status",
        source=STATUS.IN_PROGRESS,
        target=RETURN_VALUE(STATUS.IN_PROGRESS, STATUS.READY_FOR_CERTIFICATION),
    )
    def transition_to_ready_for_certification(self):
        """
        Pretend we're doing multi-sheet validation here.
        This probably won't be the first time this validation is done;
        there's likely to be a step in one of the views that does cross-sheet
        validation and reports back to the user.
        """
        errors = self.validate_full()
        if not errors:
            self.transition_name.append(
                SingleAuditChecklist.STATUS.READY_FOR_CERTIFICATION
            )
            self.transition_date.append(datetime.now(timezone.utc))
            return SingleAuditChecklist.STATUS.READY_FOR_CERTIFICATION
        return SingleAuditChecklist.STATUS.IN_PROGRESS

    @transition(
        field="submission_status",
        source=STATUS.READY_FOR_CERTIFICATION,
        target=STATUS.AUDITOR_CERTIFIED,
    )
    def transition_to_auditor_certified(self):
        """
        The permission checks verifying that the user attempting to do this has
        the appropriate privileges will done at the view level.
        """
        self.transition_name.append(SingleAuditChecklist.STATUS.AUDITOR_CERTIFIED)
        self.transition_date.append(datetime.now(timezone.utc))

    @transition(
        field="submission_status",
        source=STATUS.AUDITOR_CERTIFIED,
        target=STATUS.AUDITEE_CERTIFIED,
    )
    def transition_to_auditee_certified(self):
        """
        The permission checks verifying that the user attempting to do this has
        the appropriate privileges will done at the view level.
        """
        self.transition_name.append(SingleAuditChecklist.STATUS.AUDITEE_CERTIFIED)
        self.transition_date.append(datetime.now(timezone.utc))

    @transition(
        field="submission_status",
        source=STATUS.AUDITEE_CERTIFIED,
        target=STATUS.CERTIFIED,
    )
    def transition_to_certified(self):
        """
        The permission checks verifying that the user attempting to do this has
        the appropriate privileges will done at the view level.
        """
        self.transition_name.append(SingleAuditChecklist.STATUS.CERTIFIED)
        self.transition_date.append(datetime.now(timezone.utc))

    @transition(
        field="submission_status",
        source=[STATUS.AUDITEE_CERTIFIED, STATUS.CERTIFIED],
        target=STATUS.SUBMITTED,
    )
    def transition_to_submitted(self):
        """
        The permission checks verifying that the user attempting to do this has
        the appropriate privileges will done at the view level.
        """

<<<<<<< HEAD
        from audit.intake_to_dissemination import IntakeToDissemination
=======
        from audit.etl import ETL
>>>>>>> 6464825f
        from audit.cog_over import cog_over

        if self.general_information:
            # cog / over assignment
            self.cognizant_agency, self.oversight_agency = cog_over(self)
<<<<<<< HEAD
            intake_to_dissem = IntakeToDissemination(self)
            intake_to_dissem.load_all()
=======

            etl = ETL(self)
            etl.load_all()
>>>>>>> 6464825f

        self.transition_name.append(SingleAuditChecklist.STATUS.SUBMITTED)
        self.transition_date.append(datetime.now(timezone.utc))

    @transition(
        field="submission_status",
        source=[
            STATUS.READY_FOR_CERTIFICATION,
            STATUS.AUDITOR_CERTIFIED,
            STATUS.AUDITEE_CERTIFIED,
            STATUS.CERTIFIED,
        ],
        target=STATUS.SUBMITTED,
    )
    def transition_to_in_progress(self):
        """
        Any edit to a submission in the following states should result in it
        moving back to STATUS.IN_PROGRESS:

        +   STATUS.READY_FOR_CERTIFICATION
        +   STATUS.AUDITOR_CERTIFIED
        +   STATUS.AUDITEE_CERTIFIED
        +   STATUS.CERTIFIED

        For the moment we're not trying anything fancy like catching changes at
        the model level, and will again leave it up to the views to track that
        changes have been made at that point.
        """
        self.transition_name.append(SingleAuditChecklist.STATUS.SUBMITTED)
        self.transition_date.append(datetime.now(timezone.utc))

    @property
    def is_auditee_certified(self):
        return self.submission_status in [
            SingleAuditChecklist.STATUS.AUDITEE_CERTIFIED,
            SingleAuditChecklist.STATUS.CERTIFIED,
            SingleAuditChecklist.STATUS.SUBMITTED,
        ]

    @property
    def is_auditor_certified(self):
        return self.submission_status in [
            SingleAuditChecklist.STATUS.AUDITEE_CERTIFIED,
            SingleAuditChecklist.STATUS.AUDITOR_CERTIFIED,
            SingleAuditChecklist.STATUS.CERTIFIED,
            SingleAuditChecklist.STATUS.SUBMITTED,
        ]

    @property
    def is_submitted(self):
        return self.submission_status in [SingleAuditChecklist.STATUS.SUBMITTED]

    @property
    def is_public(self):
        return self.general_information["user_provided_organization_type"] != "tribal"

    def get_transition_date(self, status):
        index = self.transition_name.index(status)
        if index >= 0:
            return self.transition_date[index]
        return None

    def _general_info_get(self, key):
        try:
            return self.general_information[key]
        except KeyError:
            pass
        except TypeError:
            pass
        return None


class AccessManager(models.Manager):
    """Custom manager for Access."""

    def create(self, **obj_data):
        """
        Check for existing users and add them at access creation time.
        Not doing this would mean that users logged in at time of Access
        instance creation would have to log out and in again to get the new
        access.
        """

        # remove event_user & event_type keys so that they're not passed into super().create below
        event_user = obj_data.pop("event_user", None)
        event_type = obj_data.pop("event_type", None)

        if obj_data["email"]:
            try:
                acc_user = User.objects.get(email=obj_data["email"])
            except User.DoesNotExist:
                acc_user = None
            if acc_user:
                obj_data["user"] = acc_user
        result = super().create(**obj_data)

        if event_user and event_type:
            SubmissionEvent.objects.create(
                sac=result.sac,
                user=event_user,
                event=event_type,
            )

        return result


class Access(models.Model):
    """
    Email addresses which have been granted access to SAC instances.
    An email address may be associated with a User ID if an FAC account exists.
    """

    objects = AccessManager()

    ROLES = (
        ("certifying_auditee_contact", _("Auditee Certifying Official")),
        ("certifying_auditor_contact", _("Auditor Certifying Official")),
        ("editor", _("Audit Editor")),
    )
    sac = models.ForeignKey(SingleAuditChecklist, on_delete=models.CASCADE)
    role = models.CharField(
        choices=ROLES,
        help_text="Access type granted to this user",
        max_length=50,
    )
    fullname = models.CharField(blank=True)
    email = models.EmailField()
    user = models.ForeignKey(
        User,
        null=True,
        help_text="User ID associated with this email address, empty if no FAC account exists",
        on_delete=models.PROTECT,
    )

    def __str__(self):
        return f"{self.email} as {self.get_role_display()}"

    class Meta:
        verbose_name_plural = "accesses"

        constraints = [
            # a SAC cannot have multiple certifying auditees
            models.UniqueConstraint(
                fields=["sac"],
                condition=Q(role="certifying_auditee_contact"),
                name="%(app_label)s_$(class)s_single_certifying_auditee",
            ),
            # a SAC cannot have multiple certifying auditors
            models.UniqueConstraint(
                fields=["sac"],
                condition=Q(role="certifying_auditor_contact"),
                name="%(app_label)s_%(class)s_single_certifying_auditor",
            ),
        ]


def excel_file_path(instance, _filename):
    """
    We want the actual filename in the filesystem to be unique and determined
    by report_id and form_section--not the user-provided filename.
    """
    return f"excel/{instance.sac.report_id}--{instance.form_section}.xlsx"


class ExcelFile(models.Model):
    """
    Data model to track uploaded Excel files and associate them with SingleAuditChecklists
    """

    file = models.FileField(upload_to=excel_file_path, validators=[validate_excel_file])
    filename = models.CharField(max_length=255)
    form_section = models.CharField(max_length=255)
    sac = models.ForeignKey(SingleAuditChecklist, on_delete=models.CASCADE)
    user = models.ForeignKey(User, blank=True, null=True, on_delete=models.SET_NULL)
    date_created = models.DateTimeField(auto_now_add=True)

    def save(self, *args, **kwargs):
        self.filename = f"{self.sac.report_id}--{self.form_section}.xlsx"

        event_user = kwargs.pop("event_user", None)
        event_type = kwargs.pop("event_type", None)

        if event_user and event_type:
            SubmissionEvent.objects.create(
                sac=self.sac, user=event_user, event=event_type
            )

        super().save(*args, **kwargs)


def single_audit_report_path(instance, _filename):
    """
    We want the actual filename in the filesystem to be unique and determined
    by report_id, not the user-provided filename.
    """
    base_path = "singleauditreport"
    report_id = instance.sac.report_id
    return f"{base_path}/{report_id}.pdf"


class SingleAuditReportFile(models.Model):
    """
    Data model to track uploaded Single Audit report PDFs and associate them with SingleAuditChecklists
    """

    file = models.FileField(
        upload_to=single_audit_report_path,
        validators=[validate_single_audit_report_file],
    )
    filename = models.CharField(max_length=255)
    sac = models.ForeignKey(SingleAuditChecklist, on_delete=models.CASCADE)
    user = models.ForeignKey(User, blank=True, null=True, on_delete=models.SET_NULL)
    date_created = models.DateTimeField(auto_now_add=True)
    component_page_numbers = models.JSONField(
        blank=True, null=True, validators=[validate_component_page_numbers]
    )

    def save(self, *args, **kwargs):
        report_id = SingleAuditChecklist.objects.get(id=self.sac.id).report_id
        self.filename = f"{report_id}.pdf"
        if self.sac.submission_status != self.sac.STATUS.IN_PROGRESS:
            raise LateChangeError("Attempted PDF upload")
<<<<<<< HEAD
=======

        event_user = kwargs.pop("event_user", None)
        event_type = kwargs.pop("event_type", None)

        if event_user and event_type:
            SubmissionEvent.objects.create(
                sac=self.sac, user=event_user, event=event_type
            )

>>>>>>> 6464825f
        super().save(*args, **kwargs)


class CognizantBaseline(models.Model):
    dbkey = models.IntegerField(
        "Identifier for a submission along with audit_year in C-FAC",
        null=True,
    )
    audit_year = models.IntegerField(
        "Audit year from fy_start_date",
        null=True,
    )
    ein = models.CharField(
        "Primary Employer Identification Number",
        null=True,
        max_length=30,
    )
    cognizant_agency = models.CharField(
        "Two digit Federal agency prefix of the cognizant agency",
        max_length=2,
        null=True,
    )

    class Meta:
<<<<<<< HEAD
        unique_together = (("dbkey", "audit_year"),)
=======
        unique_together = (("dbkey", "audit_year"),)


class SubmissionEvent(models.Model):
    class EventType:
        ACCESS_GRANTED = "access-granted"
        ADDITIONAL_EINS_UPDATED = "additional-eins-updated"
        ADDITIONAL_UEIS_UPDATED = "additional-ueis-updated"
        AUDIT_INFORMATION_UPDATED = "audit-information-updated"
        AUDIT_REPORT_PDF_UPDATED = "audit-report-pdf-updated"
        AUDITEE_CERTIFICATION_COMPLETED = "auditee-certification-completed"
        AUDITOR_CERTIFICATION_COMPLETED = "auditor-certification-completed"
        CORRECTIVE_ACTION_PLAN_UPDATED = "corrective-action-plan-updated"
        CREATED = "created"
        FEDERAL_AWARDS_UPDATED = "federal-awards-updated"
        FEDERAL_AWARDS_AUDIT_FINDINGS_UPDATED = "federal-awards-audit-findings-updated"
        FEDERAL_AWARDS_AUDIT_FINDINGS_TEXT_UPDATED = (
            "federal-awards-audit-findings-text-updated"
        )
        FINDINGS_UNIFORM_GUIDANCE_UPDATED = "findings-uniform-guidance-updated"
        GENERAL_INFORMATION_UPDATED = "general-information-updated"
        LOCKED_FOR_CERTIFICATION = "locked-for-certification"
        NOTES_TO_SEFA_UPDATED = "notes-to-sefa-updated"
        SECONDARY_AUDITORS_UPDATED = "secondary-auditors-updated"
        SUBMITTED = "submitted"

    EVENT_TYPES = (
        (EventType.ACCESS_GRANTED, _("Access granted")),
        (EventType.ADDITIONAL_EINS_UPDATED, _("Additional EINs updated")),
        (EventType.ADDITIONAL_UEIS_UPDATED, _("Additional UEIs updated")),
        (EventType.AUDIT_INFORMATION_UPDATED, _("Audit information updated")),
        (EventType.AUDIT_REPORT_PDF_UPDATED, _("Audit report PDF updated")),
        (
            EventType.AUDITEE_CERTIFICATION_COMPLETED,
            _("Auditee certification completed"),
        ),
        (
            EventType.AUDITOR_CERTIFICATION_COMPLETED,
            _("Auditor certification completed"),
        ),
        (EventType.CORRECTIVE_ACTION_PLAN_UPDATED, _("Corrective action plan updated")),
        (EventType.CREATED, _("Created")),
        (EventType.FEDERAL_AWARDS_UPDATED, _("Federal awards updated")),
        (
            EventType.FEDERAL_AWARDS_AUDIT_FINDINGS_UPDATED,
            _("Federal awards audit findings updated"),
        ),
        (
            EventType.FEDERAL_AWARDS_AUDIT_FINDINGS_TEXT_UPDATED,
            _("Federal awards audit findings text updated"),
        ),
        (
            EventType.FINDINGS_UNIFORM_GUIDANCE_UPDATED,
            _("Findings uniform guidance updated"),
        ),
        (EventType.GENERAL_INFORMATION_UPDATED, _("General information updated")),
        (EventType.LOCKED_FOR_CERTIFICATION, _("Locked for certification")),
        (EventType.NOTES_TO_SEFA_UPDATED, _("Notes to SEFA updated")),
        (EventType.SECONDARY_AUDITORS_UPDATED, _("Secondary auditors updated")),
        (EventType.SUBMITTED, _("Submitted to the FAC for processing")),
    )

    sac = models.ForeignKey(SingleAuditChecklist, on_delete=models.CASCADE)
    user = models.ForeignKey(User, on_delete=models.PROTECT)
    timestamp = models.DateTimeField(auto_now_add=True)
    event = models.CharField(choices=EVENT_TYPES)
>>>>>>> 6464825f
<|MERGE_RESOLUTION|>--- conflicted
+++ resolved
@@ -433,24 +433,14 @@
         the appropriate privileges will done at the view level.
         """
 
-<<<<<<< HEAD
         from audit.intake_to_dissemination import IntakeToDissemination
-=======
-        from audit.etl import ETL
->>>>>>> 6464825f
         from audit.cog_over import cog_over
 
         if self.general_information:
             # cog / over assignment
             self.cognizant_agency, self.oversight_agency = cog_over(self)
-<<<<<<< HEAD
             intake_to_dissem = IntakeToDissemination(self)
             intake_to_dissem.load_all()
-=======
-
-            etl = ETL(self)
-            etl.load_all()
->>>>>>> 6464825f
 
         self.transition_name.append(SingleAuditChecklist.STATUS.SUBMITTED)
         self.transition_date.append(datetime.now(timezone.utc))
@@ -673,8 +663,6 @@
         self.filename = f"{report_id}.pdf"
         if self.sac.submission_status != self.sac.STATUS.IN_PROGRESS:
             raise LateChangeError("Attempted PDF upload")
-<<<<<<< HEAD
-=======
 
         event_user = kwargs.pop("event_user", None)
         event_type = kwargs.pop("event_type", None)
@@ -684,7 +672,6 @@
                 sac=self.sac, user=event_user, event=event_type
             )
 
->>>>>>> 6464825f
         super().save(*args, **kwargs)
 
 
@@ -709,9 +696,6 @@
     )
 
     class Meta:
-<<<<<<< HEAD
-        unique_together = (("dbkey", "audit_year"),)
-=======
         unique_together = (("dbkey", "audit_year"),)
 
 
@@ -777,5 +761,4 @@
     sac = models.ForeignKey(SingleAuditChecklist, on_delete=models.CASCADE)
     user = models.ForeignKey(User, on_delete=models.PROTECT)
     timestamp = models.DateTimeField(auto_now_add=True)
-    event = models.CharField(choices=EVENT_TYPES)
->>>>>>> 6464825f
+    event = models.CharField(choices=EVENT_TYPES)