import calendar
from datetime import date
from itertools import chain
import json
import logging

from django.db import models
from django.db.models import Q
from django.conf import settings
from django.contrib.auth import get_user_model
from django.contrib.postgres.fields import ArrayField

from django.utils.translation import gettext_lazy as _

from django_fsm import FSMField, RETURN_VALUE, transition

import audit.cross_validation
from .validators import (
    validate_additional_ueis_json,
    validate_corrective_action_plan_json,
    validate_excel_file,
    validate_federal_award_json,
    validate_findings_text_json,
    validate_findings_uniform_guidance_json,
    validate_general_information_json,
    validate_secondary_auditors_json,
    validate_notes_to_sefa_json,
    validate_single_audit_report_file,
)

User = get_user_model()

logger = logging.getLogger(__name__)


class SingleAuditChecklistManager(models.Manager):
    """Manager for SAC"""

    def create(self, **obj_data):
        """
        Custom create method so that we can add derived fields.

        Currently only used for report_id, a 17-character value consisting of:
            -   Four-digit year of start of audit period.
            -   Three-character all-caps month abbrevation (start of audit period)
            -   10-digit numeric monotonically increasing, but starting from
                0001000001 because the Census numbers are six-digit values. The
                formula for creating this is basically "how many non-legacy
                entries there are in the system plus 1,000,000".
        """
        fiscal_start = obj_data["general_information"]["auditee_fiscal_period_start"]
        year = fiscal_start[:4]
        month = calendar.month_abbr[int(fiscal_start[5:7])].upper()
        count = SingleAuditChecklist.objects.count() + 1_000_001
        report_id = f"{year}{month}{str(count).zfill(10)}"
        updated = obj_data | {"report_id": report_id}
        return super().create(**updated)


def camel_to_snake(raw: str) -> str:
    """Convert camel case to snake_case."""
    text = f"{raw[0].lower()}{raw[1:]}"
    return "".join(c if c.islower() else f"_{c.lower()}" for c in text)


def json_property_mixin_generator(name, fname=None, toplevel=None, classname=None):
    """Generates a mixin class named classname, using the top-level fields
    in the properties field in the file named fname, accessing those fields
    in the JSON field named toplevel.
    If the optional arguments aren't provided, generate them from name."""
    filename = fname or f"{name}.schema.json"
    toplevelproperty = toplevel or camel_to_snake(name)
    mixinname = classname or f"{name}Mixin"

    def _wrapper(key):
        def inner(self):
            try:
                return getattr(self, toplevelproperty)[key]
            except KeyError:
                logger.warning("Key %s not found in SAC", key)
            except TypeError:
                logger.warning("Type error trying to get %s from SAC %s", key, self)
            return None

        return inner

    schemadir = settings.SECTION_SCHEMA_DIR
    schemafile = schemadir / filename
    schema = json.loads(schemafile.read_text())
    attrdict = {k: property(_wrapper(k)) for k in schema["properties"]}
    return type(mixinname, (), attrdict)


GeneralInformationMixin = json_property_mixin_generator("GeneralInformation")


class LateChangeError(Exception):
    pass


class SingleAuditChecklist(models.Model, GeneralInformationMixin):  # type: ignore
    """
    Monolithic Single Audit Checklist.
    """

    # Class management machinery:
    class Meta:
        """We need to set the name for the admin view."""

        verbose_name = "SF-SAC"
        verbose_name_plural = "SF-SACs"

    objects = SingleAuditChecklistManager()

    # Method overrides:
    def __str__(self):
        return f"#{self.id} - UEI({self.auditee_uei})"

    def save(self, *args, **kwds):
        """
        Call _reject_late_changes() to verify that a submission that's no longer
        in progress isn't being altered; skip this if we know this submission is
        in progress.
        """
        if self.submission_status != self.STATUS.IN_PROGRESS:
            try:
                self._reject_late_changes()
            except LateChangeError as err:
                raise LateChangeError from err

        return super().save(*args, **kwds)

    def _reject_late_changes(self):
        """
        This should only be called if status isn't STATUS.IN_PROGRESS.
        If there have been relevant changes, raise an AssertionError.
        Here, "relevant" means anything other than fields related to the status
        transition change itself.
        """
        try:
            prior_obj = SingleAuditChecklist.objects.get(pk=self.pk)
        except SingleAuditChecklist.DoesNotExist:
            # No prior instance exists, so it's a new submission.
            return True

        current = audit.cross_validation.sac_validation_shape(self)
        prior = audit.cross_validation.sac_validation_shape(prior_obj)
        if current["sf_sac_sections"] != prior["sf_sac_sections"]:
            raise LateChangeError

        meta_fields = ("submitted_by", "date_created", "report_id", "audit_type")
        for field in meta_fields:
            if current["sf_sac_meta"][field] != prior["sf_sac_meta"][field]:
                raise LateChangeError

        return True

    # Constants:
    class STATUS:
        """The states that a submission can be in."""

        IN_PROGRESS = "in_progress"
        READY_FOR_CERTIFICATION = "ready_for_certification"
        AUDITOR_CERTIFIED = "auditor_certified"
        AUDITEE_CERTIFIED = "auditee_certified"
        CERTIFIED = "certified"
        SUBMITTED = "submitted"

    STATUS_CHOICES = (
        (STATUS.IN_PROGRESS, "In Progress"),
        (STATUS.READY_FOR_CERTIFICATION, "Ready for Certification"),
        (STATUS.AUDITOR_CERTIFIED, "Auditor Certified"),
        (STATUS.AUDITEE_CERTIFIED, "Auditee Certified"),
        (STATUS.CERTIFIED, "Certified"),
        (STATUS.SUBMITTED, "Submitted"),
    )

    USER_PROVIDED_ORGANIZATION_TYPE_CODE = (
        ("state", _("State")),
        ("local", _("Local Government")),
        ("tribal", _("Indian Tribe or Tribal Organization")),
        ("higher-ed", _("Institution of higher education (IHE)")),
        ("non-profit", _("Non-profit")),
        ("unknown", _("Unknown")),
        ("none", _("None of these (for example, for-profit")),
    )

    AUDIT_TYPE_CODES = (
        ("single-audit", _("Single Audit")),
        ("program-specific", _("Program-Specific Audit")),
    )

    AUDIT_PERIOD = (
        ("annual", _("Annual")),
        ("biennial", _("Biennial")),
        ("other", _("Other")),
    )

    # 0. Meta data
    submitted_by = models.ForeignKey(User, on_delete=models.PROTECT)
    date_created = models.DateTimeField(auto_now_add=True)
    submission_status = FSMField(default=STATUS.IN_PROGRESS, choices=STATUS_CHOICES)

    # implement an array of tuples as two arrays since we can only have simple fields inside an array
    transition_name = ArrayField(
        models.CharField(max_length=40, choices=STATUS_CHOICES),
        default=list,
        size=None,
        blank=True,
        null=True,
    )
    transition_date = ArrayField(
        models.DateTimeField(),
        default=list,
        size=None,
        blank=True,
        null=True,
    )

    report_id = models.CharField(max_length=17, unique=True)

    # Q2 Type of Uniform Guidance Audit
    audit_type = models.CharField(
        max_length=20, choices=AUDIT_TYPE_CODES, blank=True, null=True
    )

    # General Information
    # The general information fields are currently specified in two places:
    #   - report_submission.forms.GeneralInformationForm
    #   - schemas.sections.GeneralInformation.schema.json
    general_information = models.JSONField(
        blank=True, null=True, validators=[validate_general_information_json]
    )

    # Federal Awards:
    federal_awards = models.JSONField(
        blank=True, null=True, validators=[validate_federal_award_json]
    )

    # Corrective Action Plan:
    corrective_action_plan = models.JSONField(
        blank=True, null=True, validators=[validate_corrective_action_plan_json]
    )

    # Findings Text:
    findings_text = models.JSONField(
        blank=True, null=True, validators=[validate_findings_text_json]
    )

    # Findings Uniform Guidance:
    findings_uniform_guidance = models.JSONField(
        blank=True, null=True, validators=[validate_findings_uniform_guidance_json]
    )

    # Additional UEIs:
    additional_ueis = models.JSONField(
        blank=True, null=True, validators=[validate_additional_ueis_json]
    )

<<<<<<< HEAD
    # Additional Auditors:
    additional_auditors = models.JSONField(blank=True, null=True)
=======
    # Secondary Auditors:
    secondary_auditors = models.JSONField(
        blank=True, null=True, validators=[validate_secondary_auditors_json]
    )

    # Notes to SEFA:
    notes_to_sefa = models.JSONField(
        blank=True, null=True, validators=[validate_notes_to_sefa_json]
    )
>>>>>>> 01ace858

    def validate_full(self):
        """
        Full validation, intended for use when the user indicates that the
        submission is finished.

        Currently a stub, but eventually will call each of the individual
        section validation routines and then validate_cross.
        """

        validation_methods = []
        errors = [f(self) for f in validation_methods]

        if errors:
            return {"errors": errors}

        return self.validate_cross()

    def validate_cross(self):
        """
        This method should NOT be run as part of full_clean(), because we want
        to be able to save in-progress submissions.

        A stub method to represent the cross-sheet, “full” validation that we
        do once all the individual sections are complete and valid in
        themselves.
        """
        shaped_sac = audit.cross_validation.sac_validation_shape(self)
        validation_functions = audit.cross_validation.functions
        errors = list(
            chain.from_iterable([func(shaped_sac) for func in validation_functions])
        )
        if errors:
            return {"errors": errors, "data": shaped_sac}
        return {}

    @transition(
        field="submission_status",
        source=STATUS.IN_PROGRESS,
        target=RETURN_VALUE(STATUS.IN_PROGRESS, STATUS.READY_FOR_CERTIFICATION),
    )
    def transition_to_ready_for_certification(self):
        """
        Pretend we're doing multi-sheet validation here.
        This probably won't be the first time this validation is done;
        there's likely to be a step in one of the views that does cross-sheet
        validation and reports back to the user.
        """
        errors = self.validate_full()
        if not errors:
            self.transition_name.append(
                SingleAuditChecklist.STATUS.READY_FOR_CERTIFICATION
            )
            self.transition_date.append(date.today())
            return SingleAuditChecklist.STATUS.READY_FOR_CERTIFICATION
        return SingleAuditChecklist.STATUS.IN_PROGRESS

    @transition(
        field="submission_status",
        source=STATUS.READY_FOR_CERTIFICATION,
        target=STATUS.AUDITOR_CERTIFIED,
    )
    def transition_to_auditor_certified(self):
        """
        The permission checks verifying that the user attempting to do this has
        the appropriate privileges will done at the view level.
        """
        self.transition_name.append(SingleAuditChecklist.STATUS.AUDITOR_CERTIFIED)
        self.transition_date.append(date.today())

    @transition(
        field="submission_status",
        source=STATUS.AUDITOR_CERTIFIED,
        target=STATUS.AUDITEE_CERTIFIED,
    )
    def transition_to_auditee_certified(self):
        """
        The permission checks verifying that the user attempting to do this has
        the appropriate privileges will done at the view level.
        """
        self.transition_name.append(SingleAuditChecklist.STATUS.AUDITEE_CERTIFIED)
        self.transition_date.append(date.today())

    @transition(
        field="submission_status",
        source=STATUS.AUDITEE_CERTIFIED,
        target=STATUS.CERTIFIED,
    )
    def transition_to_certified(self):
        """
        The permission checks verifying that the user attempting to do this has
        the appropriate privileges will done at the view level.
        """
        self.transition_name.append(SingleAuditChecklist.STATUS.CERTIFIED)
        self.transition_date.append(date.today())

    @transition(
        field="submission_status",
        source=[STATUS.AUDITEE_CERTIFIED, STATUS.CERTIFIED],
        target=STATUS.SUBMITTED,
    )
    def transition_to_submitted(self):
        """
        The permission checks verifying that the user attempting to do this has
        the appropriate privileges will done at the view level.
        """

<<<<<<< HEAD
        from audit.etl.etl import ETL

        # TODO: These lines are breaking
        #       `test_submission_status_transitions` in audit/test_models.py
        #       We'll figure out a fix for this and uncomment these lines.
        etl = ETL(self)
        etl.load_all()
=======
        from audit.etl import ETL

        if self.general_information:
            etl = ETL(self)
            etl.load_all()

>>>>>>> 01ace858
        self.transition_name.append(SingleAuditChecklist.STATUS.SUBMITTED)
        self.transition_date.append(date.today())

    @transition(
        field="submission_status",
        source=[
            STATUS.READY_FOR_CERTIFICATION,
            STATUS.AUDITOR_CERTIFIED,
            STATUS.AUDITEE_CERTIFIED,
            STATUS.CERTIFIED,
        ],
        target=STATUS.SUBMITTED,
    )
    def transition_to_in_progress(self):
        """
        Any edit to a submission in the following states should result in it
        moving back to STATUS.IN_PROGRESS:

        +   STATUS.READY_FOR_CERTIFICATION
        +   STATUS.AUDITOR_CERTIFIED
        +   STATUS.AUDITEE_CERTIFIED
        +   STATUS.CERTIFIED

        For the moment we're not trying anything fancy like catching changes at
        the model level, and will again leave it up to the views to track that
        changes have been made at that point.
        """
        self.transition_name.append(SingleAuditChecklist.STATUS.SUBMITTED)
        self.transition_date.append(date.today())

    @property
    def is_auditee_certified(self):
        return self.submission_status in [
            SingleAuditChecklist.STATUS.AUDITEE_CERTIFIED,
            SingleAuditChecklist.STATUS.CERTIFIED,
            SingleAuditChecklist.STATUS.SUBMITTED,
        ]

    @property
    def is_auditor_certified(self):
        return self.submission_status in [
            SingleAuditChecklist.STATUS.AUDITEE_CERTIFIED,
            SingleAuditChecklist.STATUS.AUDITOR_CERTIFIED,
            SingleAuditChecklist.STATUS.CERTIFIED,
            SingleAuditChecklist.STATUS.SUBMITTED,
        ]

    @property
    def is_submitted(self):
        return self.submission_status in [SingleAuditChecklist.STATUS.SUBMITTED]

    def get_transition_date(self, status):
        index = self.transition_name.index(status)
        if index >= 0:
            return self.transition_date[index]
        return None

    def _general_info_get(self, key):
        try:
            return self.general_information[key]
        except KeyError:
            pass
        except TypeError:
            pass
        return None


class Access(models.Model):
    """
    Email addresses which have been granted access to SAC instances.
    An email address may be associated with a User ID if an FAC account exists.
    """

    ROLES = (
        ("certifying_auditee_contact", _("Auditee Certifying Official")),
        ("certifying_auditor_contact", _("Auditor Certifying Official")),
        ("editor", _("Audit Editor")),
    )
    sac = models.ForeignKey(SingleAuditChecklist, on_delete=models.CASCADE)
    role = models.CharField(
        choices=ROLES,
        help_text="Access type granted to this user",
        max_length=50,
    )
    email = models.EmailField()
    user = models.ForeignKey(
        User,
        null=True,
        help_text="User ID associated with this email address, empty if no FAC account exists",
        on_delete=models.PROTECT,
    )

    def __str__(self):
        return f"{self.email} as {self.get_role_display()}"

    class Meta:
        verbose_name_plural = "accesses"

        constraints = [
            # a SAC cannot have multiple certifying auditees
            models.UniqueConstraint(
                fields=["sac"],
                condition=Q(role="certifying_auditee_contact"),
                name="%(app_label)s_$(class)s_single_certifying_auditee",
            ),
            # a SAC cannot have multiple certifying auditors
            models.UniqueConstraint(
                fields=["sac"],
                condition=Q(role="certifying_auditor_contact"),
                name="%(app_label)s_%(class)s_single_certifying_auditor",
            ),
        ]


def excel_file_path(instance, _filename):
    """
    We want the actual filename in the filesystem to be unique and determined
    by report_id and form_section--not the user-provided filename.
    """
    return f"excel/{instance.sac.report_id}--{instance.form_section}.xlsx"


class ExcelFile(models.Model):
    """
    Data model to track uploaded Excel files and associate them with SingleAuditChecklists
    """

    file = models.FileField(upload_to=excel_file_path, validators=[validate_excel_file])
    filename = models.CharField(max_length=255)
    form_section = models.CharField(max_length=255)
    sac = models.ForeignKey(SingleAuditChecklist, on_delete=models.CASCADE)
    user = models.ForeignKey(User, blank=True, null=True, on_delete=models.SET_NULL)
    date_created = models.DateTimeField(auto_now_add=True)

    def save(self, *args, **kwargs):
        self.filename = f"{self.sac.report_id}--{self.form_section}.xlsx"
        super().save(*args, **kwargs)


def single_audit_report_path(instance, _filename):
    """
    We want the actual filename in the filesystem to be unique and determined
    by report_id, not the user-provided filename.
    """
    base_path = "singleauditreport"
    report_id = instance.sac.report_id
    return f"{base_path}/{report_id}.pdf"


class SingleAuditReportFile(models.Model):
    """
    Data model to track uploaded Single Audit report PDFs and associate them with SingleAuditChecklists
    """

    file = models.FileField(
        upload_to=single_audit_report_path,
        validators=[validate_single_audit_report_file],
    )
    filename = models.CharField(max_length=255)
    sac = models.ForeignKey(SingleAuditChecklist, on_delete=models.CASCADE)
    user = models.ForeignKey(User, blank=True, null=True, on_delete=models.SET_NULL)
    date_created = models.DateTimeField(auto_now_add=True)

    def save(self, *args, **kwargs):
        report_id = SingleAuditChecklist.objects.get(id=self.sac.id).report_id
        self.filename = f"{report_id}.pdf"
        if self.sac.submission_status != self.sac.STATUS.IN_PROGRESS:
            raise LateChangeError("Attempted PDF upload")
        super().save(*args, **kwargs)<|MERGE_RESOLUTION|>--- conflicted
+++ resolved
@@ -257,10 +257,6 @@
         blank=True, null=True, validators=[validate_additional_ueis_json]
     )
 
-<<<<<<< HEAD
-    # Additional Auditors:
-    additional_auditors = models.JSONField(blank=True, null=True)
-=======
     # Secondary Auditors:
     secondary_auditors = models.JSONField(
         blank=True, null=True, validators=[validate_secondary_auditors_json]
@@ -270,7 +266,6 @@
     notes_to_sefa = models.JSONField(
         blank=True, null=True, validators=[validate_notes_to_sefa_json]
     )
->>>>>>> 01ace858
 
     def validate_full(self):
         """
@@ -378,22 +373,12 @@
         the appropriate privileges will done at the view level.
         """
 
-<<<<<<< HEAD
-        from audit.etl.etl import ETL
-
-        # TODO: These lines are breaking
-        #       `test_submission_status_transitions` in audit/test_models.py
-        #       We'll figure out a fix for this and uncomment these lines.
-        etl = ETL(self)
-        etl.load_all()
-=======
         from audit.etl import ETL
 
         if self.general_information:
             etl = ETL(self)
             etl.load_all()
 
->>>>>>> 01ace858
         self.transition_name.append(SingleAuditChecklist.STATUS.SUBMITTED)
         self.transition_date.append(date.today())
 
