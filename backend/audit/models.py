--- conflicted
+++ resolved
@@ -120,15 +120,6 @@
         blank=True, null=True, validators=[validate_federal_award_json]
     )
 
-<<<<<<< HEAD
-    def validate_full(self):
-        """
-        A stub method to represent the cross-sheet, “full” validation that we
-        do once all the individual sections are complete and valid in
-        themselves.
-        """
-        return True
-
     @transition(
         field="submission_status",
         source=STATUS.IN_PROGRESS,
@@ -213,7 +204,7 @@
         the model level, and will again leave it up to the views to track that
         changes have been made at that point.
         """
-=======
+
     # Corrective Action Plan:
     corrective_action_plan = models.JSONField(
         blank=True, null=True, validators=[validate_corrective_action_plan_json]
@@ -228,7 +219,6 @@
     findings_uniform_guidance = models.JSONField(
         blank=True, null=True, validators=[validate_findings_uniform_guidance_json]
     )
->>>>>>> 792956a9
 
     @property
     def audit_period_covered(self):
