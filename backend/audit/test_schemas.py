--- conflicted
+++ resolved
@@ -694,13 +694,7 @@
 
             simple_case["FederalAwards"]["federal_awards"][0]["program"][
                 "number_of_audit_findings"
-<<<<<<< HEAD
-            ] = 1
-            # There is no requirement to have 0 or 1 findings with a U or D type
-            # self.assertRaises(exceptions.ValidationError, validate, simple_case, schema)
-=======
             ] = random.randint(1, 100)
->>>>>>> 499a2e3d
             validate(simple_case, schema)
 
 
