# Even though the schemas are not Django views or modules etc., we test them
# here for CI/CD integration.
import json
import random
import string
from collections import deque
from random import choice, randrange

from django.conf import settings
from django.test import SimpleTestCase
from jsonschema import exceptions, validate as jsonschema_validate, FormatChecker

from audit.fixtures.excel import (
    ADDITIONAL_UEIS_TEST_FILE,
    CORRECTIVE_ACTION_PLAN_TEST_FILE,
    FEDERAL_AWARDS_TEST_FILES,
    FINDINGS_TEXT_TEST_FILE,
    FINDINGS_UNIFORM_GUIDANCE_TEST_FILE,
    SECONDARY_AUDITORS_TEST_FILE,
    NOTES_TO_SEFA_TEST_FILE,
    SIMPLE_CASES_TEST_FILE,
)

SECTION_SCHEMA_DIR = settings.SECTION_SCHEMA_DIR

# Simplest way to create a new copy of simple case rather than getting
# references to things used by other tests:


def jsoncopy(v):
    return json.loads(json.dumps(v))


def validate(instance, schema):
    """Wrap the validate function to include a format checker"""
    return jsonschema_validate(instance, schema, format_checker=FormatChecker())


class GeneralInformationSchemaValidityTest(SimpleTestCase):
    """
    Test the basic validity of the GeneralInformation JSON schema.
    """

    GENERAL_INFO_SCHEMA = json.loads(
        (SECTION_SCHEMA_DIR / "GeneralInformation.schema.json").read_text(
            encoding="utf-8"
        )
    )

    SIMPLE_CASE = json.loads(SIMPLE_CASES_TEST_FILE.read_text(encoding="utf-8"))[
        "GeneralInformationCase"
    ]

    def test_simple_pass(self):
        """
        The simple case should be valid
        """
        schema = self.GENERAL_INFO_SCHEMA

        validate(self.SIMPLE_CASE, schema)

    def test_invalid_auditee_fiscal_period_start(self):
        """
        If auditee_fiscal_period_start is an invalid date format, validation should fail
        """
        schema = self.GENERAL_INFO_SCHEMA

        simple_case = jsoncopy(self.SIMPLE_CASE)

        bad_date = "not a date"
        simple_case["auditee_fiscal_period_start"] = bad_date

        self.assertRaisesRegex(
            exceptions.ValidationError,
            f"'{bad_date}' is not a 'date'",
            validate,
            simple_case,
            schema,
        )

    def test_invalid_auditee_fiscal_period_end(self):
        """
        If auditee_fiscal_period_end is an invalid date format, validation should fail
        """
        schema = self.GENERAL_INFO_SCHEMA

        simple_case = jsoncopy(self.SIMPLE_CASE)

        bad_date = "not a date"
        simple_case["auditee_fiscal_period_end"] = bad_date

        self.assertRaisesRegex(
            exceptions.ValidationError,
            f"'{bad_date}' is not a 'date'",
            validate,
            simple_case,
            schema,
        )

    def test_null_auditee_name(self):
        """
        If the auditee_name is null, validation should pass
        """
        schema = self.GENERAL_INFO_SCHEMA
        instance = jsoncopy(self.SIMPLE_CASE)

        instance["auditee_name"] = None

        validate(instance, schema)

    def test_invalid_ein(self):
        """
        If the EIN is not in a valid format, validation should fail
        """
        schema = self.GENERAL_INFO_SCHEMA

        bad_eins = [
            f"{randrange(1000000000):010}",  # too long
            f"{randrange(10000000):08}",  # too short
            "".join(choice(string.ascii_letters) for i in range(9)),  # contains letters
            "".join(choice(string.punctuation) for i in range(9)),  # contains symbols
        ]

        for bad_ein in bad_eins:
            with self.subTest():
                instance = jsoncopy(self.SIMPLE_CASE)

                instance["ein"] = bad_ein

                with self.assertRaisesRegex(
                    exceptions.ValidationError,
                    "does not match",
                    msg=f"ValidationError not raised with EIN = {bad_ein}",
                ):
                    validate(instance, schema)

    def test_invalid_uei(self):
        """
        If the UEI is not in a valid format, validation should fail
        """
        schema = self.GENERAL_INFO_SCHEMA

        alpha_omit_oi = (
            string.ascii_letters.replace("i", "")
            .replace("I", "")
            .replace("o", "")
            .replace("O", "")
            .upper()  # We convert to uppercase in UEIValidationFormView.
        )
        good_uei = "".join(choice(alpha_omit_oi) for i in range(12))
        idx = randrange(12)

        too_short = "".join(choice(alpha_omit_oi) for i in range(11))
        too_long = "".join(choice(alpha_omit_oi) for i in range(13))
        zero_start = f"0{''.join(choice(alpha_omit_oi) for i in range(11))}"
        with_punc = good_uei[:idx] + choice(string.punctuation) + good_uei[idx + 1 :]
        with_numlike = good_uei[:idx] + choice("ioIO") + good_uei[idx + 1 :]
        with_commas = good_uei[:idx] + "," + good_uei[idx + 1 :]

        digits = "".join(choice(string.digits) for i in range(9))
        three_chars = "".join(choice(string.ascii_uppercase) for i in range(3))
        consecutive_base = deque(digits + three_chars)
        digits_start = "".join(consecutive_base)
        consecutive_base.rotate(1)
        digits_middle1 = "".join(consecutive_base)
        consecutive_base.rotate(1)
        digits_middle2 = "".join(consecutive_base)
        consecutive_base.rotate(1)
        digits_end = "".join(consecutive_base)

        bad_ueis_and_messages = [
            (too_short, f"'{too_short}' is too short"),
            (too_long, f"'{too_long}' is too long"),
            (zero_start, "does not match"),
            (with_punc, "does not match"),
            (with_commas, "does not match"),
            (with_numlike, "does not match"),
            (digits_start, "does not match"),
            (digits_middle1, "does not match"),
            (digits_middle2, "does not match"),
            (digits_end, "does not match"),
        ]

        for bad_uei, message in bad_ueis_and_messages:
            instance = jsoncopy(self.SIMPLE_CASE)
            instance["auditee_uei"] = bad_uei

            with self.subTest():
                with self.assertRaisesRegex(
                    exceptions.ValidationError,
                    message,
                    msg=f"ValidationError not raised with UEI = {bad_uei}",
                ):
                    validate(instance, schema)

    def test_valid_uei(self):
        """
        If the UEI is in a valid format, validation should pass
        """
        schema = self.GENERAL_INFO_SCHEMA

        alpha_omit_oi = (
            string.ascii_letters.replace("i", "")
            .replace("I", "")
            .replace("o", "")
            .replace("O", "")
            .upper()  # We convert to uppercase in UEIValidationFormView.
        )
        good_uei = "".join(choice(alpha_omit_oi) for i in range(12))

        instance = jsoncopy(self.SIMPLE_CASE)

        instance["auditee_uei"] = good_uei

        validate(instance, schema)

    # 2023-05-30: We're proceeding with the assumption that as a matter of
    # policy we can reject audits without UEIs. If that turns out to be untrue,
    # we'll uncomment these two tests.
    # def test_blank_uei(self):
    #     """
    #     If the UEI is an empty string, validation should pass
    #     """
    #     schema = self.GENERAL_INFO_SCHEMA
    #     instance = jsoncopy(self.SIMPLE_CASE)
    #
    #     instance["auditee_uei"] = ""
    #
    #     validate(instance, schema)
    #
    # def test_null_uei(self):
    #     """
    #     If the UEI is null, validation should pass
    #     """
    #     schema = self.GENERAL_INFO_SCHEMA
    #     instance = jsoncopy(self.SIMPLE_CASE)
    #
    #     instance["auditee_uei"] = None
    #
    #     validate(instance, schema)

    def test_invalid_zip(self):
        """
        If auditee_zip is not in a valid format, validation should fail
        """
        schema = self.GENERAL_INFO_SCHEMA

        bad_zips = [
            f"{randrange(1000000):06}",  # too long
            f"{randrange(10000):04}",  # too short
            "".join(choice(string.ascii_letters) for i in range(5)),  # contains letters
            "".join(choice(string.punctuation) for i in range(5)),  # contains symbols
        ]

        for zip_field in ["auditee_zip", "auditor_zip"]:
            for bad_zip in bad_zips:
                with self.subTest():
                    instance = jsoncopy(self.SIMPLE_CASE)

                    instance[zip_field] = bad_zip

                    with self.assertRaisesRegex(
                        exceptions.ValidationError,
                        "does not match",
                        msg=f"ValidationError not raised with zip = {bad_zip}",
                    ):
                        validate(instance, schema)

    def test_invalid_zip_plus_4(self):
        """
        If auditee_zip is not in a valid zip+4 format, validation should fail
        """
        schema = self.GENERAL_INFO_SCHEMA

        # generate a valid 5 digit zip code
        valid_zip = f"{randrange(100000):05}"

        # append invalid +4 suffixes
        bad_zips = [
            f"{valid_zip}-{randrange(10000):05}",  # +4 too long
            f"{valid_zip}-{randrange(1000):03}",  # +4 too short
            # contains letters
            f"{valid_zip}-{''.join(choice(string.ascii_letters) for i in range(4))}",
            # contains symbols
            f"{valid_zip}-{''.join(choice(string.punctuation) for i in range(4))}",
        ]

        for zip_field in ["auditee_zip", "auditor_zip"]:
            for bad_zip in bad_zips:
                with self.subTest():
                    instance = jsoncopy(self.SIMPLE_CASE)

                    instance[zip_field] = bad_zip

                    with self.assertRaisesRegex(
                        exceptions.ValidationError,
                        "does not match",
                        msg=f"ValidationError not raised with zip = {bad_zip}",
                    ):
                        validate(instance, schema)

    def test_valid_phone(self):
        """
        If auditee_phone is in a valid format, validation should pass
        """
        schema = self.GENERAL_INFO_SCHEMA

        good_phones_wo_country_code = [
            f"{randrange(10000000000):010}",  # e.g. 5555555555
            # e.g. 555-555-5555
            f"{randrange(1000):03}-{randrange(1000):03}-{randrange(10000):04}",
            # e.g. 555.555.5555
            f"{randrange(1000):03}.{randrange(1000):03}.{randrange(10000):04}",
            # e.g. 555 555 5555
            f"{randrange(1000):03} {randrange(1000):03} {randrange(10000):04}",
            # e.g. (555)-555-5555
            f"({randrange(1000):03})-{randrange(1000):03}-{randrange(10000):04}",
            # e.g. (555).555.5555
            f"({randrange(1000):03}).{randrange(1000):03}.{randrange(10000):04}",
            # e.g. (555) 555 5555
            f"({randrange(1000):03}) {randrange(1000):03} {randrange(10000):04}",
        ]

        good_phones_w_country_code = [f"+1 {p}" for p in good_phones_wo_country_code]

        good_phones = good_phones_wo_country_code + good_phones_w_country_code

        for phone_field in ["auditee_phone", "auditor_phone"]:
            for good_phone in good_phones:
                with self.subTest():
                    instance = jsoncopy(self.SIMPLE_CASE)

                    instance[phone_field] = good_phone

                    validate(instance, schema)

    def test_invalid_phone(self):
        """
        If auditee_phone is not in a valid format, validation should fail
        """
        schema = self.GENERAL_INFO_SCHEMA

        bad_phones = [
            f"{randrange(100000000):09}",  # too short
            f"{randrange(10000000000):011}",  # too long
            "".join(
                choice(string.ascii_letters) for i in range(10)
            ),  # contains letters
        ]

        for phone_field in ["auditee_phone", "auditor_phone"]:
            for bad_phone in bad_phones:
                with self.subTest():
                    instance = jsoncopy(self.SIMPLE_CASE)

                    instance[phone_field] = bad_phone

                    with self.assertRaisesRegex(
                        exceptions.ValidationError,
                        "does not match",
                        msg=f"ValidationError not raised with phone = {bad_phone}",
                    ):
                        validate(instance, schema)


class AuditInformationSchemaValidityTest(SimpleTestCase):
    AUDIT_INFO_SCHEMA = json.loads(
        (SECTION_SCHEMA_DIR / "AuditInformation.schema.json").read_text(
            encoding="utf-8"
        )
    )

    SIMPLE_CASE = json.loads(SIMPLE_CASES_TEST_FILE.read_text(encoding="utf-8"))[
        "AuditInformationCases"
    ]

    def test_schema(self):
        """Try to test Audit Info schema."""
        schema = self.AUDIT_INFO_SCHEMA
        validate(self.SIMPLE_CASE[0], schema)

    def test_all_booleans(self):
        schema = self.AUDIT_INFO_SCHEMA
        simple_case = jsoncopy(self.SIMPLE_CASE[0])

        boolean_fields = [
            "is_going_concern_included",
            "is_internal_control_deficiency_disclosed",
            "is_internal_control_material_weakness_disclosed",
            "is_material_noncompliance_disclosed",
            "is_aicpa_audit_guide_included",
            "is_low_risk_auditee",
        ]
        for value in [True, False]:
            for field in boolean_fields:
                simple_case[field] = value
                validate(simple_case, schema)

    def test_all_gaap_results(self):
        schema = self.AUDIT_INFO_SCHEMA
        simple_case = jsoncopy(self.SIMPLE_CASE[0])
        gaap_results = [
            "unmodified_opinion",
            "qualified_opinion",
            "adverse_opinion",
            "disclaimer_of_opinion",
        ]

        for _ in range(10):
            for n in range(2, 5):
                ls = random.sample(gaap_results, n)
                simple_case["gaap_results"] = ls
                validate(simple_case, schema)

        # Test when it is 'not_gaap', which requires other fields.
        simple_case["gaap_results"] = ["not_gaap"]
        simple_case["is_sp_framework_required"] = random.choice([True, False])
        simple_case["sp_framework_basis"] = random.choices(
            ["cash_basis", "tax_basis", "contractual_basis", "other_basis"], k=2
        )
        simple_case["sp_framework_opinions"] = random.choices(
            [
                "unmodified_opinion",
                "qualified_opinion",
                "adverse_opinion",
                "disclaimer_of_opinion",
            ],
            k=2,
        )
        validate(simple_case, schema)

    def test_bad_gaap_results(self):
        schema = self.AUDIT_INFO_SCHEMA
        simple_case = jsoncopy(self.SIMPLE_CASE[0])
        not_gaap_values = [
            "state",
            "local",
            "tribal",
            "higher-ed",
            "non-profit",
            "unknown",
            "none",
        ]

        for word in not_gaap_values:
            simple_case["gaap_results"] = [word]
            self.assertRaises(exceptions.ValidationError, validate, simple_case, schema)

    def test_bad_sp_framework_opinions(self):
        schema = self.AUDIT_INFO_SCHEMA
        simple_case = jsoncopy(self.SIMPLE_CASE[1])

        simple_case["sp_framework_opinions"] = "not_a_real_opinion"
        self.assertRaises(exceptions.ValidationError, validate, simple_case, schema)

    def test_bad_sp_framework_basis(self):
        schema = self.AUDIT_INFO_SCHEMA
        simple_case = jsoncopy(self.SIMPLE_CASE[1])

        simple_case["sp_framework_basis"] = "an_invalid_basis"
        self.assertRaises(exceptions.ValidationError, validate, simple_case, schema)

    def test_valid_aln_prefixes(self):
        schema = self.AUDIT_INFO_SCHEMA
        simple_case = jsoncopy(self.SIMPLE_CASE[0])
        # Why "likely?" I have no idea what is authoritative.
        # Fix the tests as we discover changes, and update the
        # validation schema while we're at it.
        likely_valid_aln_prefixes = [
            "10",
            "11",
            "12",
            "13",
            "14",
            "15",
            "16",
            "17",
            "18",
            "19",
            "20",
            "21",
            "22",
            "23",
            "27",
            "29",
            "30",
            "32",
            "33",
            "34",
            "36",
            "39",
            "40",
            "41",
            "42",
            "43",
            "44",
            "45",
            "46",
            "47",
            "53",
            "57",
            "58",
            "59",
            "60",
            "61",
            "62",
            "64",
            "66",
            "68",
            "70",
            "77",
            "78",
            "81",
            "82",
            "83",
            "84",
            "85",
            "86",
            "87",
            "88",
            "89",
            "90",
            "91",
            "92",
            "93",
            "94",
            "96",
            "97",
            "98",
            "99",
        ]

        for _ in range(10):
            for n in range(2, 10):
                ls = random.sample(likely_valid_aln_prefixes, n)
                simple_case["agencies"] = ls
                validate(simple_case, schema)


class FederalAwardsSchemaValidityTest(SimpleTestCase):
    """
    Test the basic validity of the FederalAwards JSON schema.
    """

    FEDERAL_AWARDS_SCHEMA = json.loads(
        (SECTION_SCHEMA_DIR / "FederalAwards.schema.json").read_text(encoding="utf-8")
    )

    SIMPLE_CASES = json.loads(SIMPLE_CASES_TEST_FILE.read_text(encoding="utf-8"))[
        "FederalAwardsCases"
    ]

    def test_multiple_files(self):
        """Try to test FederalAwards first."""
        schema = self.FEDERAL_AWARDS_SCHEMA
        for in_flight_file in FEDERAL_AWARDS_TEST_FILES:
            in_flight = json.loads(in_flight_file.read_text(encoding="utf-8"))
            validate(in_flight, schema)

    def test_simple_pass(self):
        """
        Test the simplest Federal Award case; none of the conditional fields
        apply.
        """
        schema = self.FEDERAL_AWARDS_SCHEMA

        validate(self.SIMPLE_CASES[0], schema)

    def test_missing_auditee_uei(self):
        """
        Test that validation fails if auditee_uei is missing
        """
        schema = self.FEDERAL_AWARDS_SCHEMA

        simple_case = jsoncopy(self.SIMPLE_CASES[0])
        del simple_case["FederalAwards"]["auditee_uei"]

        self.assertRaises(exceptions.ValidationError, validate, simple_case, schema)

    def test_missing_total_amount_expended(self):
        """
        Test that validation fails if total_amount_expended is missing
        """
        schema = self.FEDERAL_AWARDS_SCHEMA

        simple_case = jsoncopy(self.SIMPLE_CASES[0])
        del simple_case["FederalAwards"]["total_amount_expended"]

        self.assertRaises(exceptions.ValidationError, validate, simple_case, schema)

    def test_simple_fail_with_extraneous(self):
        """
        Test the simplest Federal Award case; none of the conditional fields
        apply but we're giving answers for them anyway
        """
        schema = self.FEDERAL_AWARDS_SCHEMA

        simple_case = jsoncopy(self.SIMPLE_CASES[0])

        simple_case["FederalAwards"]["federal_awards"][0][
            "loan_balance_at_audit_period_end"
        ] = 10_000
        self.assertRaises(exceptions.ValidationError, validate, simple_case, schema)

    def test_loan_dependents(self):
        """
        If loan_or_loan_guarantee is Y, loan_balance_at_audit_period_end must have a value.
        """
        schema = self.FEDERAL_AWARDS_SCHEMA

        simple_case = jsoncopy(self.SIMPLE_CASES[1])
        award = jsoncopy(simple_case["FederalAwards"]["federal_awards"][0])

        both_int_pass = award | {
            "loan_or_loan_guarantee": {
                "is_guaranteed": "Y",
                "loan_balance_at_audit_period_end": 10_000,
            }
        }
        simple_case["FederalAwards"]["federal_awards"] = [both_int_pass]

        validate(simple_case, schema)

        for valid in ["", "null", 0]:
            both_na_pass = award | {
                "loan_or_loan_guarantee": {
                    "is_guaranteed": "N",
                    "loan_balance_at_audit_period_end": valid,
                }
            }
            simple_case["FederalAwards"]["federal_awards"] = [both_na_pass]

            validate(simple_case, schema)

        no_dependent_fail = award | {"loan_or_loan_guarantee": {"is_guaranteed": "Y"}}
        simple_case["FederalAwards"]["federal_awards"] = [no_dependent_fail]

        self.assertRaises(exceptions.ValidationError, validate, simple_case, schema)

        only_dependent_fail = award | {
            "loan_or_loan_guarantee": {"loan_balance_at_audit_period_end": 10_000}
        }
        simple_case["FederalAwards"]["federal_awards"] = [only_dependent_fail]

        self.assertRaises(exceptions.ValidationError, validate, simple_case, schema)

        bad_value_fail = award | {
            "loan_or_loan_guarantee": {
                "is_guaranteed": "Y",
                "loan_balance_at_audit_period_end": "not applicable",
            }
        }
        simple_case["FederalAwards"]["federal_awards"] = [bad_value_fail]

        self.assertRaises(exceptions.ValidationError, validate, simple_case, schema)

        zero_value_fail = award | {
            "loan_or_loan_guarantee": {
                "is_guaranteed": "Y",
                "loan_balance_at_audit_period_end": 0,
            }
        }
        simple_case["FederalAwards"]["federal_awards"] = [zero_value_fail]

        self.assertRaises(exceptions.ValidationError, validate, simple_case, schema)

    def test_direct_award_dependents(self):
        """
<<<<<<< HEAD
        If direct_award is Y or N, check dependent values
=======
        direct_or_indirect_award tests
>>>>>>> f0bede6f
        """
        schema = self.FEDERAL_AWARDS_SCHEMA

        simple_case = jsoncopy(self.SIMPLE_CASES[1])
        award = jsoncopy(simple_case["FederalAwards"]["federal_awards"][0])

        # 20230408 MCJ
        # In Python, the `|` is a dictionary union operator. Python 3.9
        # https://betterprogramming.pub/new-union-operators-to-merge-dictionaries-in-python-3-9-8c7dbbd1080c
        both_pass = award | {
            "direct_or_indirect_award": {
                "is_direct": "N",
                "entities": [
                    {
                        "passthrough_name": "Bob",
                        "passthrough_identifying_number": "Bob-123",
                    }
                ],
            },
        }
        simple_case["FederalAwards"]["federal_awards"] = [both_pass]

        validate(simple_case, schema)

        no_dependent_fail = award | {"direct_or_indirect_award": {"is_direct": "Y"}}
        simple_case["FederalAwards"]["federal_awards"] = [no_dependent_fail]
        # self.assertRaises(exceptions.ValidationError, validate, simple_case, schema)
        validate(simple_case, schema)

        only_dependent_fail = award | {
            "direct_or_indirect_award": {
                "entities": [
                    {
                        "passthrough_name": "Bob",
                        "passthrough_identifying_number": "Bob-123",
                    }
                ]
            }
        }
        simple_case["FederalAwards"]["federal_awards"] = [only_dependent_fail]

        self.assertRaises(exceptions.ValidationError, validate, simple_case, schema)

        bad_entity_fail = award | {
            "direct_or_indirect_award": {
                "is_direct": "N",
                "entities": [{"passthrough_name": "Bob"}],
            }
        }
        simple_case["FederalAwards"]["federal_awards"] = [bad_entity_fail]
        validate(simple_case, schema)

        bad_entity_empty_fail = award | {
            "direct_or_indirect_award": {
                "is_direct": "N",
                "entities": [
                    {"passthrough_name": "Bob", "passthrough_identifying_number": ""}
                ],
            }
        }
        simple_case["FederalAwards"]["federal_awards"] = [bad_entity_empty_fail]
        validate(simple_case, schema)

    def test_passthrough_dependents(self):
        """
        If federal_award_passed_to_subrecipients is Y,
        federal_award_passed_to_subrecipients_amount must have a value.
        """
        schema = self.FEDERAL_AWARDS_SCHEMA

        simple_case = jsoncopy(self.SIMPLE_CASES[0])
        award = jsoncopy(simple_case["FederalAwards"]["federal_awards"][0])

        both_pass = award | {
            "subrecipients": {"is_passed": "Y", "subrecipient_amount": 10_000}
        }
        simple_case["FederalAwards"]["federal_awards"] = [both_pass]

        validate(simple_case, schema)

        no_dependent_fail = award | {"subrecipients": {"is_passed": "Y"}}
        simple_case["FederalAwards"]["federal_awards"] = [no_dependent_fail]

        self.assertRaises(exceptions.ValidationError, validate, simple_case, schema)

        only_dependent_fail = award | {"subrecipients": {"subrecipient_amount": 10_000}}
        simple_case["FederalAwards"]["federal_awards"] = [only_dependent_fail]

        self.assertRaises(exceptions.ValidationError, validate, simple_case, schema)

    def test_major_program_dependents(self):
        """
        If major_program is Y, major_program_audit_report_type must have a value.
        """
        schema = self.FEDERAL_AWARDS_SCHEMA

        simple_case = jsoncopy(self.SIMPLE_CASES[0])
        award = jsoncopy(simple_case["FederalAwards"]["federal_awards"][0])

        both_pass = award | {
            "program": {
                "federal_agency_prefix": "42",
                "three_digit_extension": "123",
                "program_name": "Bob",
                "is_major": "Y",
                "audit_report_type": "U",
                "number_of_audit_findings": 0,
                "amount_expended": 42,
            }
        }
        simple_case["FederalAwards"]["federal_awards"] = [both_pass]

        validate(simple_case, schema)

        invalid_fail = award | {
            "program": {
                "federal_agency_prefix": "42",
                "three_digit_extension": "123",
                "program_name": "Bob",
                "is_major": "Y",
                "number_of_audit_findings": 0,
                "amount_expended": 42,
            }
        }
        simple_case["FederalAwards"]["federal_awards"] = [invalid_fail]

        self.assertRaises(exceptions.ValidationError, validate, simple_case, schema)

        no_dependent_fail = award | {"is_major": "Y"}
        simple_case["FederalAwards"]["federal_awards"] = [no_dependent_fail]

        self.assertRaises(exceptions.ValidationError, validate, simple_case, schema)

        only_dependent_fail = award | {
            "audit_report_type": "U",
        }
        simple_case["FederalAwards"]["federal_awards"] = [only_dependent_fail]

        self.assertRaises(exceptions.ValidationError, validate, simple_case, schema)

    def test_missing_state_cluster_name(self):
        """
        state_cluster_name tests
        """
        schema = self.FEDERAL_AWARDS_SCHEMA

        simple_case = jsoncopy(self.SIMPLE_CASES[0])

        simple_case["FederalAwards"]["federal_awards"][0]["cluster"][
            "cluster_name"
        ] = "STATE CLUSTER"
        self.assertRaises(exceptions.ValidationError, validate, simple_case, schema)

    def test_disallowed_state_cluster_name(self):
        """
        If cluster name is not 'STATE CLUSTER', state_cluster_name must be empty or null
        """
        schema = self.FEDERAL_AWARDS_SCHEMA

        simple_case = jsoncopy(self.SIMPLE_CASES[0])
        simple_case["FederalAwards"]["federal_awards"][0]["cluster"][
            "state_cluster_name"
        ] = "ANYTHING"

        # Test for errors when state_cluster_name is not empty or null
        self.assertRaises(exceptions.ValidationError, validate, simple_case, schema)

    def test_number_of_audit_findings(self):
        """
        If major_program_audit_report_type is A or Q, number_of_audit_findings must be greater than 0
        """
        schema = self.FEDERAL_AWARDS_SCHEMA

        simple_case = jsoncopy(self.SIMPLE_CASES[0])
        simple_case["FederalAwards"]["federal_awards"][0]["program"]["is_major"] = "Y"

        for report_type in ["A", "Q"]:
            # major_audit_report_type of A or Q requires non-zero number_of_audit_findings
            simple_case["FederalAwards"]["federal_awards"][0]["program"][
                "audit_report_type"
            ] = report_type
            simple_case["FederalAwards"]["federal_awards"][0]["program"][
                "number_of_audit_findings"
            ] = 0
            # We cannot find, in the UG, anything that suggests this is true.
            # This seems like it should be allowed to pass.
            # self.assertRaises(exceptions.ValidationError, validate, simple_case, schema)
            validate(simple_case, schema)

            simple_case["FederalAwards"]["federal_awards"][0]["program"][
                "number_of_audit_findings"
            ] = 1
            validate(simple_case, schema)

        for report_type in ["U", "D"]:
            # major_audit_report_type of U or D can be zero or greater
            simple_case["FederalAwards"]["federal_awards"][0]["program"][
                "audit_report_type"
            ] = report_type
            simple_case["FederalAwards"]["federal_awards"][0]["program"][
                "number_of_audit_findings"
            ] = 0
            validate(simple_case, schema)

            simple_case["FederalAwards"]["federal_awards"][0]["program"][
                "number_of_audit_findings"
            ] = random.randint(1, 100)
            validate(simple_case, schema)


class CorrectiveActionPlanSchemaValidityTest(SimpleTestCase):
    """
    Test the basic validity of the CorrectiveActionPlan JSON schema.
    """

    CORRECTIVE_ACTION_PLAN_SCHEMA = json.loads(
        (SECTION_SCHEMA_DIR / "CorrectiveActionPlan.schema.json").read_text(
            encoding="utf-8"
        )
    )

    SIMPLE_CASE = json.loads(SIMPLE_CASES_TEST_FILE.read_text(encoding="utf-8"))[
        "CorrectiveActionPlanCase"
    ]

    def test_schema(self):
        """Try to test CorrectiveActionPlan first."""
        schema = self.CORRECTIVE_ACTION_PLAN_SCHEMA

        in_flight_file = CORRECTIVE_ACTION_PLAN_TEST_FILE
        in_flight = json.loads(in_flight_file.read_text(encoding="utf-8"))
        validate(in_flight, schema)

    def test_simple_pass(self):
        """
        Test the simplest Corrective Action Plan case; none of the conditional fields
        apply.
        """
        schema = self.CORRECTIVE_ACTION_PLAN_SCHEMA

        validate(self.SIMPLE_CASE, schema)

    def test_missing_auditee_uei(self):
        """
        Test that validation fails if auditee_uei is missing
        """
        schema = self.CORRECTIVE_ACTION_PLAN_SCHEMA

        simple_case = jsoncopy(self.SIMPLE_CASE)
        del simple_case["CorrectiveActionPlan"]["auditee_uei"]

        self.assertRaises(exceptions.ValidationError, validate, simple_case, schema)

    def test_missing_entry_fields(self):
        """
        Test that validation fails if any entry field is missing
        """
        schema = self.CORRECTIVE_ACTION_PLAN_SCHEMA

        simple_case = jsoncopy(self.SIMPLE_CASE)
        del simple_case["CorrectiveActionPlan"]["corrective_action_plan_entries"][0][
            "contains_chart_or_table"
        ]
        self.assertRaises(exceptions.ValidationError, validate, simple_case, schema)

        simple_case = jsoncopy(self.SIMPLE_CASE)
        del simple_case["CorrectiveActionPlan"]["corrective_action_plan_entries"][0][
            "planned_action"
        ]
        self.assertRaises(exceptions.ValidationError, validate, simple_case, schema)

        simple_case = jsoncopy(self.SIMPLE_CASE)
        del simple_case["CorrectiveActionPlan"]["corrective_action_plan_entries"][0][
            "reference_number"
        ]
        self.assertRaises(exceptions.ValidationError, validate, simple_case, schema)

    def test_empty_entry_fields(self):
        """
        Test that validation fails if any entry field is empty
        """
        schema = self.CORRECTIVE_ACTION_PLAN_SCHEMA

        simple_case = jsoncopy(self.SIMPLE_CASE)
        simple_case["CorrectiveActionPlan"]["corrective_action_plan_entries"][0][
            "contains_chart_or_table"
        ] = None
        self.assertRaises(exceptions.ValidationError, validate, simple_case, schema)

        simple_case = jsoncopy(self.SIMPLE_CASE)
        simple_case["CorrectiveActionPlan"]["corrective_action_plan_entries"][0][
            "planned_action"
        ] = None
        self.assertRaises(exceptions.ValidationError, validate, simple_case, schema)

        simple_case = jsoncopy(self.SIMPLE_CASE)
        simple_case["CorrectiveActionPlan"]["corrective_action_plan_entries"][0][
            "reference_number"
        ] = None
        self.assertRaises(exceptions.ValidationError, validate, simple_case, schema)

    def test_for_invalid_entry(self):
        """
        Test that validation fails if invalid value is provided for entry field
        """
        schema = self.CORRECTIVE_ACTION_PLAN_SCHEMA

        simple_case = jsoncopy(self.SIMPLE_CASE)
        simple_case["CorrectiveActionPlan"]["corrective_action_plan_entries"][0][
            "contains_chart_or_table"
        ] = 0
        self.assertRaises(exceptions.ValidationError, validate, simple_case, schema)


class FindingsTextSchemaValidityTest(SimpleTestCase):
    """
    Test the basic validity of the FindingsText JSON schema.
    """

    FINDINGS_TEXT_SCHEMA = json.loads(
        (SECTION_SCHEMA_DIR / "AuditFindingsText.schema.json").read_text(
            encoding="utf-8"
        )
    )

    SIMPLE_CASE = json.loads(SIMPLE_CASES_TEST_FILE.read_text(encoding="utf-8"))[
        "FindingsTextCase"
    ]

    def test_schema(self):
        """Try to test FindingsText first."""
        schema = self.FINDINGS_TEXT_SCHEMA

        in_flight_file = FINDINGS_TEXT_TEST_FILE
        in_flight = json.loads(in_flight_file.read_text(encoding="utf-8"))
        validate(in_flight, schema)

    def test_simple_pass(self):
        """
        Test the simplest FindingsText case; none of the conditional fields apply.
        """
        schema = self.FINDINGS_TEXT_SCHEMA

        validate(self.SIMPLE_CASE, schema)

    def test_missing_auditee_uei(self):
        """
        Test that validation fails if auditee_uei is missing
        """
        schema = self.FINDINGS_TEXT_SCHEMA

        simple_case = jsoncopy(self.SIMPLE_CASE)
        del simple_case["FindingsText"]["auditee_uei"]

        self.assertRaises(exceptions.ValidationError, validate, simple_case, schema)

    def test_missing_entry_fields(self):
        """
        Test that validation fails if any entry field is missing
        """
        schema = self.FINDINGS_TEXT_SCHEMA

        simple_case = jsoncopy(self.SIMPLE_CASE)
        del simple_case["FindingsText"]["findings_text_entries"][0][
            "contains_chart_or_table"
        ]
        self.assertRaises(exceptions.ValidationError, validate, simple_case, schema)

        simple_case = jsoncopy(self.SIMPLE_CASE)
        del simple_case["FindingsText"]["findings_text_entries"][0]["text_of_finding"]
        self.assertRaises(exceptions.ValidationError, validate, simple_case, schema)

        simple_case = jsoncopy(self.SIMPLE_CASE)
        del simple_case["FindingsText"]["findings_text_entries"][0]["reference_number"]
        self.assertRaises(exceptions.ValidationError, validate, simple_case, schema)

    def test_empty_entry_fields(self):
        """
        Test that validation fails if any entry field is empty
        """
        schema = self.FINDINGS_TEXT_SCHEMA

        simple_case = jsoncopy(self.SIMPLE_CASE)
        simple_case["FindingsText"]["findings_text_entries"][0][
            "contains_chart_or_table"
        ] = None
        self.assertRaises(exceptions.ValidationError, validate, simple_case, schema)

        simple_case = jsoncopy(self.SIMPLE_CASE)
        simple_case["FindingsText"]["findings_text_entries"][0][
            "text_of_finding"
        ] = None
        self.assertRaises(exceptions.ValidationError, validate, simple_case, schema)

        simple_case = jsoncopy(self.SIMPLE_CASE)
        simple_case["FindingsText"]["findings_text_entries"][0][
            "reference_number"
        ] = None
        self.assertRaises(exceptions.ValidationError, validate, simple_case, schema)

    def test_for_invalid_entry(self):
        """
        Test that validation fails if invalid value is provided for entry field
        """
        schema = self.FINDINGS_TEXT_SCHEMA

        simple_case = jsoncopy(self.SIMPLE_CASE)
        simple_case["FindingsText"]["findings_text_entries"][0][
            "contains_chart_or_table"
        ] = 0
        self.assertRaises(exceptions.ValidationError, validate, simple_case, schema)


class AdditionalUeisSchemaValidityTest(SimpleTestCase):
    """
    Test the basic validity of the AdditionalUEIs JSON schema.
    """

    ADDITIONAL_UEIS_SCHEMA = json.loads(
        (SECTION_SCHEMA_DIR / "AdditionalUEIs.schema.json").read_text(encoding="utf-8")
    )

    SIMPLE_CASE = json.loads(SIMPLE_CASES_TEST_FILE.read_text(encoding="utf-8"))[
        "AdditionalUeisCase"
    ]

    def test_schema(self):
        """Test AdditionalUEIs schema first."""
        schema = self.ADDITIONAL_UEIS_SCHEMA

        in_flight_file = ADDITIONAL_UEIS_TEST_FILE
        in_flight = json.loads(in_flight_file.read_text(encoding="utf-8"))
        validate(in_flight, schema)

    def test_simple_pass(self):
        """
        Test a simple AdditionalUEIs case.
        """
        schema = self.ADDITIONAL_UEIS_SCHEMA

        validate(self.SIMPLE_CASE, schema)

    def test_missing_auditee_uei(self):
        """
        Test that validation fails if auditee_uei is missing
        """
        schema = self.ADDITIONAL_UEIS_SCHEMA

        simple_case = jsoncopy(self.SIMPLE_CASE)
        del simple_case["AdditionalUEIs"]["auditee_uei"]

        self.assertRaises(exceptions.ValidationError, validate, simple_case, schema)

    def test_missing_entry_fields(self):
        """
        Test that validation fails if any entry field is missing
        """
        schema = self.ADDITIONAL_UEIS_SCHEMA

        simple_case = jsoncopy(self.SIMPLE_CASE)
        del simple_case["AdditionalUEIs"]["additional_ueis_entries"][0][
            "additional_uei"
        ]
        self.assertRaises(exceptions.ValidationError, validate, simple_case, schema)

    def test_empty_entry_fields(self):
        """
        Test that validation fails if any entry field is empty
        """
        schema = self.ADDITIONAL_UEIS_SCHEMA

        simple_case = jsoncopy(self.SIMPLE_CASE)
        simple_case["AdditionalUEIs"]["additional_ueis_entries"][0][
            "additional_uei"
        ] = None
        self.assertRaises(exceptions.ValidationError, validate, simple_case, schema)

    def test_for_invalid_entry(self):
        """
        Test that validation fails if invalid value is provided for entry field
        """
        schema = self.ADDITIONAL_UEIS_SCHEMA

        simple_case = jsoncopy(self.SIMPLE_CASE)
        simple_case["AdditionalUEIs"]["additional_ueis_entries"][0][
            "additional_uei"
        ] = 123456789
        self.assertRaises(exceptions.ValidationError, validate, simple_case, schema)


class NotesToSefaSchemaValidityTest(SimpleTestCase):
    """
    Test the basic validity of the NotesToSefa JSON schema.
    """

    NOTES_TO_SEFA_SCHEMA = json.loads(
        (SECTION_SCHEMA_DIR / "NotesToSefa.schema.json").read_text(encoding="utf-8")
    )
    SIMPLE_CASES = json.loads(SIMPLE_CASES_TEST_FILE.read_text(encoding="utf-8"))[
        "NotesToSefaCases"
    ]

    SIMPLE_CASE = SIMPLE_CASES[0]

    def test_schema(self):
        """Test NotesToSefa schema first."""
        schema = self.NOTES_TO_SEFA_SCHEMA
        in_flight_file = NOTES_TO_SEFA_TEST_FILE
        in_flight = json.loads(in_flight_file.read_text(encoding="utf-8"))
        validate(in_flight, schema)

    def test_simple_pass(self):
        """
        Test a simple NotesToSefa case.
        One with notes, one without
        """
        schema = self.NOTES_TO_SEFA_SCHEMA
        validate(self.SIMPLE_CASE, schema)
        validate(self.SIMPLE_CASES[1], schema)

    def test_missing_auditee_uei(self):
        """
        Test that validation fails when auditee_uei is missing
        """
        schema = self.NOTES_TO_SEFA_SCHEMA

        simple_case = jsoncopy(self.SIMPLE_CASE)
        del simple_case["NotesToSefa"]["auditee_uei"]

        self.assertRaises(exceptions.ValidationError, validate, simple_case, schema)

    def test_missing_entry_fields(self):
        """
        Test that validation fails if any required entry field is missing
        """
        schema = self.NOTES_TO_SEFA_SCHEMA

        simple_case = jsoncopy(self.SIMPLE_CASE)
        validate(simple_case, schema)

        simple_case = jsoncopy(self.SIMPLE_CASE)
        del simple_case["NotesToSefa"]["accounting_policies"]
        self.assertRaises(exceptions.ValidationError, validate, simple_case, schema)

        simple_case = jsoncopy(self.SIMPLE_CASE)
        del simple_case["NotesToSefa"]["notes_to_sefa_entries"][0]["note_title"]
        self.assertRaises(exceptions.ValidationError, validate, simple_case, schema)

    def test_for_invalid_entry(self):
        """
        Test that validation fails if invalid value is provided for entry field
        """
        schema = self.NOTES_TO_SEFA_SCHEMA

        simple_case = jsoncopy(self.SIMPLE_CASE)
        simple_case["NotesToSefa"]["auditee_uei"] = 123456789
        self.assertRaises(exceptions.ValidationError, validate, simple_case, schema)


class FindingsUniformGuidanceSchemaValidityTest(SimpleTestCase):
    """
    Test the basic validity of the FindingsUniformGuidance JSON schema.
    """

    FINDINGS_UNIFORM_GUIDANCE_SCHEMA = json.loads(
        (SECTION_SCHEMA_DIR / "FederalAwardsAuditFindings.schema.json").read_text(
            encoding="utf-8"
        )
    )

    SIMPLE_CASE = json.loads(SIMPLE_CASES_TEST_FILE.read_text(encoding="utf-8"))[
        "FindingsUniformGuidanceCase"
    ]

    def test_schema(self):
        """Try to test FindingsUniformGuidance first."""
        schema = self.FINDINGS_UNIFORM_GUIDANCE_SCHEMA

        in_flight_file = FINDINGS_UNIFORM_GUIDANCE_TEST_FILE
        in_flight = json.loads(in_flight_file.read_text(encoding="utf-8"))

        validate(in_flight, schema)

    def test_simple_pass(self):
        """
        Test the simplest FindingsUniformGuidance case; none of the conditional fields
        apply.
        """
        schema = self.FINDINGS_UNIFORM_GUIDANCE_SCHEMA

        validate(self.SIMPLE_CASE, schema)

    def test_missing_auditee_uei(self):
        """
        Test that validation fails if auditee_uei is missing
        """
        schema = self.FINDINGS_UNIFORM_GUIDANCE_SCHEMA

        simple_case = jsoncopy(self.SIMPLE_CASE)
        del simple_case["FindingsUniformGuidance"]["auditee_uei"]

        self.assertRaises(exceptions.ValidationError, validate, simple_case, schema)

    def test_missing_entry_fields(self):
        """
        Test that validation fails if any entry field is missing
        """
        schema = self.FINDINGS_UNIFORM_GUIDANCE_SCHEMA

        simple_case = jsoncopy(self.SIMPLE_CASE)
        del simple_case["FindingsUniformGuidance"]["findings_uniform_guidance_entries"][
            0
        ]["program"]
        self.assertRaises(exceptions.ValidationError, validate, simple_case, schema)

        simple_case = jsoncopy(self.SIMPLE_CASE)
        del simple_case["FindingsUniformGuidance"]["findings_uniform_guidance_entries"][
            0
        ]["findings"]["prior_references"]
        self.assertRaises(exceptions.ValidationError, validate, simple_case, schema)

        simple_case = jsoncopy(self.SIMPLE_CASE)
        del simple_case["FindingsUniformGuidance"]["findings_uniform_guidance_entries"][
            0
        ]["significant_deficiency"]
        self.assertRaises(exceptions.ValidationError, validate, simple_case, schema)

        simple_case = jsoncopy(self.SIMPLE_CASE)
        del simple_case["FindingsUniformGuidance"]["findings_uniform_guidance_entries"][
            0
        ]["other_matters"]
        self.assertRaises(exceptions.ValidationError, validate, simple_case, schema)

        simple_case = jsoncopy(self.SIMPLE_CASE)
        del simple_case["FindingsUniformGuidance"]["findings_uniform_guidance_entries"][
            0
        ]["other_findings"]
        self.assertRaises(exceptions.ValidationError, validate, simple_case, schema)

        simple_case = jsoncopy(self.SIMPLE_CASE)
        del simple_case["FindingsUniformGuidance"]["findings_uniform_guidance_entries"][
            0
        ]["modified_opinion"]
        self.assertRaises(exceptions.ValidationError, validate, simple_case, schema)

        simple_case = jsoncopy(self.SIMPLE_CASE)
        del simple_case["FindingsUniformGuidance"]["findings_uniform_guidance_entries"][
            0
        ]["material_weakness"]
        self.assertRaises(exceptions.ValidationError, validate, simple_case, schema)

        simple_case = jsoncopy(self.SIMPLE_CASE)
        del simple_case["FindingsUniformGuidance"]["findings_uniform_guidance_entries"][
            0
        ]["findings"]
        self.assertRaises(exceptions.ValidationError, validate, simple_case, schema)

    def test_empty_entry_fields(self):
        """
        Test that validation fails if any entry field is empty
        """
        schema = self.FINDINGS_UNIFORM_GUIDANCE_SCHEMA

        simple_case = jsoncopy(self.SIMPLE_CASE)
        simple_case["FindingsUniformGuidance"]["findings_uniform_guidance_entries"][0][
            "program"
        ] = None
        self.assertRaises(exceptions.ValidationError, validate, simple_case, schema)

        simple_case = jsoncopy(self.SIMPLE_CASE)
        simple_case["FindingsUniformGuidance"]["findings_uniform_guidance_entries"][0][
            "findings"
        ] = None
        self.assertRaises(exceptions.ValidationError, validate, simple_case, schema)

        simple_case = jsoncopy(self.SIMPLE_CASE)
        simple_case["FindingsUniformGuidance"]["findings_uniform_guidance_entries"][0][
            "significant_deficiency"
        ] = None
        self.assertRaises(exceptions.ValidationError, validate, simple_case, schema)

        simple_case = jsoncopy(self.SIMPLE_CASE)
        simple_case["FindingsUniformGuidance"]["findings_uniform_guidance_entries"][0][
            "other_matters"
        ] = None
        self.assertRaises(exceptions.ValidationError, validate, simple_case, schema)

        simple_case = jsoncopy(self.SIMPLE_CASE)
        simple_case["FindingsUniformGuidance"]["findings_uniform_guidance_entries"][0][
            "other_findings"
        ] = None
        self.assertRaises(exceptions.ValidationError, validate, simple_case, schema)

        simple_case = jsoncopy(self.SIMPLE_CASE)
        simple_case["FindingsUniformGuidance"]["findings_uniform_guidance_entries"][0][
            "modified_opinion"
        ] = None
        self.assertRaises(exceptions.ValidationError, validate, simple_case, schema)

        simple_case = jsoncopy(self.SIMPLE_CASE)
        simple_case["FindingsUniformGuidance"]["findings_uniform_guidance_entries"][0][
            "material_weakness"
        ] = None
        self.assertRaises(exceptions.ValidationError, validate, simple_case, schema)

        simple_case = jsoncopy(self.SIMPLE_CASE)
        simple_case["FindingsUniformGuidance"]["findings_uniform_guidance_entries"][0][
            "findings"
        ]["prior_references"] = None
        self.assertRaises(exceptions.ValidationError, validate, simple_case, schema)

    def test_for_invalid_entry(self):
        """
        Test that validation fails if any entry field is invalid
        """
        schema = self.FINDINGS_UNIFORM_GUIDANCE_SCHEMA

        simple_case = jsoncopy(self.SIMPLE_CASE)
        simple_case["FindingsUniformGuidance"]["findings_uniform_guidance_entries"][0][
            "significant_deficiency"
        ] = 0
        self.assertRaises(exceptions.ValidationError, validate, simple_case, schema)

        simple_case = jsoncopy(self.SIMPLE_CASE)
        simple_case["FindingsUniformGuidance"]["findings_uniform_guidance_entries"][0][
            "other_matters"
        ] = 0
        self.assertRaises(exceptions.ValidationError, validate, simple_case, schema)

        simple_case = jsoncopy(self.SIMPLE_CASE)
        simple_case["FindingsUniformGuidance"]["findings_uniform_guidance_entries"][0][
            "other_findings"
        ] = "invalid"
        self.assertRaises(exceptions.ValidationError, validate, simple_case, schema)

        simple_case = jsoncopy(self.SIMPLE_CASE)
        simple_case["FindingsUniformGuidance"]["findings_uniform_guidance_entries"][0][
            "modified_opinion"
        ] = "invalid"
        self.assertRaises(exceptions.ValidationError, validate, simple_case, schema)

        simple_case = jsoncopy(self.SIMPLE_CASE)
        simple_case["FindingsUniformGuidance"]["findings_uniform_guidance_entries"][0][
            "material_weakness"
        ] = "invalid"
        self.assertRaises(exceptions.ValidationError, validate, simple_case, schema)

        simple_case = jsoncopy(self.SIMPLE_CASE)
        simple_case["FindingsUniformGuidance"]["findings_uniform_guidance_entries"][0][
            "findings"
        ]["is_valid"] = 0
        self.assertRaises(exceptions.ValidationError, validate, simple_case, schema)


class SecondaryAuditorsSchemaValidityTest(SimpleTestCase):
    """
    Test the basic validity of the SecondaryAuditors JSON schema.
    """

    SECONDARY_AUDITORS_SCHEMA = json.loads(
        (SECTION_SCHEMA_DIR / "SecondaryAuditors.schema.json").read_text(
            encoding="utf-8"
        )
    )

    SIMPLE_CASE = json.loads(SIMPLE_CASES_TEST_FILE.read_text(encoding="utf-8"))[
        "SecondaryAuditorsCase"
    ]

    def test_schema(self):
        """Try to test SecondaryAuditors first."""
        schema = self.SECONDARY_AUDITORS_SCHEMA

        in_flight_file = SECONDARY_AUDITORS_TEST_FILE
        in_flight = json.loads(in_flight_file.read_text(encoding="utf-8"))
        validate(in_flight, schema)

    def test_simple_pass(self):
        """
        Test the simplest SecondaryAuditors case; none of the conditional fields apply.
        """
        schema = self.SECONDARY_AUDITORS_SCHEMA

        validate(self.SIMPLE_CASE, schema)

    def test_missing_auditee_ein(self):
        """
        Test that validation fails if auditee_uei is missing
        """
        schema = self.SECONDARY_AUDITORS_SCHEMA

        simple_case = jsoncopy(self.SIMPLE_CASE)
        del simple_case["SecondaryAuditors"]["auditee_uei"]

        self.assertRaises(exceptions.ValidationError, validate, simple_case, schema)

    def test_missing_entry_fields(self):
        """
        Test that validation fails if an entry field is missing
        """
        schema = self.SECONDARY_AUDITORS_SCHEMA

        simple_case = jsoncopy(self.SIMPLE_CASE)
        del simple_case["SecondaryAuditors"]["secondary_auditors_entries"][0][
            "secondary_auditor_ein"
        ]
        self.assertRaises(exceptions.ValidationError, validate, simple_case, schema)

    def test_empty_entry_fields(self):
        """
        Test that validation fails if ay entry field is empty
        """
        schema = self.SECONDARY_AUDITORS_SCHEMA

        simple_case = jsoncopy(self.SIMPLE_CASE)
        simple_case["SecondaryAuditors"]["secondary_auditors_entries"][0][
            "secondary_auditor_address_state"
        ] = None
        self.assertRaises(exceptions.ValidationError, validate, simple_case, schema)

    def test_for_invalid_entry(self):
        """
        Test that validation fails if invalid value is provided for entry field
        """
        schema = self.SECONDARY_AUDITORS_SCHEMA

        simple_case = jsoncopy(self.SIMPLE_CASE)
        simple_case["SecondaryAuditors"]["secondary_auditors_entries"][0][
            "secondary_auditor_name"
        ] = []
        self.assertRaises(exceptions.ValidationError, validate, simple_case, schema)<|MERGE_RESOLUTION|>--- conflicted
+++ resolved
@@ -13,7 +13,7 @@
 from audit.fixtures.excel import (
     ADDITIONAL_UEIS_TEST_FILE,
     CORRECTIVE_ACTION_PLAN_TEST_FILE,
-    FEDERAL_AWARDS_TEST_FILES,
+    FEDERAL_AWARDS_TEST_FILE,
     FINDINGS_TEXT_TEST_FILE,
     FINDINGS_UNIFORM_GUIDANCE_TEST_FILE,
     SECONDARY_AUDITORS_TEST_FILE,
@@ -550,12 +550,13 @@
         "FederalAwardsCases"
     ]
 
-    def test_multiple_files(self):
+    def test_schema(self):
         """Try to test FederalAwards first."""
         schema = self.FEDERAL_AWARDS_SCHEMA
-        for in_flight_file in FEDERAL_AWARDS_TEST_FILES:
-            in_flight = json.loads(in_flight_file.read_text(encoding="utf-8"))
-            validate(in_flight, schema)
+
+        in_flight_file = FEDERAL_AWARDS_TEST_FILE
+        in_flight = json.loads(in_flight_file.read_text(encoding="utf-8"))
+        validate(in_flight, schema)
 
     def test_simple_pass(self):
         """
@@ -666,11 +667,7 @@
 
     def test_direct_award_dependents(self):
         """
-<<<<<<< HEAD
-        If direct_award is Y or N, check dependent values
-=======
         direct_or_indirect_award tests
->>>>>>> f0bede6f
         """
         schema = self.FEDERAL_AWARDS_SCHEMA
 
@@ -695,10 +692,10 @@
 
         validate(simple_case, schema)
 
-        no_dependent_fail = award | {"direct_or_indirect_award": {"is_direct": "Y"}}
+        no_dependent_fail = award | {"direct_or_indirect_award": {"is_direct": "N"}}
         simple_case["FederalAwards"]["federal_awards"] = [no_dependent_fail]
-        # self.assertRaises(exceptions.ValidationError, validate, simple_case, schema)
-        validate(simple_case, schema)
+
+        self.assertRaises(exceptions.ValidationError, validate, simple_case, schema)
 
         only_dependent_fail = award | {
             "direct_or_indirect_award": {
