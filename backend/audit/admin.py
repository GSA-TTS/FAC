--- conflicted
+++ resolved
@@ -776,13 +776,9 @@
                         )
 
                     # Create the waiver - audit submission now ignores invalid prior references.
-<<<<<<< HEAD
-                    elif AuditValidationWaiver.TYPES.PRIOR_REFERENCES in obj.waiver_types:
-=======
                     elif (
                         AuditValidationWaiver.TYPES.PRIOR_REFERENCES in obj.waiver_types
                     ):
->>>>>>> d1caf9f7
                         super().save_model(request, obj, form, change)
                         admin_message(
                             request,
