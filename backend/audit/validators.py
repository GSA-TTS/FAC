import os
import json
import logging
from jsonschema import Draft7Validator, FormatChecker, validate
from jsonschema.exceptions import ValidationError as JSONSchemaValidationError
from django.core.exceptions import ValidationError
from django.utils.translation import gettext_lazy as _
from django.conf import settings
import requests
from slugify import slugify
from openpyxl import load_workbook

from audit.excel import (
    corrective_action_plan_named_ranges,
    federal_awards_named_ranges,
    findings_text_named_ranges,
    findings_uniform_guidance_named_ranges,
)
from audit.fixtures.excel import (
    CORRECTIVE_ACTION_TEMPLATE_DEFINITION,
    FEDERAL_AWARDS_TEMPLATE_DEFINITION,
    FINDINGS_TEXT_TEMPLATE_DEFINITION,
    FINDINGS_UNIFORM_TEMPLATE_DEFINITION,
)


logger = logging.getLogger(__name__)


MAX_EXCEL_FILE_SIZE_MB = 25

ERROR_MESSAGE = "No input found or invalid input provided."

ALLOWED_EXCEL_FILE_EXTENSIONS = [".xls", ".xlsx"]

ALLOWED_EXCEL_CONTENT_TYPES = [
    "application/vnd.ms-excel",
    "application/vnd.openxmlformats-officedocument.spreadsheetml.sheet",
]

# https://github.com/ajilaag/clamav-rest#status-codes
AV_SCAN_CODES = {
    "CLEAN": [200],
    "INFECTED": [406],
    "ERROR": [400, 412, 500, 501],
}

XLSX_TEMPLATE_DEFINITION_DIR = settings.XLSX_TEMPLATE_JSON_DIR

ErrorDetails = list[tuple[str, str, str, str]]


def validate_uei(value):
    """Validates the UEI using the UEI Spec"""
    validate_uei_alphanumeric(value)
    validate_uei_valid_chars(value)
    validate_uei_leading_char(value)
    validate_uei_nine_digit_sequences(value)
    return value


def validate_uei_alphanumeric(value):
    """The UEI should be alphanumeric"""
    if not value.isalnum():
        raise ValidationError(
            _("The UEI should be alphanumeric"),
        )
    return value


def validate_uei_valid_chars(value):
    """The letters “O” and “I” are not used to avoid confusion with zero and one."""
    if "O" in value.upper() or "I" in value.upper():
        raise ValidationError(
            _(
                "The letters “O” and “I” are not used to avoid confusion with zero and one."
            ),
        )
    return value


def validate_uei_leading_char(value):
    """The first character is not zero to avoid cutting off digits that can occur during data imports,
    for example, when importing data into spreadsheet programs."""
    if value.startswith("0"):
        raise ValidationError(
            _(
                "The first character is not zero to avoid cutting off digits that can occur during data imports."
            ),
        )
    return value


def validate_uei_nine_digit_sequences(value):
    """Nine-digit sequences are not used in the identifier to avoid collision with the nine-digit
    DUNS Number or Taxpayer Identification Number (TIN)."""
    count = 0
    for ch in value:
        if ch.isnumeric():
            count += 1
        else:
            count = 0

        if count >= 9:
            raise ValidationError(
                _(
                    "Nine-digit sequences are not used in the identifier to avoid collision with the nine-digit DUNS Number or Taxpayer Identification Number (TIN)."
                ),
            )
    return value


def validate_findings_uniform_guidance_json(value):
    """
    Apply JSON Schema for findings uniform guidance and report errors.
    """
<<<<<<< HEAD
    schema_path = settings.SECTION_SCHEMA_DIR / "FindingsUniformGuidance.schema.json"
=======
    root = settings.SECTION_SCHEMA_DIR
    schema_path = root / "FindingsUniformGuidance.schema.json"
>>>>>>> 890fd545
    schema = json.loads(schema_path.read_text(encoding="utf-8"))

    validator = Draft7Validator(schema)
    errors = list(validator.iter_errors(value))
    if len(errors) > 0:
        raise ValidationError(message=_findings_uniform_guidance_json_error(errors))


def validate_findings_text_json(value):
    """
    Apply JSON Schema for findings text and report errors.
    """
<<<<<<< HEAD
    schema_path = settings.SECTION_SCHEMA_DIR / "FindingsText.schema.json"
=======
    root = settings.SECTION_SCHEMA_DIR
    schema_path = root / "FindingsText.schema.json"
>>>>>>> 890fd545
    schema = json.loads(schema_path.read_text(encoding="utf-8"))

    validator = Draft7Validator(schema)
    errors = list(validator.iter_errors(value))
    if len(errors) > 0:
        raise ValidationError(message=_findings_text_json_error(errors))


def validate_corrective_action_plan_json(value):
    """
    Apply JSON Schema for corrective action plan and report errors.
    """
<<<<<<< HEAD
    schema_path = settings.SECTION_SCHEMA_DIR / "CorrectiveActionPlan.schema.json"
=======
    root = settings.SECTION_SCHEMA_DIR
    schema_path = root / "CorrectiveActionPlan.schema.json"
>>>>>>> 890fd545
    schema = json.loads(schema_path.read_text(encoding="utf-8"))

    validator = Draft7Validator(schema)
    errors = list(validator.iter_errors(value))
    if len(errors) > 0:
        raise ValidationError(message=_corrective_action_json_error(errors))


def validate_federal_award_json(value):
    """
    Apply JSON Schema for federal awards and report errors.
    """
<<<<<<< HEAD
    schema_path = settings.SECTION_SCHEMA_DIR / "FederalAwards.schema.json"
=======
    root = settings.SECTION_SCHEMA_DIR
    schema_path = root / "FederalAwards.schema.json"
>>>>>>> 890fd545
    schema = json.loads(schema_path.read_text(encoding="utf-8"))

    validator = Draft7Validator(schema)
    errors = list(validator.iter_errors(value))
    if len(errors) > 0:
        raise ValidationError(message=_federal_awards_json_error(errors))


def validate_general_information_json(value):
    """
    Apply JSON Schema for general information and report errors.
    """
<<<<<<< HEAD
    schema_path = settings.SECTION_SCHEMA_DIR / "GeneralInformation.schema.json"
=======
    root = settings.SECTION_SCHEMA_DIR
    schema_path = root / "GeneralInformation.schema.json"
>>>>>>> 890fd545
    schema = json.loads(schema_path.read_text(encoding="utf-8"))

    try:
        validate(value, schema, format_checker=FormatChecker())
    except JSONSchemaValidationError as err:
        raise ValidationError(
            _(err.message),
        ) from err
    return value


def validate_excel_filename(file):
    """
    User-provided filenames are slugified during validation
    """
    filename, extension = os.path.splitext(file.name)

    if len(filename) == 0:
        raise ValidationError("Invalid filename")

    if len(extension) == 0:
        raise ValidationError("Invalid filename")

    slugified = slugify(filename)

    logger.info(f"Uploaded file {file.name} slugified filename: {slugified}")

    if len(slugified) == 0:
        raise ValidationError("Invalid filename")

    return f"{slugified}{extension}"


def validate_excel_file_extension(file):
    """
    User-provided filenames must be have an allowed extension
    """
    _, extension = os.path.splitext(file.name)

    logger.info(f"Uploaded file {file.name} extension: {extension}")

    if not extension.lower() in ALLOWED_EXCEL_FILE_EXTENSIONS:
        raise ValidationError(
            f"Invalid extension - allowed extensions are {', '.join(ALLOWED_EXCEL_FILE_EXTENSIONS)}"
        )

    return extension


def validate_excel_file_content_type(file):
    """
    Files must have an allowed content (MIME) type
    """
    logger.info(f"Uploaded file {file.name} content-type: {file.file.content_type}")

    if file.file.content_type not in ALLOWED_EXCEL_CONTENT_TYPES:
        raise ValidationError(
            f"Invalid content type - allowed types are {', '.join(ALLOWED_EXCEL_CONTENT_TYPES)}"
        )

    return file.file.content_type


def validate_excel_file_size(file):
    """Files must be under the maximum allowed file size"""
    max_file_size = MAX_EXCEL_FILE_SIZE_MB * 1024 * 1024

    logger.info(
        f"Uploaded file {file.name} size: {file.size} (max allowed: {max_file_size})"
    )

    if file.size > max_file_size:
        file_size_mb = round(file.size / 1024 / 1024, 2)
        raise ValidationError(
            f"This file size is: {file_size_mb} MB this cannot be uploaded, maximum allowed: {MAX_EXCEL_FILE_SIZE_MB} MB"
        )

    return file.size


def _scan_file(file):
    try:
        return requests.post(
            settings.AV_SCAN_URL,
            files={"file": file},
            data={"name": file.name},
            timeout=15,
        )
    except requests.exceptions.ConnectionError:
        raise ValidationError(
            "We were unable to complete a security inspection of the file, please try again or contact support for assistance."
        )


def validate_file_infection(file):
    """Files must pass an AV scan"""
    logger.info(f"Attempting to scan file: {file}.")

    attempt = 1

    # on large(ish) files (>10mb), the clamav-rest API sometimes times out
    # on the first couple of attempts. We retry the scan up to our maximum
    # in these cases
    while (res := _scan_file(file)).status_code in AV_SCAN_CODES["ERROR"]:
        if (attempt := attempt + 1) > settings.AV_SCAN_MAX_ATTEMPTS:
            break

        logger.info(f"Scan attempt {attempt} failed, trying again...")
        file.seek(0)

    if res.status_code not in AV_SCAN_CODES["CLEAN"]:
        logger.info(f"Scan of {file} revealed potential infection - rejecting!")
        raise ValidationError(
            "The file you uploaded did not pass our security inspection, upload failed!"
        )

    logger.info(f"Scanning of file {file} complete.")


def validate_excel_file_integrity(file):
    """Files must be readable by openpyxl"""
    try:
        logger.info(f"Attempting to load workbook from {file.name}")
        load_workbook(filename=file)
        logger.info(f"Successfully loaded workbook from {file.name}")
    except Exception:
        raise ValidationError("We were unable to process the file you uploaded.")


def validate_excel_file(file):
    validate_excel_filename(file)
    validate_excel_file_extension(file)
    validate_excel_file_content_type(file)
    validate_excel_file_size(file)
    validate_file_infection(file)
    validate_excel_file_integrity(file)


def _get_error_details(xlsx_definition_template, named_ranges_row_indices):
    """Retrieve error details givenn an XLSX template definition and a list of JSONSchemaValidationError"""
    error_details: ErrorDetails = []
    for named_range, row_index in named_ranges_row_indices:
        for open_range in xlsx_definition_template["sheets"][0]["open_ranges"]:
            if open_range["range_name"] == named_range:
                error_details.append(
                    (
                        open_range["title_cell"][0],
                        xlsx_definition_template["title_row"] + row_index + 1,
                        open_range["title"],
                        ERROR_MESSAGE,
                    )
                )
                break
        for single_cell in xlsx_definition_template["sheets"][0]["single_cells"]:
            if single_cell["range_name"] == named_range:
                error_details.append(
                    (
                        single_cell["range_cell"][0],
                        single_cell["range_cell"][1],
                        single_cell["title"],
                        ERROR_MESSAGE,
                    )
                )
                break
    return error_details


def _corrective_action_json_error(errors):
    """Process JSON Schema errors for corrective actions"""
    template_definition_path = (
        XLSX_TEMPLATE_DEFINITION_DIR / CORRECTIVE_ACTION_TEMPLATE_DEFINITION
    )
    template = json.loads(template_definition_path.read_text(encoding="utf-8"))
    return _get_error_details(template, corrective_action_plan_named_ranges(errors))


def _federal_awards_json_error(errors):
    """Process JSON Schema errors for federal actions"""
    template_definition_path = (
        XLSX_TEMPLATE_DEFINITION_DIR / FEDERAL_AWARDS_TEMPLATE_DEFINITION
    )
    template = json.loads(template_definition_path.read_text(encoding="utf-8"))
    return _get_error_details(template, federal_awards_named_ranges(errors))


def _findings_text_json_error(errors):
    """Process JSON Schema errors for findings text"""
    template_definition_path = (
        XLSX_TEMPLATE_DEFINITION_DIR / FINDINGS_TEXT_TEMPLATE_DEFINITION
    )
    template = json.loads(template_definition_path.read_text(encoding="utf-8"))
    return _get_error_details(template, findings_text_named_ranges(errors))


def _findings_uniform_guidance_json_error(errors):
    """Process JSON Schema errors for findings uniform guidance"""
    template_definition_path = (
        XLSX_TEMPLATE_DEFINITION_DIR / FINDINGS_UNIFORM_TEMPLATE_DEFINITION
    )
    template = json.loads(template_definition_path.read_text(encoding="utf-8"))
    return _get_error_details(template, findings_uniform_guidance_named_ranges(errors))<|MERGE_RESOLUTION|>--- conflicted
+++ resolved
@@ -114,12 +114,7 @@
     """
     Apply JSON Schema for findings uniform guidance and report errors.
     """
-<<<<<<< HEAD
     schema_path = settings.SECTION_SCHEMA_DIR / "FindingsUniformGuidance.schema.json"
-=======
-    root = settings.SECTION_SCHEMA_DIR
-    schema_path = root / "FindingsUniformGuidance.schema.json"
->>>>>>> 890fd545
     schema = json.loads(schema_path.read_text(encoding="utf-8"))
 
     validator = Draft7Validator(schema)
@@ -132,12 +127,7 @@
     """
     Apply JSON Schema for findings text and report errors.
     """
-<<<<<<< HEAD
     schema_path = settings.SECTION_SCHEMA_DIR / "FindingsText.schema.json"
-=======
-    root = settings.SECTION_SCHEMA_DIR
-    schema_path = root / "FindingsText.schema.json"
->>>>>>> 890fd545
     schema = json.loads(schema_path.read_text(encoding="utf-8"))
 
     validator = Draft7Validator(schema)
@@ -150,12 +140,7 @@
     """
     Apply JSON Schema for corrective action plan and report errors.
     """
-<<<<<<< HEAD
     schema_path = settings.SECTION_SCHEMA_DIR / "CorrectiveActionPlan.schema.json"
-=======
-    root = settings.SECTION_SCHEMA_DIR
-    schema_path = root / "CorrectiveActionPlan.schema.json"
->>>>>>> 890fd545
     schema = json.loads(schema_path.read_text(encoding="utf-8"))
 
     validator = Draft7Validator(schema)
@@ -168,12 +153,7 @@
     """
     Apply JSON Schema for federal awards and report errors.
     """
-<<<<<<< HEAD
     schema_path = settings.SECTION_SCHEMA_DIR / "FederalAwards.schema.json"
-=======
-    root = settings.SECTION_SCHEMA_DIR
-    schema_path = root / "FederalAwards.schema.json"
->>>>>>> 890fd545
     schema = json.loads(schema_path.read_text(encoding="utf-8"))
 
     validator = Draft7Validator(schema)
@@ -186,12 +166,7 @@
     """
     Apply JSON Schema for general information and report errors.
     """
-<<<<<<< HEAD
     schema_path = settings.SECTION_SCHEMA_DIR / "GeneralInformation.schema.json"
-=======
-    root = settings.SECTION_SCHEMA_DIR
-    schema_path = root / "GeneralInformation.schema.json"
->>>>>>> 890fd545
     schema = json.loads(schema_path.read_text(encoding="utf-8"))
 
     try:
