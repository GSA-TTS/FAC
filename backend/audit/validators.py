--- conflicted
+++ resolved
@@ -365,7 +365,6 @@
     return _get_error_details(template, findings_uniform_guidance_named_ranges(errors))
 
 
-<<<<<<< HEAD
 def validate_single_audit_report_file_extension(file):
     """
     User-provided filenames must be have an allowed extension
@@ -411,12 +410,12 @@
     validate_file_size(file, MAX_SINGLE_AUDIT_REPORT_FILE_SIZE_MB)
     validate_file_infection(file)
     validate_pdf_file_integrity(file)
-=======
+
+
 def _additional_ueis_json_error(errors):
     """Process JSON Schema errors for additional UEIs"""
     template_definition_path = (
         XLSX_TEMPLATE_DEFINITION_DIR / ADDITIONAL_UEIS_TEMPLATE_DEFINITION
     )
     template = json.loads(template_definition_path.read_text(encoding="utf-8"))
-    return _get_error_details(template, additional_ueis_named_ranges(errors))
->>>>>>> bb943612
+    return _get_error_details(template, additional_ueis_named_ranges(errors))