import os
import json
import logging

from jsonschema import Draft7Validator, FormatChecker, validate
from jsonschema.exceptions import ValidationError as JSONSchemaValidationError

from django.core.exceptions import ValidationError

from django.utils.translation import gettext_lazy as _
from django.conf import settings
import requests
from openpyxl import load_workbook
from pypdf import PdfReader

from audit.intakelib import (
    additional_ueis_named_ranges,
    additional_eins_named_ranges,
    corrective_action_plan_named_ranges,
    federal_awards_named_ranges,
    audit_findings_text_named_ranges,
    audit_findings_named_ranges,
    secondary_auditors_named_ranges,
    notes_to_sefa_named_ranges,
)
from audit.fixtures.excel import (
    ADDITIONAL_UEIS_TEMPLATE_DEFINITION,
    ADDITIONAL_EINS_TEMPLATE_DEFINITION,
    CORRECTIVE_ACTION_TEMPLATE_DEFINITION,
    FEDERAL_AWARDS_TEMPLATE_DEFINITION,
    FINDINGS_TEXT_TEMPLATE_DEFINITION,
    FINDINGS_UNIFORM_TEMPLATE_DEFINITION,
    SECONDARY_AUDITORS_TEMPLATE_DEFINITION,
    NOTES_TO_SEFA_TEMPLATE_DEFINITION,
)
from support.decorators import newrelic_timing_metric


logger = logging.getLogger(__name__)


MAX_EXCEL_FILE_SIZE_MB = 25
MAX_SINGLE_AUDIT_REPORT_FILE_SIZE_MB = 30

ALLOWED_EXCEL_FILE_EXTENSIONS = [".xlsx"]
ALLOWED_SINGLE_AUDIT_REPORT_EXTENSIONS = [".pdf"]

ALLOWED_EXCEL_CONTENT_TYPES = [
    "application/vnd.ms-excel",
    "application/vnd.openxmlformats-officedocument.spreadsheetml.sheet",
]
ALLOWED_SINGLE_AUDIT_REPORT_CONTENT_TYPES = [
    "application/pdf",
]

# https://github.com/ajilaag/clamav-rest#status-codes
AV_SCAN_CODES = {
    "CLEAN": [200],
    "INFECTED": [406],
    "ERROR": [400, 412, 500, 501],
}

XLSX_TEMPLATE_DEFINITION_DIR = settings.XLSX_TEMPLATE_JSON_DIR

ErrorDetails = list[tuple[str, str, str, str]]


def validate_uei(value):
    """Validates the UEI using the UEI Spec"""
    validate_uei_alphanumeric(value)
    validate_uei_valid_chars(value)
    validate_uei_leading_char(value)
    validate_uei_nine_digit_sequences(value)
    return value


def validate_uei_alphanumeric(value):
    """The UEI should be alphanumeric"""
    if not value.isalnum():
        raise ValidationError(
            _("The UEI should be alphanumeric"),
        )
    return value


def validate_uei_valid_chars(value):
    """The letters “O” and “I” are not used to avoid confusion with zero and one."""
    if "O" in value.upper() or "I" in value.upper():
        raise ValidationError(
            _(
                "The letters “O” and “I” are not used to avoid confusion with zero and one."
            ),
        )
    return value


def validate_uei_leading_char(value):
    """The first character is not zero to avoid cutting off digits that can occur during data imports,
    for example, when importing data into spreadsheet programs."""
    if value.startswith("0"):
        raise ValidationError(
            _(
                "The first character is not zero to avoid cutting off digits that can occur during data imports."
            ),
        )
    return value


def validate_uei_nine_digit_sequences(value):
    """Nine-digit sequences are not used in the identifier to avoid collision with the nine-digit
    DUNS Number or Taxpayer Identification Number (TIN)."""
    count = 0
    for ch in value:
        if ch.isnumeric():
            count += 1
        else:
            count = 0

        if count >= 9:
            raise ValidationError(
                _(
                    "Nine-digit sequences are not used in the identifier to avoid collision with the nine-digit DUNS Number or Taxpayer Identification Number (TIN)."
                ),
            )
    return value


def validate_findings_uniform_guidance_json(value):
    """
    Apply JSON Schema for findings uniform guidance and report errors.
    """
    schema_path = settings.SECTION_SCHEMA_DIR / "FederalAwardsAuditFindings.schema.json"
    schema = json.loads(schema_path.read_text(encoding="utf-8"))

    validator = Draft7Validator(schema)
    errors = list(validator.iter_errors(value))
    if len(errors) > 0:
        raise ValidationError(message=_findings_uniform_guidance_json_error(errors))


def validate_additional_ueis_json(value):
    """
    Apply JSON Schema for additional UEIs and report errors.
    """
    schema_path = settings.SECTION_SCHEMA_DIR / "AdditionalUEIs.schema.json"
    schema = json.loads(schema_path.read_text(encoding="utf-8"))

    validator = Draft7Validator(schema)
    errors = list(validator.iter_errors(value))
    if len(errors) > 0:
        raise ValidationError(message=_additional_ueis_json_error(errors))


def validate_additional_eins_json(value):
    """
    Apply JSON Schema for additional EINs and report errors.
    """
    schema_path = settings.SECTION_SCHEMA_DIR / "AdditionalEINs.schema.json"
    schema = json.loads(schema_path.read_text(encoding="utf-8"))

    validator = Draft7Validator(schema)
    errors = list(validator.iter_errors(value))
    if len(errors) > 0:
        raise ValidationError(message=_additional_eins_json_error(errors))


def validate_notes_to_sefa_json(value):
    """
    Apply JSON Schema for notes to SEFA and report errors.
    """
    schema_path = settings.SECTION_SCHEMA_DIR / "NotesToSefa.schema.json"
    schema = json.loads(schema_path.read_text(encoding="utf-8"))

    validator = Draft7Validator(schema)
    errors = list(validator.iter_errors(value))
    if len(errors) > 0:
        raise ValidationError(message=_notes_to_sefa_json_error(errors))


def validate_findings_text_json(value):
    """
    Apply JSON Schema for findings text and report errors.
    """
    schema_path = settings.SECTION_SCHEMA_DIR / "AuditFindingsText.schema.json"
    schema = json.loads(schema_path.read_text(encoding="utf-8"))

    validator = Draft7Validator(schema)
    errors = list(validator.iter_errors(value))
    if len(errors) > 0:
        raise ValidationError(message=_findings_text_json_error(errors))


def validate_corrective_action_plan_json(value):
    """
    Apply JSON Schema for corrective action plan and report errors.
    """
    schema_path = settings.SECTION_SCHEMA_DIR / "CorrectiveActionPlan.schema.json"
    schema = json.loads(schema_path.read_text(encoding="utf-8"))

    validator = Draft7Validator(schema)
    errors = list(validator.iter_errors(value))
    if len(errors) > 0:
        raise ValidationError(message=_corrective_action_json_error(errors))


def validate_federal_award_json(value):
    """
    Apply JSON Schema for federal awards and report errors.
    """
    schema_path = settings.SECTION_SCHEMA_DIR / "FederalAwards.schema.json"
    schema = json.loads(schema_path.read_text(encoding="utf-8"))

    validator = Draft7Validator(schema)
    errors = list(validator.iter_errors(value))
    if len(errors) > 0:
        raise ValidationError(message=_federal_awards_json_error(errors))


def validate_general_information_schema(general_information):
    """
    Apply JSON Schema for general information and report errors.
    """
    schema_path = settings.SECTION_SCHEMA_DIR / "GeneralInformationRequired.schema.json"
    schema = json.loads(schema_path.read_text(encoding="utf-8"))
    validator = Draft7Validator(schema, format_checker=FormatChecker())
    try:
        for key, val in general_information.items():
            if key in schema["properties"] and val not in [None, "", [], {}]:
                field_schema = {
                    "type": "object",
                    "properties": {key: schema["properties"][key]},
                }
                validator.validate({key: val}, field_schema)
    except JSONSchemaValidationError as err:
        logger.error(
            f"ValidationError in General Information: Invalid value: {val} for key: {key}"
        )
        raise ValidationError(
            _(err.message),
        ) from err
    return general_information


def validate_use_of_gsa_migration_keyword(general_information, is_data_migration):
    """Check if GSA_MIGRATION keyword is used and is allowed to be used in general information"""

    if not is_data_migration and settings.GSA_MIGRATION in [
        general_information.get("auditee_email", ""),
        general_information.get("auditor_email", ""),
<<<<<<< HEAD
        general_information.get("auditee_uei", ""),
=======
        general_information.get("ein", ""),
        general_information.get("auditor_ein", ""),
>>>>>>> 581ca834
    ]:
        raise ValidationError(
            _(f"{settings.GSA_MIGRATION} not permitted outside of migrations"),
        )

    return general_information


def validate_general_information_schema_rules(general_information):
    """Check general information schema rules"""

    # Check for invalid 'audit_period_other_months' usage
    if general_information.get("audit_period_covered") in [
        "annual",
        "biennial",
    ] and general_information.get("audit_period_other_months"):
        if general_information.get("audit_period_other_months"):
            raise ValidationError(
                _(
                    "Invalid Audit Period - 'Audit period months' should not be set for 'annual' or 'biennial' Audit periods"
                )
            )
    # Ensure 'audit_period_other_months' is provided for 'other' audit period
    elif general_information.get(
        "audit_period_covered"
    ) == "other" and not general_information.get("audit_period_other_months"):
        raise ValidationError(
            _(
                "Invalid Audit Period - 'Audit period months' must be set for 'other' Audit period"
            ),
        )

    # Validate USA auditor information
    if general_information.get("auditor_country") == "USA" and (
        not general_information.get("auditor_zip")
        or not general_information.get("auditor_state")
        or not general_information.get("auditor_address_line_1")
        or not general_information.get("auditor_city")
    ):
        raise ValidationError(_("Missing Auditor Street or City or State or Zip Code"))

    # Validate non-USA auditor state or zip code should not be provided
    elif general_information.get("auditor_country") != "USA" and (
        general_information.get("auditor_zip")
        or general_information.get("auditor_state")
        or general_information.get("auditor_city")
        or general_information.get("auditor_address_line_1")
    ):
        raise ValidationError(
            _(
                "Invalid Auditor Street or City or State or Zip Code for non-USA countries"
            )
        )
    # Validate non-USA auditor address is provided
    elif general_information.get("auditor_country") != "USA" and not (
        general_information.get("auditor_international_address")
    ):
        raise ValidationError(_("Missing Auditor International Address"))

    return general_information


def validate_general_information_json(value, is_data_migration=True):
    """
    Apply JSON Schema and Python checks to a general information record.

    Keyword arguments:
    is_data_migration -- True if ignoring GSA_MIGRATION emails. (default True)
    """
    validate_use_of_gsa_migration_keyword(value, is_data_migration)
    validate_general_information_schema(value)

    return value


def validate_general_information_complete_json(value, is_data_migration=True):
    """
    Apply JSON Schema and Python checks to a general information record.
    Performs additional checks to enforce completeness.

    Keyword arguments:
    is_data_migration -- True if ignoring GSA_MIGRATION emails. (default True)
    """
    validate_use_of_gsa_migration_keyword(value, is_data_migration)
    validate_general_information_schema(value)
    validate_general_information_schema_rules(value)

    return value


def validate_audit_information_json(value):
    """
    Apply JSON Schema for audit information and report errors.
    """
    schema_path = settings.SECTION_SCHEMA_DIR / "AuditInformation.schema.json"
    schema = json.loads(schema_path.read_text(encoding="utf-8"))

    try:
        validate(value, schema, format_checker=FormatChecker())
    except JSONSchemaValidationError as err:
        raise ValidationError(
            _(err.message),
        ) from err
    return value


def validate_secondary_auditors_json(value):
    """
    Apply JSON Schema for secondary auditors and report errors.
    """
    schema_path = settings.SECTION_SCHEMA_DIR / "SecondaryAuditors.schema.json"
    schema = json.loads(schema_path.read_text(encoding="utf-8"))

    validator = Draft7Validator(schema)
    errors = list(validator.iter_errors(value))
    if len(errors) > 0:
        raise ValidationError(message=_secondary_auditors_json_error(errors))


def validate_auditor_certification_json(value):
    """
    Apply JSON Schema for auditor certification and report errors.
    """
    schema_path = settings.SECTION_SCHEMA_DIR / "AuditorCertification.schema.json"
    schema = json.loads(schema_path.read_text(encoding="utf-8"))

    try:
        validate(value, schema, format_checker=FormatChecker())
    except JSONSchemaValidationError as err:
        raise ValidationError(
            _(err.message),
        ) from err
    return value


def validate_auditee_certification_json(value):
    """
    Apply JSON Schema for auditee certification and report errors.
    """
    schema_path = settings.SECTION_SCHEMA_DIR / "AuditeeCertification.schema.json"
    schema = json.loads(schema_path.read_text(encoding="utf-8"))

    try:
        validate(value, schema, format_checker=FormatChecker())
    except JSONSchemaValidationError as err:
        raise ValidationError(
            _(err.message),
        ) from err
    return value


def validate_tribal_data_consent_json(value):
    """
    Apply JSON Schema for tribal data consent and report errors.
    """
    schema_path = settings.SECTION_SCHEMA_DIR / "TribalAccess.schema.json"
    schema = json.loads(schema_path.read_text(encoding="utf-8"))

    try:
        validate(value, schema, format_checker=FormatChecker())
    except JSONSchemaValidationError as err:
        raise ValidationError(
            _(err.message),
        ) from err
    return value


def validate_file_extension(file, allowed_extensions):
    """
    User-provided filenames must be have an allowed extension
    """
    _, extension = os.path.splitext(file.name)

    logger.info(f"Uploaded file {file.name} extension: {extension}")

    if not extension.lower() in allowed_extensions:
        raise ValidationError(
            f"Invalid extension - allowed extensions are {', '.join(allowed_extensions)}"
        )

    return extension


def validate_file_content_type(file, allowed_content_types):
    """
    Files must have an allowed content (MIME) type
    """
    logger.info(f"Uploaded file {file.name} content-type: {file.file.content_type}")

    if file.file.content_type not in allowed_content_types:
        raise ValidationError(
            f"Invalid content type - allowed types are {', '.join(allowed_content_types)}"
        )

    return file.file.content_type


def validate_file_size(file, max_file_size_mb):
    """Files must be under the maximum allowed file size"""
    max_file_size = max_file_size_mb * 1024 * 1024

    logger.info(
        f"Uploaded file {file.name} size: {file.size} (max allowed: {max_file_size})"
    )

    if file.size > max_file_size:
        file_size_mb = round(file.size / 1024 / 1024, 2)
        raise ValidationError(
            f"This file size is: {file_size_mb} MB this cannot be uploaded, maximum allowed: {max_file_size_mb} MB"
        )

    return file.size


def _scan_file(file):
    error_message = "We were unable to complete a security inspection of the file, please try again or contact support for assistance."

    try:
        return requests.post(
            settings.AV_SCAN_URL,
            files={"file": file},
            data={"name": file.name},
            timeout=30,
        )
    # Common upload issues get their own messages. These messages display as form errors.
    # Allow other errors to be raised and either caught elsewhere or passed to a 400 page.
    except requests.exceptions.ConnectionError:
        raise ValidationError(f"Connection error. {error_message}")
    except requests.exceptions.ReadTimeout:
        raise ValidationError(f"Read timed out. {error_message}")


@newrelic_timing_metric("validate_file_infection")
def validate_file_infection(file):
    """Files must pass an AV scan"""
    logger.info(f"Attempting to scan file: {file}.")

    attempt = 1

    # on large(ish) files (>10mb), the clamav-rest API sometimes times out
    # on the first couple of attempts. We retry the scan up to our maximum
    # in these cases
    while (res := _scan_file(file)).status_code in AV_SCAN_CODES["ERROR"]:
        if (attempt := attempt + 1) > settings.AV_SCAN_MAX_ATTEMPTS:
            break

        logger.info(f"Scan attempt {attempt} failed, trying again...")
        file.seek(0)

    if res.status_code not in AV_SCAN_CODES["CLEAN"]:
        logger.info(f"Scan of {file} revealed potential infection - rejecting!")
        raise ValidationError(
            "The file you uploaded did not pass our security inspection, upload failed!"
        )

    logger.info(f"Scanning of file {file} complete.")


def validate_excel_file_integrity(file):
    """Files must be readable by openpyxl"""
    try:
        logger.info(f"Attempting to load workbook from {file.name}")
        load_workbook(filename=file)
        logger.info(f"Successfully loaded workbook from {file.name}")
    except Exception:
        raise ValidationError("We were unable to process the file you uploaded.")


def validate_excel_file(file):
    validate_file_extension(file, ALLOWED_EXCEL_FILE_EXTENSIONS)
    validate_file_content_type(file, ALLOWED_EXCEL_CONTENT_TYPES)
    validate_file_size(file, MAX_EXCEL_FILE_SIZE_MB)
    validate_file_infection(file)
    validate_excel_file_integrity(file)


def _get_error_details(xlsx_definition_template, named_ranges_row_indices):
    """Retrieve error details given an XLSX template definition and a list of JSONSchemaValidationError"""
    error_details: ErrorDetails = []
    for named_range, row_index in named_ranges_row_indices:
        # Loop over all sheets instead of accessing them directly
        for sheet in xlsx_definition_template["sheets"]:
            # Check if "open_ranges" key is present in the sheet
            if "open_ranges" in sheet:
                for open_range in sheet["open_ranges"]:
                    if open_range["range_name"] == named_range:
                        error_details.append(
                            (
                                open_range["title_cell"][0],
                                xlsx_definition_template["title_row"] + row_index + 1,
                                open_range["title"],
                                open_range["help"],
                            )
                        )
                        break  # Break the loop once the named_range is found
            # Check if "single_cells" key is present in the sheet
            if "single_cells" in sheet:
                for single_cell in sheet["single_cells"]:
                    if single_cell["range_name"] == named_range:
                        error_details.append(
                            (
                                single_cell["range_cell"][0],
                                single_cell["range_cell"][1],
                                single_cell["title"],
                                single_cell["help"],
                            )
                        )
                        break  # Break the loop once the named_range is found
    return error_details


def _corrective_action_json_error(errors):
    """Process JSON Schema errors for corrective actions"""
    template_definition_path = (
        XLSX_TEMPLATE_DEFINITION_DIR / CORRECTIVE_ACTION_TEMPLATE_DEFINITION
    )
    template = json.loads(template_definition_path.read_text(encoding="utf-8"))
    return _get_error_details(template, corrective_action_plan_named_ranges(errors))


def _federal_awards_json_error(errors):
    """Process JSON Schema errors for federal actions"""
    template_definition_path = (
        XLSX_TEMPLATE_DEFINITION_DIR / FEDERAL_AWARDS_TEMPLATE_DEFINITION
    )
    template = json.loads(template_definition_path.read_text(encoding="utf-8"))
    return _get_error_details(template, federal_awards_named_ranges(errors))


def _findings_text_json_error(errors):
    """Process JSON Schema errors for findings text"""
    template_definition_path = (
        XLSX_TEMPLATE_DEFINITION_DIR / FINDINGS_TEXT_TEMPLATE_DEFINITION
    )
    template = json.loads(template_definition_path.read_text(encoding="utf-8"))
    return _get_error_details(template, audit_findings_text_named_ranges(errors))


def _findings_uniform_guidance_json_error(errors):
    """Process JSON Schema errors for findings uniform guidance"""
    template_definition_path = (
        XLSX_TEMPLATE_DEFINITION_DIR / FINDINGS_UNIFORM_TEMPLATE_DEFINITION
    )
    template = json.loads(template_definition_path.read_text(encoding="utf-8"))
    return _get_error_details(template, audit_findings_named_ranges(errors))


def _secondary_auditors_json_error(errors):
    """Process JSON Schema errors for secondary auditors"""
    template_definition_path = (
        XLSX_TEMPLATE_DEFINITION_DIR / SECONDARY_AUDITORS_TEMPLATE_DEFINITION
    )
    template = json.loads(template_definition_path.read_text(encoding="utf-8"))
    return _get_error_details(template, secondary_auditors_named_ranges(errors))


def validate_single_audit_report_file_extension(file):
    """
    User-provided filenames must be have an allowed extension
    """
    _, extension = os.path.splitext(file.name)

    logger.info(f"Uploaded file {file.name} extension: {extension}")

    if not extension.lower() in ALLOWED_EXCEL_FILE_EXTENSIONS:
        raise ValidationError(
            f"Invalid extension - allowed extensions are {', '.join(ALLOWED_EXCEL_FILE_EXTENSIONS)}"
        )

    return extension


def validate_pdf_file_integrity(file):
    """Files must be readable PDFs"""
    MIN_CHARARACTERS_IN_PDF = 6000

    try:
        reader = PdfReader(file)

        if reader.is_encrypted:
            raise ValidationError(
                "We were unable to process the file you uploaded because it is encrypted."
            )

        text_length = 0
        for page in reader.pages:
            page_text = page.extract_text()
            text_length += len(page_text)
            # If we find enough characters, we're content.
            if text_length >= MIN_CHARARACTERS_IN_PDF:
                break

        if text_length < MIN_CHARARACTERS_IN_PDF:
            raise ValidationError(
                "We were unable to process the file you uploaded because it contains no readable text or too little text."
            )

    except ValidationError:
        raise
    except Exception:
        raise ValidationError("We were unable to process the file you uploaded.")


def validate_single_audit_report_file(file):
    validate_file_extension(file, ALLOWED_SINGLE_AUDIT_REPORT_EXTENSIONS)
    validate_file_content_type(file, ALLOWED_SINGLE_AUDIT_REPORT_CONTENT_TYPES)
    validate_file_size(file, MAX_SINGLE_AUDIT_REPORT_FILE_SIZE_MB)
    validate_file_infection(file)
    validate_pdf_file_integrity(file)


def _additional_ueis_json_error(errors):
    """Process JSON Schema errors for additional UEIs"""
    template_definition_path = (
        XLSX_TEMPLATE_DEFINITION_DIR / ADDITIONAL_UEIS_TEMPLATE_DEFINITION
    )
    template = json.loads(template_definition_path.read_text(encoding="utf-8"))
    return _get_error_details(template, additional_ueis_named_ranges(errors))


def _additional_eins_json_error(errors):
    """Process JSON Schema errors for additional EINs"""
    template_definition_path = (
        XLSX_TEMPLATE_DEFINITION_DIR / ADDITIONAL_EINS_TEMPLATE_DEFINITION
    )
    template = json.loads(template_definition_path.read_text(encoding="utf-8"))
    return _get_error_details(template, additional_eins_named_ranges(errors))


def _notes_to_sefa_json_error(errors):
    """Process JSON Schema errors for notes to sefa"""
    template_definition_path = (
        XLSX_TEMPLATE_DEFINITION_DIR / NOTES_TO_SEFA_TEMPLATE_DEFINITION
    )
    template = json.loads(template_definition_path.read_text(encoding="utf-8"))
    return _get_error_details(template, notes_to_sefa_named_ranges(errors))


def validate_component_page_numbers(obj):
    required_keys = [
        "financial_statements",
        "financial_statements_opinion",
        "schedule_expenditures",
        "schedule_expenditures_opinion",
        "uniform_guidance_control",
        "uniform_guidance_compliance",
        "GAS_control",
        "GAS_compliance",
        "schedule_findings",
    ]
    optional_keys = ["schedule_prior_findings", "CAP_page"]

    required_keys_are_good = all(
        [((key in obj) and isinstance(obj[key], int)) for key in required_keys]
    )
    optional_keys_are_good = all(
        [
            ((key not in obj) or ((key in obj) and isinstance(obj[key], int)))
            for key in optional_keys
        ]
    )
    return required_keys_are_good and optional_keys_are_good<|MERGE_RESOLUTION|>--- conflicted
+++ resolved
@@ -247,12 +247,9 @@
     if not is_data_migration and settings.GSA_MIGRATION in [
         general_information.get("auditee_email", ""),
         general_information.get("auditor_email", ""),
-<<<<<<< HEAD
         general_information.get("auditee_uei", ""),
-=======
         general_information.get("ein", ""),
         general_information.get("auditor_ein", ""),
->>>>>>> 581ca834
     ]:
         raise ValidationError(
             _(f"{settings.GSA_MIGRATION} not permitted outside of migrations"),
