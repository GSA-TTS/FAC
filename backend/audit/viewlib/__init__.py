--- conflicted
+++ resolved
@@ -9,13 +9,9 @@
 from .unlock_after_certification import UnlockAfterCertificationView
 
 # In case we want to iterate through all the views for some reason:
-<<<<<<< HEAD
-views = [SubmissionProgressView, UploadReportView, TribalDataConsent]
-=======
 views = [
     SubmissionProgressView,
     TribalDataConsent,
     UnlockAfterCertificationView,
     UploadReportView,
-]
->>>>>>> 1f3c7cb0
+]