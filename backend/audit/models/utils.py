"""
The intent of this file is to group together audit related helpers.
"""

import logging


from datetime import timedelta
<<<<<<< HEAD
=======

import pytz
>>>>>>> d1caf9f7
from django.utils import timezone as django_timezone
from django.contrib.postgres.fields import ArrayField
from django.db import models
from django.db.models import Func

from audit.models.constants import FindingsBitmask, FINDINGS_FIELD_TO_BITMASK
from support.cog_over_w_audit import compute_cog_over

logger = logging.getLogger(__name__)

<<<<<<< HEAD
import json

=======
>>>>>>> d1caf9f7

def generate_sac_report_id(count, end_date, source="GSAFAC"):
    """
    Convenience method for generating report_id, a value consisting of:

        -   Four-digit year based on submission fiscal end date.
        -   Two-digit month based on submission fiscal end date.
        -   Audit source: either GSAFAC or CENSUS.
        -   Zero-padded 10-digit numeric monotonically increasing.
        -   Separated by hyphens.

    For example: `2023-09-GSAFAC-0000000001`, `2020-09-CENSUS-0000000001`.
    """
    source = source.upper()
    if source not in ("CENSUS", "GSAFAC"):
        raise Exception("Unknown source for report_id")
    year, month, _ = end_date.split("-")
    if not (2000 <= int(year) < 2200):
        raise Exception("Unexpected year value for report_id")
    if int(month) not in range(1, 13):
        raise Exception("Unexpected month value for report_id")
    separator = "-"
    report_id = separator.join([year, month, source, str(count).zfill(10)])
    return report_id


class JsonArrayToTextArray(Func):
    function = "json_array_to_text_array"
    output_field = ArrayField(models.CharField())


def one_month_from_today():
    return django_timezone.now() + timedelta(days=30)


def camel_to_snake(raw: str) -> str:
    """Convert camel case to snake_case."""
    text = f"{raw[0].lower()}{raw[1:]}"
    return "".join(c if c.islower() else f"_{c.lower()}" for c in text)


<<<<<<< HEAD
=======
def convert_utc_to_american_samoa_zone(date):
    us_samoa_zone = pytz.timezone("US/Samoa")
    # Ensure the datetime object is time zone aware
    if date.tzinfo is None or date.tzinfo.utcoffset(date) is None:
        date = pytz.utc.localize(date)
    # Convert to American Samoa timezone (UTC-11)
    american_samoa_time = date.astimezone(us_samoa_zone)
    # Extract the date and format it as YYYY-MM-DD
    formatted_date = american_samoa_time.strftime("%Y-%m-%d")

    return formatted_date


>>>>>>> d1caf9f7
def generate_audit_indexes(audit):
    general_information = audit.audit.get("general_information", {})

    fiscal_period_end = general_information.get("auditee_fiscal_period_end", None)
    if fiscal_period_end:
        audit_year, fy_end_month, _ = fiscal_period_end.split("-")
    else:
        audit_year, fy_end_month, _ = "1900-01-01".split("-")

    cognizant_agency, oversight_agency = compute_cog_over(
        audit.audit["federal_awards"],
        audit.submission_status,
        audit.auditee_ein,
        audit.auditee_uei,
        audit.audit_year,
    )

    is_public = general_information.get(
        "user_provided_organization_type", ""
    ) != "tribal" or audit.audit.get("tribal_data_consent", {}).get(
        "is_tribal_information_authorized_to_be_public", True
    )
    awards_indexes = _index_awards(audit.audit)
    findings_indexes = _index_findings(audit.audit)
    general_indexes = _index_general(audit.audit)

    return {
        "audit_year": audit_year,
        "cognizant_agency": cognizant_agency,
        "oversight_agency": oversight_agency,
        "fy_end_month": fy_end_month,
        "is_public": is_public,
        "search_indexes": {**findings_indexes, **awards_indexes, **general_indexes},
    }


def _index_findings(audit_data):
    findings = 0
    compliance_requirements = set()
    unique_findings = set()
    for finding in audit_data.get("findings_uniform_guidance", []):
        for mask in FINDINGS_FIELD_TO_BITMASK:
            if finding.get(mask.field, "N") == "Y":
                findings |= mask.mask
        if finding.get("findings", {}).get("repeat_prior_reference", "N") == "Y":
            findings |= FindingsBitmask.REPEAT_FINDING

        compliance_requirement = finding.get("program", {}).get(
            "compliance_requirement", ""
        )
        compliance_requirements.add(compliance_requirement)

        reference_number = finding.get("findings", {}).get("reference_number", None)
        if reference_number:
            unique_findings.add(reference_number)

    return {
        "findings_summary": findings,
        "compliance_requirements": list(compliance_requirements),
        "unique_audit_findings_count": len(unique_findings),
    }


def _index_awards(audit_data):
    """
    Method for pulling out all the data from awards that we search on, to improve
    search performance.
    """
    program_names = []
    passthrough_names = set()
    agency_prefixes = set()
    agency_extensions = set()
    has_direct_funding = False
    has_indirect_funding = False
    is_major_program = False

    for award in audit_data.get("federal_awards", {}).get("awards", []):
        program = award.get("program", {})
        if program.get("program_name", ""):
            program_names.append(award["program"]["program_name"])
        if program.get("is_major", "N") == "Y":
            is_major_program = True
        agency_prefixes.add(program.get("federal_agency_prefix", ""))
        agency_extensions.add(program.get("three_digit_extension", ""))

        if award.get("direct_or_indirect_award", {}).get("is_direct", "") == "Y":
            has_direct_funding = True
        elif award.get("direct_or_indirect_award", {}).get("is_direct", "") == "N":
            has_indirect_funding = True
        passthrough_names.update(
            [
                entity.get("passthrough_name", None)
                for entity in award.get("direct_or_indirect_award", {}).get(
                    "entities", []
                )
            ]
        )

    return {
        "program_names": program_names,
        "has_direct_funding": has_direct_funding,
        "has_indirect_funding": has_indirect_funding,
        "is_major_program": is_major_program,
        "passthrough_names": list(passthrough_names),
        "agency_extensions": list(agency_extensions),
        "agency_prefixes": list(agency_prefixes),
    }


def _index_general(audit_data):

    general_information = audit_data.get("general_information", {})

    search_names = set()
    general_fields = [
        "auditee_contact_name",
        "auditee_email",
        "auditee_name",
        "auditor_contact_name",
        "auditor_email",
        "auditor_firm_name",
    ]
    for field in general_fields:
        search_names.add(general_information.get(field, ""))

    # Also search over certification
    auditee_certify_name = (
        audit_data.get("auditee_certification", {})
        .get("auditee_signature", {})
        .get("auditee_name", "")
    )
    auditor_certify_name = (
        audit_data.get("auditor_certification", {})
        .get("auditor_signature", {})
        .get("auditor_name", "")
    )

    search_names.add(auditee_certify_name)
    search_names.add(auditor_certify_name)

    return {
        "search_names": list(search_names),
<<<<<<< HEAD
    }


# TESTING functions to check data in SAC and Audit
def validate_audit_consistency(audit_instance):
    """
    Validates that all data in SingleAuditChecklist exists in Audit,
    ignores strucutre and searches for keys/values. All values in SAC,
    must exist in Audit.
    """
    from audit.models import SingleAuditChecklist

    sac = SingleAuditChecklist

    try:
        sac_instance = sac.objects.get(report_id=audit_instance.report_id)
    except:
        return False, [
            {"error": f"No SAC found with report_id {audit_instance.report_id}"}
        ]

    differences = []

    json_fields_to_check = [
        "general_information",
        "federal_awards",
        "findings_text",
        "findings_uniform_guidence",
        "corrective_action_plan",
        "additional_ueis",
        "additional_eins",
        "secondary_auditors",
        "notes_to_sefa",
        "audit_information",
        "auditor_certification",
        "auditee_certification",
        "tribal_data_consent",
    ]

    simple_fields_to_check = [
        "audit_type",
        "data_source",
        "cognizant_agency",
        "oversight_agency",
    ]

    for field in simple_fields_to_check:
        sac_value = getattr(sac_instance, field, None)
        audit_value = getattr(audit_instance, field, None)

        if sac_value and sac_value != audit_value:
            differences.append(
                {"field": field, "sac_value": sac_value, "audit_value": audit_value}
            )

    for field in json_fields_to_check:
        sac_data = getattr(sac_instance, field, None)
        audit_field_data = audit_instance.audit.get(field)

        # Ignore SAC fields that only contain metadata
        if sac_data:
            if field == "findings_text" \
                and not sac_data.get("FindingsText", {}).get("findings_text_entries"):
                sac_data = None
            elif field == "corrective_action_plan" \
                and not sac_data.get("CorrectiveActionPlan", {}).get("corrective_action_plan_entries"):
                sac_data = None

        if sac_data is not None and audit_field_data in [None, {}]:
            differences.append(
                {
                    "field": field,
                    "error": f"Field is empty in Audit, but not in SAC",
                    "sac_value": sac_data,
                    "audit_value": None,
                }
            )
            continue

        if sac_data is None and audit_field_data not in [None, {}]:
            differences.append(
                {
                    "field": field,
                    "error": f"Field is empty in SAC, but not in Audit",
                    "sac_value": None,
                    "audit_value": audit_field_data,
                }
            )
            continue

        if sac_data is not None:
            flat_sac = flatten_json(sac_data)
            flat_audit = flatten_json(audit_instance.audit)

            for (
                sac_path,
                sac_value,
            ) in flat_sac.items():
                # json_field.Meta data has not been included in SOT
                if sac_path.startswith("Meta"):
                    continue

                normalized_sac_path = sac_path.split(".")[-1]
                match_found = False

                for audit_path, audit_value in flat_audit.items():
                    normalized_audit_path = audit_path.split(".")[-1]

                    if (
                        normalized_sac_path == normalized_audit_path
                        and sac_value == audit_value
                    ):
                        match_found = True
                        break

                if not match_found:
                    result = value_exists_in_audit(sac_path, sac_value, flat_audit)

                    if not result.get("found"):
                        differences.append(
                            {
                                "field": field,
                                "sac_path": sac_path,
                                "sac_value": sac_value,
                                "error": f"Value from SAC.{field}.{sac_path} not found in Audit",
                            }
                        )

                    elif result.get("found_with_different_format"):
                        differences.append(
                            {
                                "field": field,
                                "sac_path": sac_path,
                                "sac_value": sac_value,
                                **result,
                            }
                        )

                    elif result.get("found_with_different_key"):
                        differences.append(
                            {
                                "field": field,
                                "sac_path": sac_path,
                                "sac_value": sac_value,
                                "audit_path": result["audit_path"],
                                "error": f"Value from SAC.{field}.{sac_path} found in Audit but with different structure/key",
                            }
                        )

    return len(differences) == 0, differences


def flatten_json(obj, path="", result=None):
    """Flatten a nested JSON into kv pair with path"""
    if result is None:
        result = {}

    if isinstance(obj, dict):
        for key, value in obj.items():
            new_path = f"{path}.{key}" if path else key
            flatten_json(value, new_path, result)
    elif isinstance(obj, list):
        for i, item in enumerate(obj):
            new_path = f"{path}[{i}]"
            flatten_json(item, new_path, result)
    else:
        result[path] = obj

    return result


def value_exists_in_audit(sac_path, sac_value, audit_data):
    """Check if a value from SAC exists somewhere in audit data with the same key-value"""
    sac_field = sac_path.split(".")[-1] if "." in sac_path else sac_path
    sac_field = sac_field.split("[")[0] if "[" in sac_field else sac_field

    sac_norm_field = normalize_key(sac_field)

    for audit_path, audit_value in audit_data.items():
        audit_field = audit_path.split(".")[-1] if "." in audit_path else audit_path
        audit_field = audit_field.split("[")[0] if "[" in audit_field else audit_field

        audit_norm_field = normalize_key(audit_field)

        if normalize_key(audit_field) != sac_norm_field:
            continue

        if sac_value == audit_value:
            if sac_field != audit_field:
                return {
                    "found": True,
                    "found_with_different_key": True,
                    "sac_field": sac_field,
                    "audit_path": audit_path,
                    "value": audit_value,
                }
            return {
                "found": True,
            }
        elif (
            not isinstance(sac_value, bool)
            and sac_value != 0
            and other_formats_match(sac_value, audit_value).get("found")
        ):
            comp_vals = other_formats_match(sac_value, audit_value)
            if sac_field != audit_field:
                return {
                    "found": True,
                    "found_with_different_key": True,
                    "found_with_different_format": True,
                    "sac_field": sac_field,
                    "audit_path": audit_path,
                    "value": audit_value,
                    **comp_vals,
                }
            else:
                return {"found_with_different_format": True, **comp_vals}

    if not isinstance(sac_value, bool) and sac_value != 0:
        for audit_path, audit_value in audit_data.items():
            audit_field = audit_path.split(".")[-1] if "." in audit_path else audit_path
            audit_field = (
                audit_field.split("[")[0] if "[" in audit_field else audit_field
            )

            if normalize_key(audit_field) == sac_norm_field:
                continue

            if sac_value == audit_value:
                return {
                    "found": True,
                    "found_with_different_key": True,
                    "sac_field": sac_field,
                    "audit_path": audit_path,
                    "value": audit_value,
                }
            elif other_formats_match(sac_value, audit_value).get("found"):
                comp_vals = other_formats_match(sac_value, audit_value)
                return {
                    "found": True,
                    "found_with_different_key": True,
                    "found_with_different_format": True,
                    "sac_field": sac_field,
                    "audit_path": audit_path,
                    "value": audit_value,
                    **comp_vals,
                }

    return {
        "found": False,
    }


def normalize_key(key):
    """Normalize the keys for comparison"""
    if not isinstance(key, str):
        return key

    normalized = key.replace("-", "_")
    return normalized.lower()


def other_formats_match(value1, value2):
    """Determines if value1 matches value2 but in a different format"""
    if isinstance(value1, list) and value2 in value1:
        return {"found": True, "error": f"{value1} is list, found {value2}"}

    if isinstance(value2, list) and value1 in value2:
        return {"found": True, "error": f"{value2} is list, found {value1}"}

    if isinstance(value1, dict) and value2 in value1.values():
        return {"found": True, "error": f"{value1} is dict, found {value2}"}

    if isinstance(value2, dict) and value1 in value2.values():
        return {"found": True, "error": f"{value2} is dict, found {value1}"}

    try:
        # Zeroes create false positives when comparing values like "00" or False
        if value1 == 0 or value2 == 0:
            return {"found": False}

        if isinstance(value1, (int, float)) and isinstance(value2, str):
            if value1 == float(value2):
                return {
                    "found": True,
                    "error": f"{value1} is int/float, found {value2} as string",
                }
        if isinstance(value2, (int, float)) and isinstance(value1, str):
            if value2 == float(value1):
                return {
                    "found": True,
                    "error": f"{value2} is int/float, found {value1} as string",
                }
    except (ValueError, TypeError):
        pass

    return {"found": False}
=======
    }
>>>>>>> d1caf9f7
<|MERGE_RESOLUTION|>--- conflicted
+++ resolved
@@ -6,11 +6,8 @@
 
 
 from datetime import timedelta
-<<<<<<< HEAD
-=======
 
 import pytz
->>>>>>> d1caf9f7
 from django.utils import timezone as django_timezone
 from django.contrib.postgres.fields import ArrayField
 from django.db import models
@@ -21,11 +18,6 @@
 
 logger = logging.getLogger(__name__)
 
-<<<<<<< HEAD
-import json
-
-=======
->>>>>>> d1caf9f7
 
 def generate_sac_report_id(count, end_date, source="GSAFAC"):
     """
@@ -67,8 +59,6 @@
     return "".join(c if c.islower() else f"_{c.lower()}" for c in text)
 
 
-<<<<<<< HEAD
-=======
 def convert_utc_to_american_samoa_zone(date):
     us_samoa_zone = pytz.timezone("US/Samoa")
     # Ensure the datetime object is time zone aware
@@ -82,7 +72,6 @@
     return formatted_date
 
 
->>>>>>> d1caf9f7
 def generate_audit_indexes(audit):
     general_information = audit.audit.get("general_information", {})
 
@@ -225,7 +214,6 @@
 
     return {
         "search_names": list(search_names),
-<<<<<<< HEAD
     }
 
 
@@ -522,7 +510,4 @@
     except (ValueError, TypeError):
         pass
 
-    return {"found": False}
-=======
-    }
->>>>>>> d1caf9f7
+    return {"found": False}