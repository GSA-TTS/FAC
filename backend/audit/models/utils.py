"""
The intent of this file is to group together audit related helpers.
"""

from django.contrib.postgres.fields import ArrayField
from django.db import models
from django.db.models import Func

from audit.models.constants import FindingsBitmask, FINDINGS_FIELD_TO_BITMASK

<<<<<<< HEAD
from support.cog_over_w_audit import _get_cog_over

=======
>>>>>>> 58325a90

def generate_sac_report_id(count, end_date, source="GSAFAC"):
    """
    Convenience method for generating report_id, a value consisting of:

        -   Four-digit year based on submission fiscal end date.
        -   Two-digit month based on submission fiscal end date.
        -   Audit source: either GSAFAC or CENSUS.
        -   Zero-padded 10-digit numeric monotonically increasing.
        -   Separated by hyphens.

    For example: `2023-09-GSAFAC-0000000001`, `2020-09-CENSUS-0000000001`.
    """
    source = source.upper()
    if source not in ("CENSUS", "GSAFAC"):
        raise Exception("Unknown source for report_id")
    year, month, _ = end_date.split("-")
    if not (2000 <= int(year) < 2200):
        raise Exception("Unexpected year value for report_id")
    if int(month) not in range(1, 13):
        raise Exception("Unexpected month value for report_id")
    separator = "-"
    report_id = separator.join([year, month, source, str(count).zfill(10)])
    return report_id


class JsonArrayToTextArray(Func):
    function = "json_array_to_text_array"
    output_field = ArrayField(models.CharField())


# TODO:
#    1) We'll want to calculate the cog/oversite for the audit same way as sac, for now just use the sac one
def generate_audit_indexes(audit, sac):
    general_information = audit.audit.get("general_information", {})

    fiscal_period_end = general_information.get("auditee_fiscal_period_end", None)
    if fiscal_period_end:
        audit_year, fy_end_month, _ = fiscal_period_end.split("-")
    else:
        audit_year, fy_end_month, _ = "1900-01-01".split("-")

<<<<<<< HEAD
    cognizant_agency, oversight_agency = _get_cog_over(audit)
=======
    cognizant_agency = sac.cognizant_agency
    oversight_agency = sac.oversight_agency
>>>>>>> 58325a90

    is_public = general_information.get(
        "user_provided_organization_type", ""
    ) != "tribal" or audit.audit.get("tribal_data_consent", {}).get(
        "is_tribal_information_authorized_to_be_public", True
    )
    awards_indexes = _index_awards(audit.audit)
    findings_indexes = _index_findings(audit.audit)
    general_indexes = _index_general(audit.audit)

    return {
        "audit_year": audit_year,
        "cognizant_agency": cognizant_agency,
        "oversight_agency": oversight_agency,
        "fy_end_month": fy_end_month,
        "is_public": is_public,
        "search_indexes": {**findings_indexes, **awards_indexes, **general_indexes},
    }


def _index_findings(audit_data):
    findings = 0
    compliance_requirements = set()
    for finding in audit_data.get("findings_uniform_guidance", []):
        for mask in FINDINGS_FIELD_TO_BITMASK:
            if finding.get(mask.field, "N") == "Y":
                findings |= mask.mask
        if finding.get("finding", {}).get("repeat_prior_reference", "N") == "Y":
            findings |= FindingsBitmask.REPEAT_FINDING

        compliance_requirement = finding.get("program", {}).get(
            "compliance_requirement", ""
        )
        compliance_requirements.add(compliance_requirement)

    return {
        "findings_summary": findings,
        "compliance_requirements": list(compliance_requirements),
    }


def _index_awards(audit_data):
    """
    Method for pulling out all the data from awards that we search on, to improve
    search performance.
    """
    program_names = []
    passthrough_names = set()
    agency_prefixes = set()
    agency_extensions = set()
    has_direct_funding = False
    has_indirect_funding = False
    is_major_program = False

    for award in audit_data.get("federal_awards", {}).get("awards", []):
        program = award.get("program", {})
        if program.get("program_name", ""):
            program_names.append(award["program"]["program_name"])
        if program.get("is_major", "N") == "Y":
            is_major_program = True
        agency_prefixes.add(program.get("federal_agency_prefix", ""))
        agency_extensions.add(program.get("three_digit_extension", ""))

        if award.get("direct_or_indirect_award", {}).get("is_direct", "") == "Y":
            has_direct_funding = True
        elif award.get("direct_or_indirect_award", {}).get("is_direct", "") == "N":
            has_indirect_funding = True
        passthrough_names.update(
            [
                entity.get("passthrough_name", None)
                for entity in award.get("direct_or_indirect_award", {}).get(
                    "entities", []
                )
            ]
        )

    return {
        "program_names": program_names,
        "has_direct_funding": has_direct_funding,
        "has_indirect_funding": has_indirect_funding,
        "is_major_program": is_major_program,
        "passthrough_names": list(passthrough_names),
        "agency_extensions": list(agency_extensions),
        "agency_prefixes": list(agency_prefixes),
    }


def _index_general(audit_data):

    general_information = audit_data.get("general_information", {})

    search_names = set()
    general_fields = [
        "auditee_contact_name",
        "auditee_email",
        "auditee_name",
        "auditor_contact_name",
        "auditor_email",
        "auditor_firm_name",
    ]
    for field in general_fields:
        search_names.add(general_information.get(field, ""))

    # Also search over certification
    auditee_certify_name = (
        audit_data.get("auditee_certification", {})
        .get("auditee_signature", {})
        .get("auditee_name", "")
    )
    auditor_certify_name = (
        audit_data.get("auditor_certification", {})
        .get("auditor_signature", {})
        .get("auditor_name", "")
    )

    search_names.add(auditee_certify_name)
    search_names.add(auditor_certify_name)

    return {
        "search_names": list(search_names),
    }<|MERGE_RESOLUTION|>--- conflicted
+++ resolved
@@ -7,12 +7,8 @@
 from django.db.models import Func
 
 from audit.models.constants import FindingsBitmask, FINDINGS_FIELD_TO_BITMASK
-
-<<<<<<< HEAD
 from support.cog_over_w_audit import _get_cog_over
 
-=======
->>>>>>> 58325a90
 
 def generate_sac_report_id(count, end_date, source="GSAFAC"):
     """
@@ -55,12 +51,7 @@
     else:
         audit_year, fy_end_month, _ = "1900-01-01".split("-")
 
-<<<<<<< HEAD
     cognizant_agency, oversight_agency = _get_cog_over(audit)
-=======
-    cognizant_agency = sac.cognizant_agency
-    oversight_agency = sac.oversight_agency
->>>>>>> 58325a90
 
     is_public = general_information.get(
         "user_provided_organization_type", ""
