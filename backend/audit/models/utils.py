--- conflicted
+++ resolved
@@ -13,13 +13,11 @@
 from audit.models import SingleAuditChecklist
 
 from audit.models.constants import FindingsBitmask, FINDINGS_FIELD_TO_BITMASK
+from support.cog_over_w_audit import compute_cog_over
+
+logger = logging.getLogger(__name__)
 
 import json
-
-from audit.models.constants import FindingsBitmask, FINDINGS_FIELD_TO_BITMASK
-from support.cog_over_w_audit import compute_cog_over
-
-logger = logging.getLogger(__name__)
 
 
 def generate_sac_report_id(count, end_date, source="GSAFAC"):
@@ -52,18 +50,6 @@
     output_field = ArrayField(models.CharField())
 
 
-<<<<<<< HEAD
-# TODO:
-#    1) We'll want to calculate the cog/oversite for the audit same way as sac, for now just use the sac one
-def generate_audit_indexes(audit, sac):
-    general_information = audit.audit.get("general_information", {})
-    audit_year, fy_end_month, _ = general_information.get(
-        "auditee_fiscal_period_end", "1900-01-01"
-    ).split("-")
-
-    cognizant_agency = sac.cognizant_agency
-    oversight_agency = sac.oversight_agency
-=======
 def one_month_from_today():
     return django_timezone.now() + timedelta(days=30)
 
@@ -90,7 +76,6 @@
         audit.auditee_uei,
         audit.audit_year,
     )
->>>>>>> 1db00b1b
 
     is_public = general_information.get(
         "user_provided_organization_type", ""
@@ -114,19 +99,12 @@
 def _index_findings(audit_data):
     findings = 0
     compliance_requirements = set()
-<<<<<<< HEAD
-=======
     unique_findings = set()
->>>>>>> 1db00b1b
     for finding in audit_data.get("findings_uniform_guidance", []):
         for mask in FINDINGS_FIELD_TO_BITMASK:
             if finding.get(mask.field, "N") == "Y":
                 findings |= mask.mask
-<<<<<<< HEAD
-        if finding.get("finding", {}).get("repeat_prior_reference", "N") == "Y":
-=======
         if finding.get("findings", {}).get("repeat_prior_reference", "N") == "Y":
->>>>>>> 1db00b1b
             findings |= FindingsBitmask.REPEAT_FINDING
 
         compliance_requirement = finding.get("program", {}).get(
@@ -134,11 +112,6 @@
         )
         compliance_requirements.add(compliance_requirement)
 
-<<<<<<< HEAD
-    return {
-        "findings_summary": findings,
-        "compliance_requirements": list(compliance_requirements),
-=======
         reference_number = finding.get("findings", {}).get("reference_number", None)
         if reference_number:
             unique_findings.add(reference_number)
@@ -147,7 +120,6 @@
         "findings_summary": findings,
         "compliance_requirements": list(compliance_requirements),
         "unique_audit_findings_count": len(unique_findings),
->>>>>>> 1db00b1b
     }
 
 
@@ -230,7 +202,6 @@
 
     return {
         "search_names": list(search_names),
-<<<<<<< HEAD
     }
 
 
@@ -486,7 +457,4 @@
     except (ValueError, TypeError):
         pass
 
-    return {"found": False}
-=======
-    }
->>>>>>> 1db00b1b
+    return {"found": False}