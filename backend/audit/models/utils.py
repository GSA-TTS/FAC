--- conflicted
+++ resolved
@@ -231,7 +231,6 @@
     }
 
 
-<<<<<<< HEAD
 json_fields_to_check = [
     "general_information",
     "federal_awards",
@@ -431,8 +430,6 @@
                         "audit_value": audit_field_data,
                     }
                 )
-=======
 def get_friendly_submission_status(submission_status) -> str:
     """Return the friendly version of submission_status."""
-    return dict(STATUS_CHOICES)[submission_status]
->>>>>>> fb25c29f
+    return dict(STATUS_CHOICES)[submission_status]