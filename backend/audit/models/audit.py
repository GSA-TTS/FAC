--- conflicted
+++ resolved
@@ -25,11 +25,7 @@
     get_next_sequence_id,
     generate_sac_report_id,
     JsonArrayToTextArray,
-<<<<<<< HEAD
-    validate_audit_consistency,
-=======
     validate_audit_consistency
->>>>>>> d0b98840
 )
 
 from itertools import chain
@@ -346,7 +342,6 @@
 
             self.version = previous_version + 1
 
-<<<<<<< HEAD
             # Disseminated is a special case.
             # Historically an audit transitioned Certified -> Submitted -> Disseminated
             # With SOT an audit transitions: Certified -> Disseminated
@@ -360,7 +355,6 @@
                     updated_by=self.updated_by,
                 )
             
-=======
             # TESTING: During save of audit, check for matching data in SAC
             # only trigger on update, not creation.
             if not self._state.adding:
@@ -371,7 +365,6 @@
                         f"Inconsistencies found between models for {report_id}: {discrepancies}"
                     )
 
->>>>>>> d0b98840
             if event_type and event_user:
                 History.objects.create(
                     event=event_type,
