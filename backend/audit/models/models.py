--- conflicted
+++ resolved
@@ -313,21 +313,19 @@
                     f"A resubmission already exists for report_id {self.report_id}."
                 )
 
-            # Convert to dict and exclude fields that should not be copied
-            excluded_fields = [
-                "id",
-                "report_id",
-                "created_at",
-                "updated_at",
-                "submitted_by",
+            # Fields to keep in resubmission
+            include_fields = [
+                "general_information",
+                "UEI",
+                "fy_start_date",
+                "fy_end_date",
             ]
 
-            # FIXME: Is this copying everything? We may have missed something in the ticket:
-            # we should copy very, very little.
-            data = model_to_dict(self, exclude=excluded_fields)
+            data = model_to_dict(self, fields=include_fields)
 
             # Manually add back foreign key as instance
             data["submitted_by"] = self.submitted_by
+
             # We always need to update the data source on a resubmission.
             # It is GSAFAC.
             data["data_source"] = DATA_SOURCE_GSAFAC
@@ -680,64 +678,4 @@
         indices = [i for i, s in enumerate(self.transition_name) if s == status]
         if indices:
             return self.transition_date[indices[-1]]
-<<<<<<< HEAD
-        return None
-
-    # Resubmission SAC Creations
-    # Atomically create a new SAC row as a resubmission of this SAC. Assert that a resubmission does not already exist
-    def initiate_resubmission(self, user=None, event_type=None):
-        with transaction.atomic():
-            if SingleAuditChecklist.objects.filter(
-                resubmission_meta__previous_report_id=self.report_id
-            ).exists():
-                raise ValidationError(
-                    f"A resubmission already exists for report_id {self.report_id}."
-                )
-            # Fields to keep in resubmission
-            include_fields = [
-                "general_information",
-                "UEI",
-                "fy_start_date",
-                "fy_end_date",
-            ]
-
-            data = model_to_dict(self, fields=include_fields)
-
-            # Manually add back foreign key as instance
-            data["submitted_by"] = self.submitted_by
-
-            # Add/override fields
-            data.update(
-                {
-                    "submission_status": STATUS.IN_PROGRESS,
-                    "resubmission_meta": {
-                        "previous_report_id": self.report_id,
-                        "previous_row_id": self.id,
-                        "resubmission_status": ResubmissionStatus.MOST_RECENT,
-                        "version": 2,
-                    },
-                    "transition_name": [STATUS.IN_PROGRESS],
-                    "transition_date": [now()],
-                }
-            )
-
-            resub = SingleAuditChecklist.objects.create(**data)
-
-            if event_type and user:
-                # Event on the new RESUB
-                SubmissionEvent.objects.create(
-                    sac=resub,
-                    user=user,
-                    event=event_type,
-                )
-                # Event on the original ORIG
-                SubmissionEvent.objects.create(
-                    sac=self,
-                    user=user,
-                    event="resubmission_initiated",
-                )
-
-            return resub
-=======
-        return None
->>>>>>> c15c2a3c
+        return None