from datetime import timedelta
from itertools import chain
import json
import logging

from django.db import models
from django.db.transaction import TransactionManagementError
from django.conf import settings
from django.contrib.auth import get_user_model
from django.contrib.postgres.fields import ArrayField
from django.core.exceptions import ValidationError

from django.utils.translation import gettext_lazy as _
from django.utils import timezone as django_timezone

import audit.cross_validation
from audit.cross_validation.naming import SECTION_NAMES
from audit.intake_to_dissemination import IntakeToDissemination
from audit.validators import (
    validate_additional_ueis_json,
    validate_additional_eins_json,
    validate_corrective_action_plan_json,
    validate_excel_file,
    validate_federal_award_json,
    validate_findings_text_json,
    validate_findings_uniform_guidance_json,
    validate_general_information_json,
    validate_secondary_auditors_json,
    validate_notes_to_sefa_json,
    validate_single_audit_report_file,
    validate_auditor_certification_json,
    validate_auditee_certification_json,
    validate_tribal_data_consent_json,
    validate_audit_information_json,
    validate_component_page_numbers,
)
from audit.utils import FORM_SECTION_HANDLERS
from support.cog_over import compute_cog_over, record_cog_assignment
from .submission_event import SubmissionEvent

User = get_user_model()

logger = logging.getLogger(__name__)


def generate_sac_report_id(end_date=None, source="GSAFAC", count=None):
    """
    Convenience method for generating report_id, a value consisting of:

        -   Four-digit year based on submission fiscal end date.
        -   Two-digit month based on submission fiscal end date.
        -   Audit source: either GSAFAC or CENSUS.
        -   Zero-padded 10-digit numeric monotonically increasing.
        -   Separated by hyphens.

    For example: `2023-09-GSAFAC-0000000001`, `2020-09-CENSUS-0000000001`.
    """
    source = source.upper()
    if source not in ("CENSUS", "GSAFAC"):
        raise Exception("Unknown source for report_id")
    if not end_date:
        raise Exception("generate_sac_report_id requires end_date.")
    if not count:
        count = str(SingleAuditChecklist.objects.count() + 1).zfill(10)
    year, month, _ = end_date.split("-")
    if not (int(year) >= 2000 and int(year) < 2200):
        raise Exception("Unexpected year value for report_id")
    if int(month) not in range(1, 13):
        raise Exception("Unexpected month value for report_id")
    separator = "-"
    report_id = separator.join([year, month, source, count])
    return report_id


def one_month_from_today():
    return django_timezone.now() + timedelta(days=30)


class SingleAuditChecklistManager(models.Manager):
    """Manager for SAC"""

    def create(self, **obj_data):
        """
        Custom create method so that we can add derived fields.

        Currently only used for report_id, a value consisting of:

            -   Four-digit year based on submission fiscal end date.
            -   Two-digit month based on submission fiscal end date.
            -   Audit source: either GSAFAC or CENSUS.
            -   Zero-padded 10-digit numeric monotonically increasing.
            -   Separated by hyphens.

        For example: `2023-09-GSAFAC-0000000001`, `2020-09-CENSUS-0000000001`.

        """

        # remove event_user & event_type keys so that they're not passed into super().create below
        event_user = obj_data.pop("event_user", None)
        event_type = obj_data.pop("event_type", None)

        end_date = obj_data["general_information"]["auditee_fiscal_period_end"]
        report_id = generate_sac_report_id(end_date=end_date, source="GSAFAC")
        updated = obj_data | {"report_id": report_id}

        result = super().create(**updated)

        if event_user and event_type:
            SubmissionEvent.objects.create(
                sac=result,
                user=event_user,
                event=event_type,
            )

        return result


def camel_to_snake(raw: str) -> str:
    """Convert camel case to snake_case."""
    text = f"{raw[0].lower()}{raw[1:]}"
    return "".join(c if c.islower() else f"_{c.lower()}" for c in text)


def json_property_mixin_generator(name, fname=None, toplevel=None, classname=None):
    """Generates a mixin class named classname, using the top-level fields
    in the properties field in the file named fname, accessing those fields
    in the JSON field named toplevel.
    If the optional arguments aren't provided, generate them from name."""
    filename = fname or f"{name}.schema.json"
    toplevelproperty = toplevel or camel_to_snake(name)
    mixinname = classname or f"{name}Mixin"

    def _wrapper(key):
        def inner(self):
            try:
                return getattr(self, toplevelproperty)[key]
            except KeyError:
                logger.warning("Key %s not found in SAC", key)
            except TypeError:
                logger.warning("Type error trying to get %s from SAC %s", key, self)
            return None

        return inner

    schemadir = settings.SECTION_SCHEMA_DIR
    schemafile = schemadir / filename
    schema = json.loads(schemafile.read_text())
    attrdict = {k: property(_wrapper(k)) for k in schema["properties"]}
    return type(mixinname, (), attrdict)


GeneralInformationMixin = json_property_mixin_generator("GeneralInformation")


class LateChangeError(Exception):
    """
    Exception covering attempts to change submissions that don't have the in_progress
    status.
    """


class STATUS:
    """
    The possible states of a submission.
    """

    IN_PROGRESS = "in_progress"
    READY_FOR_CERTIFICATION = "ready_for_certification"
    AUDITOR_CERTIFIED = "auditor_certified"
    AUDITEE_CERTIFIED = "auditee_certified"
    CERTIFIED = "certified"
    SUBMITTED = "submitted"
    DISSEMINATED = "disseminated"


class SingleAuditChecklist(models.Model, GeneralInformationMixin):  # type: ignore
    """
    Monolithic Single Audit Checklist.
    """

    # Class management machinery:
    class Meta:
        """We need to set the name for the admin view."""

        verbose_name = "SF-SAC"
        verbose_name_plural = "SF-SACs"

    objects = SingleAuditChecklistManager()

    # Method overrides:
    def __str__(self):
        return f"#{self.id}--{self.report_id}--{self.auditee_uei}"

    def save(self, *args, **kwargs):
        """
        Call _reject_late_changes() to verify that a submission that's no longer
        in progress isn't being altered; skip this if we know this submission is
        in progress.
        """
        if self.submission_status != STATUS.IN_PROGRESS:
            try:
                self._reject_late_changes()
            except LateChangeError as err:
                raise LateChangeError from err

        event_user = kwargs.get("event_user")
        event_type = kwargs.get("event_type")
        if event_user and event_type:
            SubmissionEvent.objects.create(
                sac=self,
                user=event_user,
                event=event_type,
            )

        return super().save()

    def disseminate(self):
        """
        Cognizant/Oversight agency assignment followed by dissemination
        ETL.
        """
        try:
            if not self.cognizant_agency and not self.oversight_agency:
                self.assign_cog_over()
            intake_to_dissem = IntakeToDissemination(self)
            intake_to_dissem.load_all()
            intake_to_dissem.save_dissemination_objects()
            if intake_to_dissem.errors:
                return {"errors": intake_to_dissem.errors}
        except TransactionManagementError as err:
            # We want to re-raise this to catch at the view level because we
            # think it's due to a race condition where the user's submission
            # has been disseminated successfully; see
            # https://github.com/GSA-TTS/FAC/issues/3347
            raise err
        # TODO: figure out what narrower exceptions to catch here
        except Exception as err:
            return {"errors": [err]}

        return None

    def assign_cog_over(self):
        """
        Function that the FAC app uses when a submission is completed and cog_over needs to be assigned.
        """
        if not self.federal_awards:
            logger.warning(
                "Trying to determine cog_over for a self with zero awards with status = %s",
                self.submission_status,
            )

        cognizant_agency, oversight_agency = compute_cog_over(
            self.federal_awards, self.submission_status, self.ein, self.auditee_uei
        )
        if oversight_agency:
            self.oversight_agency = oversight_agency
            self.save()
            return
        if cognizant_agency:
            self.cognizant_agency = cognizant_agency
            self.save()
            record_cog_assignment(self.report_id, self.submitted_by, cognizant_agency)

    def _reject_late_changes(self):
        """
        This should only be called if status isn't STATUS.IN_PROGRESS.
        If there have been relevant changes, raise an AssertionError.
        Here, "relevant" means anything other than fields related to the status
        transition change itself.
        """
        try:
            prior_obj = SingleAuditChecklist.objects.get(pk=self.pk)
        except SingleAuditChecklist.DoesNotExist:
            # No prior instance exists, so it's a new submission.
            return True

        current = audit.cross_validation.sac_validation_shape(self)
        prior = audit.cross_validation.sac_validation_shape(prior_obj)
        if current["sf_sac_sections"] != prior["sf_sac_sections"]:
            raise LateChangeError

        meta_fields = ("submitted_by", "date_created", "report_id", "audit_type")
        for field in meta_fields:
            if current["sf_sac_meta"][field] != prior["sf_sac_meta"][field]:
                raise LateChangeError

        return True

    def get_friendly_status(self) -> str:
        """Return the friendly version of submission_status."""
        return dict(self.STATUS_CHOICES)[self.submission_status]

    def get_statuses(self) -> type[STATUS]:
        """Return all possible statuses."""
        return STATUS

    # Constants:
    STATUS_CHOICES = (
        (STATUS.IN_PROGRESS, "In Progress"),
        (STATUS.READY_FOR_CERTIFICATION, "Ready for Certification"),
        (STATUS.AUDITOR_CERTIFIED, "Auditor Certified"),
        (STATUS.AUDITEE_CERTIFIED, "Auditee Certified"),
        (STATUS.CERTIFIED, "Certified"),
        (STATUS.SUBMITTED, "Submitted"),
        (STATUS.DISSEMINATED, "Disseminated"),
    )

    USER_PROVIDED_ORGANIZATION_TYPE_CODE = (
        ("state", _("State")),
        ("local", _("Local Government")),
        ("tribal", _("Indian Tribe or Tribal Organization")),
        ("higher-ed", _("Institution of higher education (IHE)")),
        ("non-profit", _("Non-profit")),
        ("unknown", _("Unknown")),
        ("none", _("None of these (for example, for-profit")),
    )

    AUDIT_TYPE_CODES = (
        ("single-audit", _("Single Audit")),
        ("program-specific", _("Program-Specific Audit")),
    )

    AUDIT_PERIOD = (
        ("annual", _("Annual")),
        ("biennial", _("Biennial")),
        ("other", _("Other")),
    )

    # 0. Meta data
    submitted_by = models.ForeignKey(User, on_delete=models.PROTECT)
    date_created = models.DateTimeField(auto_now_add=True)
    submission_status = models.CharField(
        default=STATUS.IN_PROGRESS, choices=STATUS_CHOICES
    )
    data_source = models.CharField(default="GSAFAC")

    # implement an array of tuples as two arrays since we can only have simple fields inside an array
    transition_name = ArrayField(
        models.CharField(max_length=40, choices=STATUS_CHOICES),
        default=list,
        size=None,
        blank=True,
        null=True,
    )
    transition_date = ArrayField(
        models.DateTimeField(),
        default=list,
        size=None,
        blank=True,
        null=True,
    )

    report_id = models.CharField(unique=True)

    # Q2 Type of Uniform Guidance Audit
    audit_type = models.CharField(
        max_length=20, choices=AUDIT_TYPE_CODES, blank=True, null=True
    )

    # General Information
    # The general information fields are currently specified in two places:
    #   - report_submission.forms.GeneralInformationForm
    #   - schemas.sections.GeneralInformation.schema.json
    general_information = models.JSONField(
        blank=True, null=True, validators=[validate_general_information_json]
    )

    audit_information = models.JSONField(
        blank=True, null=True, validators=[validate_audit_information_json]
    )

    # Federal Awards:
    federal_awards = models.JSONField(
        blank=True, null=True, validators=[validate_federal_award_json]
    )

    # Corrective Action Plan:
    corrective_action_plan = models.JSONField(
        blank=True, null=True, validators=[validate_corrective_action_plan_json]
    )

    # Findings Text:
    findings_text = models.JSONField(
        blank=True, null=True, validators=[validate_findings_text_json]
    )

    # Findings Uniform Guidance:
    findings_uniform_guidance = models.JSONField(
        blank=True, null=True, validators=[validate_findings_uniform_guidance_json]
    )

    # Additional UEIs:
    additional_ueis = models.JSONField(
        blank=True, null=True, validators=[validate_additional_ueis_json]
    )

    # Additional EINs:
    additional_eins = models.JSONField(
        blank=True, null=True, validators=[validate_additional_eins_json]
    )

    # Secondary Auditors:
    secondary_auditors = models.JSONField(
        blank=True, null=True, validators=[validate_secondary_auditors_json]
    )

    # Notes to SEFA:
    notes_to_sefa = models.JSONField(
        blank=True, null=True, validators=[validate_notes_to_sefa_json]
    )

    auditor_certification = models.JSONField(
        blank=True, null=True, validators=[validate_auditor_certification_json]
    )

    auditee_certification = models.JSONField(
        blank=True, null=True, validators=[validate_auditee_certification_json]
    )

    tribal_data_consent = models.JSONField(
        blank=True, null=True, validators=[validate_tribal_data_consent_json]
    )

    cognizant_agency = models.CharField(
        help_text="Agency assigned to this large submission. Computed when the submisson is finalized, but may be overridden",
        max_length=2,
        blank=True,
        null=True,
        verbose_name="Cog Agency",
    )
    oversight_agency = models.CharField(
        help_text="Agency assigned to this not so large submission. Computed when the submisson is finalized",
        max_length=2,
        blank=True,
        null=True,
        verbose_name="OSight Agency",
    )

    def validate_full(self):
        """
        Full validation, intended for use when the user indicates that the
        submission is finished.
        """
        cross_result = self.validate_cross()
        individual_result = self.validate_individually()
        full_result = {}

        if "errors" in cross_result:
            full_result = cross_result
            if "errors" in individual_result:
                full_result["errors"].extend(individual_result["errors"])
        elif "errors" in individual_result:
            full_result = individual_result

        return full_result

    def validate_cross(self):
        """
        This method should NOT be run as part of full_clean(), because we want
        to be able to save in-progress submissions.

        A stub method to represent the cross-sheet, “full” validation that we
        do once all the individual sections are complete and valid in
        themselves.
        """
        shaped_sac = audit.cross_validation.sac_validation_shape(self)
        try:
            sar = SingleAuditReportFile.objects.filter(sac_id=self.id).latest(
                "date_created"
            )
        except SingleAuditReportFile.DoesNotExist:
            sar = None
        validation_functions = audit.cross_validation.functions
        errors = list(
            chain.from_iterable(
                [func(shaped_sac, sar=sar) for func in validation_functions]
            )
        )
        if errors:
            return {"errors": errors, "data": shaped_sac}
        return {}

    def validate_individually(self):
        """
        Runs the individual workbook validations, returning generic errors as a
        list of strings. Ignores workbooks that haven't been uploaded yet.
        """
        errors = []
        result = {}

        for section, section_handlers in FORM_SECTION_HANDLERS.items():
            validation_method = section_handlers["validator"]
            section_name = section_handlers["field_name"]
            audit_data = getattr(self, section_name)

            try:
                validation_method(audit_data)
            except ValidationError as err:
                # err.error_list will be [] if the workbook wasn't uploaded yet
                if err.error_list:
                    errors.append(
                        {
                            "error": f"The {SECTION_NAMES[section_name].friendly} workbook contains validation errors and will need to be re-uploaded. This is likely caused by changes made to our validations in the time since it was originally uploaded."
                        }
                    )

        if errors:
            result = {"errors": errors}

        return result

<<<<<<< HEAD
    @property
    def is_auditee_certified(self):
        return self.submission_status in [
            STATUS.AUDITEE_CERTIFIED,
            STATUS.CERTIFIED,
            STATUS.SUBMITTED,
=======
    @transition(
        field="submission_status",
        source=STATUS.IN_PROGRESS,
        target=STATUS.READY_FOR_CERTIFICATION,
    )
    def transition_to_ready_for_certification(self):
        """
        The permission checks verifying that the user attempting to do this has
        the appropriate privileges will be done at the view level.
        """
        self.transition_name.append(SingleAuditChecklist.STATUS.READY_FOR_CERTIFICATION)
        self.transition_date.append(datetime.now(timezone.utc))

    @transition(
        field="submission_status",
        source=[
            STATUS.READY_FOR_CERTIFICATION,
            STATUS.AUDITOR_CERTIFIED,
            STATUS.AUDITEE_CERTIFIED,
        ],
        target=STATUS.IN_PROGRESS,
    )
    def transition_to_in_progress_again(self):
        """
        The permission checks verifying that the user attempting to do this has
        the appropriate privileges will be done at the view level.
        """

        # null out any existing certifications on this submission
        self.auditor_certification = None
        self.auditee_certification = None

        self.transition_name.append(SingleAuditChecklist.STATUS.IN_PROGRESS)
        self.transition_date.append(datetime.now(timezone.utc))

    @transition(
        field="submission_status",
        source=STATUS.READY_FOR_CERTIFICATION,
        target=STATUS.AUDITOR_CERTIFIED,
    )
    def transition_to_auditor_certified(self):
        """
        The permission checks verifying that the user attempting to do this has
        the appropriate privileges will be done at the view level.
        """
        self.transition_name.append(SingleAuditChecklist.STATUS.AUDITOR_CERTIFIED)
        self.transition_date.append(datetime.now(timezone.utc))

    @transition(
        field="submission_status",
        source=STATUS.AUDITOR_CERTIFIED,
        target=STATUS.AUDITEE_CERTIFIED,
    )
    def transition_to_auditee_certified(self):
        """
        The permission checks verifying that the user attempting to do this has
        the appropriate privileges will be done at the view level.
        """
        self.transition_name.append(SingleAuditChecklist.STATUS.AUDITEE_CERTIFIED)
        self.transition_date.append(datetime.now(timezone.utc))

    @transition(
        field="submission_status",
        source=STATUS.AUDITEE_CERTIFIED,
        target=STATUS.SUBMITTED,
    )
    def transition_to_submitted(self):
        """
        The permission checks verifying that the user attempting to do this has
        the appropriate privileges will be done at the view level.
        """
        self.transition_name.append(SingleAuditChecklist.STATUS.SUBMITTED)
        self.transition_date.append(datetime.now(timezone.utc))

    @transition(
        field="submission_status",
        source=STATUS.SUBMITTED,
        target=STATUS.DISSEMINATED,
    )
    def transition_to_disseminated(self):
        self.transition_name.append(SingleAuditChecklist.STATUS.DISSEMINATED)
        self.transition_date.append(datetime.now(timezone.utc))

    @transition(
        field="submission_status",
        source=[
            STATUS.READY_FOR_CERTIFICATION,
            STATUS.AUDITOR_CERTIFIED,
            STATUS.AUDITEE_CERTIFIED,
            STATUS.CERTIFIED,
        ],
        target=STATUS.AUDITEE_CERTIFIED,
    )
    def transition_to_in_progress(self):
        """
        Any edit to a submission in the following states should result in it
        moving back to STATUS.IN_PROGRESS:

        +   STATUS.READY_FOR_CERTIFICATION
        +   STATUS.AUDITOR_CERTIFIED
        +   STATUS.AUDITEE_CERTIFIED
        +   STATUS.CERTIFIED

        For the moment we're not trying anything fancy like catching changes at
        the model level, and will again leave it up to the views to track that
        changes have been made at that point.
        """
        self.transition_name.append(SingleAuditChecklist.STATUS.AUDITEE_CERTIFIED)
        self.transition_date.append(datetime.now(timezone.utc))

    @property
    def is_auditee_certified(self):
        return self.submission_status in [
            SingleAuditChecklist.STATUS.AUDITEE_CERTIFIED,
            SingleAuditChecklist.STATUS.CERTIFIED,
>>>>>>> ac25e7b5
        ]

    @property
    def is_auditor_certified(self):
        return self.submission_status in [
<<<<<<< HEAD
            STATUS.AUDITEE_CERTIFIED,
            STATUS.AUDITOR_CERTIFIED,
            STATUS.CERTIFIED,
            STATUS.SUBMITTED,
=======
            SingleAuditChecklist.STATUS.AUDITEE_CERTIFIED,
            SingleAuditChecklist.STATUS.AUDITOR_CERTIFIED,
            SingleAuditChecklist.STATUS.CERTIFIED,
>>>>>>> ac25e7b5
        ]

    @property
    def is_submitted(self):
<<<<<<< HEAD
        return self.submission_status in [STATUS.SUBMITTED]
=======
        return self.submission_status in [SingleAuditChecklist.STATUS.DISSEMINATED]
>>>>>>> ac25e7b5

    def get_transition_date(self, status):
        index = self.transition_name.index(status)
        if index >= 0:
            return self.transition_date[index]
        return None


def excel_file_path(instance, _filename):
    """
    We want the actual filename in the filesystem to be unique and determined
    by report_id and form_section--not the user-provided filename.
    """
    return f"excel/{instance.sac.report_id}--{instance.form_section}.xlsx"


class ExcelFile(models.Model):
    """
    Data model to track uploaded Excel files and associate them with SingleAuditChecklists
    """

    file = models.FileField(upload_to=excel_file_path, validators=[validate_excel_file])
    filename = models.CharField(max_length=255)
    form_section = models.CharField(max_length=255)
    sac = models.ForeignKey(SingleAuditChecklist, on_delete=models.CASCADE)
    user = models.ForeignKey(User, blank=True, null=True, on_delete=models.SET_NULL)
    date_created = models.DateTimeField(auto_now_add=True)

    def save(self, *args, **kwargs):
        if self.sac.submission_status != STATUS.IN_PROGRESS:
            raise LateChangeError("Attemtped Excel file upload")

        self.filename = f"{self.sac.report_id}--{self.form_section}.xlsx"

        event_user = kwargs.pop("event_user", None)
        event_type = kwargs.pop("event_type", None)

        if event_user and event_type:
            SubmissionEvent.objects.create(
                sac=self.sac, user=event_user, event=event_type
            )

        super().save(*args, **kwargs)


def single_audit_report_path(instance, _filename):
    """
    We want the actual filename in the filesystem to be unique and determined
    by report_id, not the user-provided filename.
    """
    base_path = "singleauditreport"
    report_id = instance.sac.report_id
    return f"{base_path}/{report_id}.pdf"


class SingleAuditReportFile(models.Model):
    """
    Data model to track uploaded Single Audit report PDFs and associate them
    with SingleAuditChecklists
    """

    file = models.FileField(
        upload_to=single_audit_report_path,
        validators=[validate_single_audit_report_file],
    )
    filename = models.CharField(max_length=255)
    sac = models.ForeignKey(SingleAuditChecklist, on_delete=models.CASCADE)
    user = models.ForeignKey(User, blank=True, null=True, on_delete=models.SET_NULL)
    date_created = models.DateTimeField(auto_now_add=True)
    component_page_numbers = models.JSONField(
        blank=True, null=True, validators=[validate_component_page_numbers]
    )

    def save(self, *args, **kwargs):
        report_id = SingleAuditChecklist.objects.get(id=self.sac.id).report_id
        self.filename = f"{report_id}.pdf"
        if self.sac.submission_status != STATUS.IN_PROGRESS:
            raise LateChangeError("Attempted PDF upload")

        event_user = kwargs.pop("event_user", None)
        event_type = kwargs.pop("event_type", None)

        if event_user and event_type:
            SubmissionEvent.objects.create(
                sac=self.sac, user=event_user, event=event_type
            )

        super().save(*args, **kwargs)


class UeiValidationWaiver(models.Model):
    """Records of UEIs that are permitted to be inactive."""

    # Method overrides:
    def __str__(self):
        return f"#{self.id}--{self.uei}"

    # Not unique, in the case that one UEI needs to be waived several times with different expiration dates.
    uei = models.TextField("UEI")
    timestamp = models.DateTimeField(
        "When the waiver was created",
        default=django_timezone.now,
    )
    expiration = models.DateTimeField(
        "When the waiver will expire",
        default=one_month_from_today,
    )
    approver_email = models.TextField(
        "Email address of FAC staff member approving the waiver",
    )
    approver_name = models.TextField(
        "Name of FAC staff member approving the waiver",
    )
    requester_email = models.TextField(
        "Email address of NSAC/KSAML requesting the waiver",
    )
    requester_name = models.TextField(
        "Name of NSAC/KSAML requesting the waiver",
    )
    justification = models.TextField(
        "Brief plain-text justification for the waiver",
    )


class SacValidationWaiver(models.Model):
    """Records of reports that have had a requirement waived."""

    class TYPES:
        AUDITEE_CERTIFYING_OFFICIAL = "auditee_certifying_official"
        AUDITOR_CERTIFYING_OFFICIAL = "auditor_certifying_official"
        FINDING_REFERENCE_NUMBER = "finding_reference_number"

    WAIVER_CHOICES = [
        (
            TYPES.AUDITEE_CERTIFYING_OFFICIAL,
            "No auditee certifying official is available",
        ),
        (
            TYPES.AUDITOR_CERTIFYING_OFFICIAL,
            "No auditor certifying official is available",
        ),
        (
            TYPES.FINDING_REFERENCE_NUMBER,
            "Report has duplicate finding reference numbers",
        ),
    ]
    report_id = models.ForeignKey(
        "SingleAuditChecklist",
        help_text="The report that the waiver applies to",
        on_delete=models.CASCADE,
        to_field="report_id",
        db_column="report_id",
    )
    timestamp = models.DateTimeField(
        "When the waiver was created",
        default=django_timezone.now,
    )
    approver_email = models.TextField(
        "Email address of FAC staff member approving the waiver",
    )
    approver_name = models.TextField(
        "Name of FAC staff member approving the waiver",
    )
    requester_email = models.TextField(
        "Email address of NSAC/KSAML requesting the waiver",
    )
    requester_name = models.TextField(
        "Name of NSAC/KSAML requesting the waiver",
    )
    justification = models.TextField(
        "Brief plain-text justification for the waiver",
    )
    waiver_types = ArrayField(
        models.CharField(
            max_length=50,
            choices=WAIVER_CHOICES,
        ),
        verbose_name="The waiver type",
        default=list,
    )<|MERGE_RESOLUTION|>--- conflicted
+++ resolved
@@ -509,154 +509,25 @@
 
         return result
 
-<<<<<<< HEAD
     @property
     def is_auditee_certified(self):
         return self.submission_status in [
             STATUS.AUDITEE_CERTIFIED,
             STATUS.CERTIFIED,
             STATUS.SUBMITTED,
-=======
-    @transition(
-        field="submission_status",
-        source=STATUS.IN_PROGRESS,
-        target=STATUS.READY_FOR_CERTIFICATION,
-    )
-    def transition_to_ready_for_certification(self):
-        """
-        The permission checks verifying that the user attempting to do this has
-        the appropriate privileges will be done at the view level.
-        """
-        self.transition_name.append(SingleAuditChecklist.STATUS.READY_FOR_CERTIFICATION)
-        self.transition_date.append(datetime.now(timezone.utc))
-
-    @transition(
-        field="submission_status",
-        source=[
-            STATUS.READY_FOR_CERTIFICATION,
-            STATUS.AUDITOR_CERTIFIED,
-            STATUS.AUDITEE_CERTIFIED,
-        ],
-        target=STATUS.IN_PROGRESS,
-    )
-    def transition_to_in_progress_again(self):
-        """
-        The permission checks verifying that the user attempting to do this has
-        the appropriate privileges will be done at the view level.
-        """
-
-        # null out any existing certifications on this submission
-        self.auditor_certification = None
-        self.auditee_certification = None
-
-        self.transition_name.append(SingleAuditChecklist.STATUS.IN_PROGRESS)
-        self.transition_date.append(datetime.now(timezone.utc))
-
-    @transition(
-        field="submission_status",
-        source=STATUS.READY_FOR_CERTIFICATION,
-        target=STATUS.AUDITOR_CERTIFIED,
-    )
-    def transition_to_auditor_certified(self):
-        """
-        The permission checks verifying that the user attempting to do this has
-        the appropriate privileges will be done at the view level.
-        """
-        self.transition_name.append(SingleAuditChecklist.STATUS.AUDITOR_CERTIFIED)
-        self.transition_date.append(datetime.now(timezone.utc))
-
-    @transition(
-        field="submission_status",
-        source=STATUS.AUDITOR_CERTIFIED,
-        target=STATUS.AUDITEE_CERTIFIED,
-    )
-    def transition_to_auditee_certified(self):
-        """
-        The permission checks verifying that the user attempting to do this has
-        the appropriate privileges will be done at the view level.
-        """
-        self.transition_name.append(SingleAuditChecklist.STATUS.AUDITEE_CERTIFIED)
-        self.transition_date.append(datetime.now(timezone.utc))
-
-    @transition(
-        field="submission_status",
-        source=STATUS.AUDITEE_CERTIFIED,
-        target=STATUS.SUBMITTED,
-    )
-    def transition_to_submitted(self):
-        """
-        The permission checks verifying that the user attempting to do this has
-        the appropriate privileges will be done at the view level.
-        """
-        self.transition_name.append(SingleAuditChecklist.STATUS.SUBMITTED)
-        self.transition_date.append(datetime.now(timezone.utc))
-
-    @transition(
-        field="submission_status",
-        source=STATUS.SUBMITTED,
-        target=STATUS.DISSEMINATED,
-    )
-    def transition_to_disseminated(self):
-        self.transition_name.append(SingleAuditChecklist.STATUS.DISSEMINATED)
-        self.transition_date.append(datetime.now(timezone.utc))
-
-    @transition(
-        field="submission_status",
-        source=[
-            STATUS.READY_FOR_CERTIFICATION,
-            STATUS.AUDITOR_CERTIFIED,
-            STATUS.AUDITEE_CERTIFIED,
-            STATUS.CERTIFIED,
-        ],
-        target=STATUS.AUDITEE_CERTIFIED,
-    )
-    def transition_to_in_progress(self):
-        """
-        Any edit to a submission in the following states should result in it
-        moving back to STATUS.IN_PROGRESS:
-
-        +   STATUS.READY_FOR_CERTIFICATION
-        +   STATUS.AUDITOR_CERTIFIED
-        +   STATUS.AUDITEE_CERTIFIED
-        +   STATUS.CERTIFIED
-
-        For the moment we're not trying anything fancy like catching changes at
-        the model level, and will again leave it up to the views to track that
-        changes have been made at that point.
-        """
-        self.transition_name.append(SingleAuditChecklist.STATUS.AUDITEE_CERTIFIED)
-        self.transition_date.append(datetime.now(timezone.utc))
-
-    @property
-    def is_auditee_certified(self):
-        return self.submission_status in [
-            SingleAuditChecklist.STATUS.AUDITEE_CERTIFIED,
-            SingleAuditChecklist.STATUS.CERTIFIED,
->>>>>>> ac25e7b5
         ]
 
     @property
     def is_auditor_certified(self):
         return self.submission_status in [
-<<<<<<< HEAD
             STATUS.AUDITEE_CERTIFIED,
             STATUS.AUDITOR_CERTIFIED,
             STATUS.CERTIFIED,
-            STATUS.SUBMITTED,
-=======
-            SingleAuditChecklist.STATUS.AUDITEE_CERTIFIED,
-            SingleAuditChecklist.STATUS.AUDITOR_CERTIFIED,
-            SingleAuditChecklist.STATUS.CERTIFIED,
->>>>>>> ac25e7b5
         ]
 
     @property
     def is_submitted(self):
-<<<<<<< HEAD
-        return self.submission_status in [STATUS.SUBMITTED]
-=======
-        return self.submission_status in [SingleAuditChecklist.STATUS.DISSEMINATED]
->>>>>>> ac25e7b5
+        return self.submission_status in [STATUS.DISSEMINATED]
 
     def get_transition_date(self, status):
         index = self.transition_name.index(status)
