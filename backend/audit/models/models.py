from itertools import chain
import json
import logging

from django.db import models
from django.forms.models import model_to_dict
from django.db import transaction
from django.db.transaction import TransactionManagementError
from django.conf import settings
from django.contrib.auth import get_user_model
from django.contrib.postgres.fields import ArrayField
from django.core.exceptions import ValidationError
from django.db import transaction

from django.utils.translation import gettext_lazy as _

import audit.cross_validation
from audit.cross_validation.naming import SECTION_NAMES
from audit.intake_to_dissemination import IntakeToDissemination
from audit.validators import (
    validate_additional_ueis_json,
    validate_additional_eins_json,
    validate_corrective_action_plan_json,
    validate_federal_award_json,
    validate_findings_text_json,
    validate_findings_uniform_guidance_json,
    validate_general_information_json,
    validate_secondary_auditors_json,
    validate_notes_to_sefa_json,
    validate_auditor_certification_json,
    validate_auditee_certification_json,
    validate_tribal_data_consent_json,
    validate_audit_information_json,
)
from audit.utils import FORM_SECTION_HANDLERS
from audit.models.constants import SAC_SEQUENCE_ID, STATUS
from audit.models.utils import get_next_sequence_id
from support.cog_over import compute_cog_over, record_cog_assignment
from .files import SingleAuditReportFile
from .submission_event import SubmissionEvent
from .utils import camel_to_snake
<<<<<<< HEAD
from ..exceptions import LateChangeError
from django.utils.timezone import now
from dissemination.models.general import ResubmissionStatus

=======
from ..exceptions import LateChangeError, AdministrativeOverrideError

from dissemination.models import (
    AdditionalEin,
    AdditionalUei,
    CapText,
    FederalAward,
    Finding,
    FindingText,
    General,
    Note,
    Passthrough,
    SecondaryAuditor,
)
>>>>>>> acae3c56

User = get_user_model()

logger = logging.getLogger(__name__)


# TODO: Update Post SOC Launch -> This whole file should be able to be deleted.
def generate_sac_report_id(sequence=None, end_date=None, source="GSAFAC"):
    """
    Convenience method for generating report_id, a value consisting of:

        -   Four-digit year based on submission fiscal end date.
        -   Two-digit month based on submission fiscal end date.
        -   Audit source: either GSAFAC or CENSUS.
        -   Zero-padded 10-digit numeric monotonically increasing.
        -   Separated by hyphens.

    For example: `2023-09-GSAFAC-0000000001`, `2020-09-CENSUS-0000000001`.
    """
    source = source.upper()
    if source not in ("CENSUS", "GSAFAC"):
        raise Exception("Unknown source for report_id")
    if not sequence:
        raise Exception("generate_sac_report_id requires a sequence number.")
    if not end_date:
        raise Exception("generate_sac_report_id requires end_date.")
    year, month, _ = end_date.split("-")
    if not (int(year) >= 2000 and int(year) < 2200):
        raise Exception("Unexpected year value for report_id")
    if int(month) not in range(1, 13):
        raise Exception("Unexpected month value for report_id")
    separator = "-"
    report_id = separator.join([year, month, source, str(sequence).zfill(10)])
    return report_id


class SingleAuditChecklistManager(models.Manager):
    """Manager for SAC"""

    def create(self, **obj_data):
        """
        Custom create method so that we can add derived fields.

        Currently only used for report_id, a value consisting of:

            -   Four-digit year based on submission fiscal end date.
            -   Two-digit month based on submission fiscal end date.
            -   Audit source: either GSAFAC or CENSUS.
            -   Zero-padded 10-digit numeric monotonically increasing.
            -   Separated by hyphens.

        For example: `2023-09-GSAFAC-0000000001`, `2020-09-CENSUS-0000000001`.

        """

        # remove event_user & event_type keys so that they're not passed into super().create below
        event_user = obj_data.pop("event_user", None)
        event_type = obj_data.pop("event_type", None)

        end_date = obj_data["general_information"]["auditee_fiscal_period_end"]
        sequence = get_next_sequence_id(SAC_SEQUENCE_ID)
        report_id = generate_sac_report_id(
            sequence=sequence, end_date=end_date, source="GSAFAC"
        )
        updated = obj_data | {"id": sequence, "report_id": report_id}

        result = super().create(**updated)

        if event_user and event_type:
            SubmissionEvent.objects.create(
                sac=result,
                user=event_user,
                event=event_type,
            )

        return result


def json_property_mixin_generator(name, fname=None, toplevel=None, classname=None):
    """Generates a mixin class named classname, using the top-level fields
    in the properties field in the file named fname, accessing those fields
    in the JSON field named toplevel.
    If the optional arguments aren't provided, generate them from name."""
    filename = fname or f"{name}.schema.json"
    toplevelproperty = toplevel or camel_to_snake(name)
    mixinname = classname or f"{name}Mixin"

    # 20250425 The `debug` statements used to be `warning`. However, this code has
    # been in production for 22 months. We clearly are not troubled by the
    # keys not being present; every time we marshal a General Info object into
    # JSON, we will see this for some keys. So, we're going to make this quieter
    # in production at this point.
    def _wrapper(key):
        def inner(self):
            try:
                return getattr(self, toplevelproperty)[key]
            except KeyError:
                logger.debug("Key %s not found in SAC", key)
            except TypeError:
                logger.debug("Type error trying to get %s from SAC %s", key, self)
            return None

        return inner

    schemadir = settings.SECTION_SCHEMA_DIR
    schemafile = schemadir / filename
    schema = json.loads(schemafile.read_text())
    attrdict = {k: property(_wrapper(k)) for k in schema["properties"]}
    return type(mixinname, (), attrdict)


GeneralInformationMixin = json_property_mixin_generator("GeneralInformation")


class SingleAuditChecklist(models.Model, GeneralInformationMixin):  # type: ignore
    """
    Monolithic Single Audit Checklist.
    """

    # Class management machinery:
    class Meta:
        """We need to set the name for the admin view."""

        verbose_name = "SF-SAC"
        verbose_name_plural = "SF-SACs"

    objects = SingleAuditChecklistManager()

    # Method overrides:
    def __str__(self):
        return f"#{self.id}--{self.report_id}--{self.auditee_uei}"

    def __hash__(self):
        return hash(str(self))

    def __eq__(self, other):
        return str(self) == str(other)

    def create_submission_event(self, event_user, event_type):
        if event_user and event_type:
            SubmissionEvent.objects.create(
                sac=self,
                user=event_user,
                event=event_type,
            )

    def save(self, *args, **kwargs):
        """
        Call _throw_exception_if_late_changes() to verify that a submission that's no longer
        in progress isn't being altered; skip this if we know this submission is
        in progress.
        """
        administrative_override = kwargs.get("administrative_override", None)
        event_user = kwargs.get("event_user")
        event_type = kwargs.get("event_type")

        if self.submission_status != STATUS.IN_PROGRESS:
            # If the FAC wants to administratively change a record after submission
            # (e.g. fix an incorrect UEI), a management command will
            # pass in the "administrative_override" flag.
            if administrative_override and event_user and event_type:
                # If we are administratively changing a SAC after submission
                # (for example, fixing a bad UEI), we need to skip the late
                # change check. Or, we log that this is happening as opposed
                # to doing the check. An administrative event will
                # be registered via .create_submission_event() below.
                logger.info(
                    f"administrative_override: creating submission event for {event_user} as {event_type}"
                )
            else:
                # If any critical parts of the submission changed
                # (e.g. any sections, or the report id, or...), then
                # we need to throw an exception. We should get here
                # almost always, but throwing an exception is the defense
                # of last resort to protect us as a system.
                self._throw_exception_if_late_changes()

        # Always create an event
        self.create_submission_event(event_user, event_type)
        # Save the model.
        return super().save()

    def disseminate(self):
        """
        Cognizant/Oversight agency assignment followed by dissemination
        ETL.
        """
        try:
            if not self.cognizant_agency and not self.oversight_agency:
                self.assign_cog_over()
            intake_to_dissem = IntakeToDissemination(self)
            intake_to_dissem.load_all()
            intake_to_dissem.save_dissemination_objects()
            if intake_to_dissem.errors:
                return {"errors": intake_to_dissem.errors}
        except TransactionManagementError as err:
            # We want to re-raise this to catch at the view level because we
            # think it's due to a race condition where the user's submission
            # has been disseminated successfully; see
            # https://github.com/GSA-TTS/FAC/issues/3347
            raise err
        # TODO: figure out what narrower exceptions to catch here
        except Exception as err:
            return {"errors": [err]}

        return None

    def redisseminate(self):
        named_models = {
            "AdditionalEins": AdditionalEin,
            "AdditionalUeis": AdditionalUei,
            "CorrectiveActionPlan": CapText,
            "FederalAwards": FederalAward,
            "FindingsText": FindingText,
            "FindingsUniformGuidance": Finding,
            "NotesToSefa": Note,
            "SecondaryAuditors": SecondaryAuditor,
            "General": General,
            "Passthrough": Passthrough,
        }
        with transaction.atomic():
            # This needs to be in the DISSEMINATED state in order
            # to be redisseminated. Check that here.
            if not self.submission_status == STATUS.DISSEMINATED:
                logger.error("Trying to resubmit an audit that is not disseminated.")
                raise AdministrativeOverrideError
            try:
                # Delete this record from the dissemination tables
                for model in named_models.values():
                    rows = model.objects.filter(report_id=self.report_id)
                    rows.delete()
                # Disseminate this record once more
                self.disseminate()
            except TransactionManagementError as err:
                logger.error(f"transaction management error in redissemination: {err}")
                raise err
            except Exception as err:
                logger.error(f"errors in redissemination: {err}")
                return {"errors": [err]}

    def assign_cog_over(self):
        """
        Function that the FAC app uses when a submission is completed and cog_over needs to be assigned.
        """
        if not self.federal_awards:
            logger.warning(
                "Trying to determine cog_over for a self with zero awards with status = %s",
                self.submission_status,
            )

        audit_date = self.general_information["auditee_fiscal_period_end"]
        audit_year = int(audit_date.split("-")[0])
        cognizant_agency, oversight_agency = compute_cog_over(
            self.federal_awards,
            self.submission_status,
            self.ein,
            self.auditee_uei,
            audit_year,
        )
        if oversight_agency:
            self.oversight_agency = oversight_agency
            self.save()
            return
        if cognizant_agency:
            self.cognizant_agency = cognizant_agency
            self.save()
            record_cog_assignment(self.report_id, self.submitted_by, cognizant_agency)

    def _throw_exception_if_late_changes(self):
        """
        This should only be called if status isn't STATUS.IN_PROGRESS.
        If there have been relevant changes, raise an AssertionError.
        Here, "relevant" means anything other than fields related to the status
        transition change itself.
        """
        try:
            prior_obj = SingleAuditChecklist.objects.get(pk=self.pk)
        except SingleAuditChecklist.DoesNotExist:
            # No prior instance exists, so it's a new submission.
            return True

        current = audit.cross_validation.sac_validation_shape(self)
        prior = audit.cross_validation.sac_validation_shape(prior_obj)
        if current["sf_sac_sections"] != prior["sf_sac_sections"]:
            raise LateChangeError

        meta_fields = ("submitted_by", "date_created", "report_id", "audit_type")
        for field in meta_fields:
            if current["sf_sac_meta"][field] != prior["sf_sac_meta"][field]:
                raise LateChangeError

        return True

    def get_friendly_status(self) -> str:
        """Return the friendly version of submission_status."""
        return dict(self.STATUS_CHOICES)[self.submission_status]

    def get_statuses(self) -> type[STATUS]:
        """Return all possible statuses."""
        return STATUS

    # Constants:
    STATUS_CHOICES = (
        (STATUS.IN_PROGRESS, "In Progress"),
        (STATUS.FLAGGED_FOR_REMOVAL, "Flagged for Removal"),
        (STATUS.READY_FOR_CERTIFICATION, "Ready for Certification"),
        (STATUS.AUDITOR_CERTIFIED, "Auditor Certified"),
        (STATUS.AUDITEE_CERTIFIED, "Auditee Certified"),
        (STATUS.CERTIFIED, "Certified"),
        (STATUS.SUBMITTED, "Submitted"),
        (STATUS.DISSEMINATED, "Disseminated"),
    )

    USER_PROVIDED_ORGANIZATION_TYPE_CODE = (
        ("state", _("State")),
        ("local", _("Local Government")),
        ("tribal", _("Indian Tribe or Tribal Organization")),
        ("higher-ed", _("Institution of higher education (IHE)")),
        ("non-profit", _("Non-profit")),
        ("unknown", _("Unknown")),
        ("none", _("None of these (for example, for-profit")),
    )

    AUDIT_TYPE_CODES = (
        ("single-audit", _("Single Audit")),
        ("program-specific", _("Program-Specific Audit")),
    )

    AUDIT_PERIOD = (
        ("annual", _("Annual")),
        ("biennial", _("Biennial")),
        ("other", _("Other")),
    )

    # 0. Meta data
    submitted_by = models.ForeignKey(User, on_delete=models.PROTECT)
    date_created = models.DateTimeField(auto_now_add=True)
    submission_status = models.CharField(
        default=STATUS.IN_PROGRESS, choices=STATUS_CHOICES
    )
    data_source = models.CharField(default="GSAFAC")

    # implement an array of tuples as two arrays since we can only have simple fields inside an array
    transition_name = ArrayField(
        models.CharField(max_length=40, choices=STATUS_CHOICES),
        default=list,
        size=None,
        blank=True,
        null=True,
    )
    transition_date = ArrayField(
        models.DateTimeField(),
        default=list,
        size=None,
        blank=True,
        null=True,
    )

    report_id = models.CharField(unique=True)

    # Q2 Type of Uniform Guidance Audit
    audit_type = models.CharField(
        max_length=20, choices=AUDIT_TYPE_CODES, blank=True, null=True
    )

    # General Information
    # The general information fields are currently specified in two places:
    #   - report_submission.forms.GeneralInformationForm
    #   - schemas.sections.GeneralInformation.schema.json
    general_information = models.JSONField(
        blank=True, null=True, validators=[validate_general_information_json]
    )

    audit_information = models.JSONField(
        blank=True, null=True, validators=[validate_audit_information_json]
    )

    # Federal Awards:
    federal_awards = models.JSONField(
        blank=True, null=True, validators=[validate_federal_award_json]
    )

    # Corrective Action Plan:
    corrective_action_plan = models.JSONField(
        blank=True, null=True, validators=[validate_corrective_action_plan_json]
    )

    # Findings Text:
    findings_text = models.JSONField(
        blank=True, null=True, validators=[validate_findings_text_json]
    )

    # Findings Uniform Guidance:
    findings_uniform_guidance = models.JSONField(
        blank=True, null=True, validators=[validate_findings_uniform_guidance_json]
    )

    # Additional UEIs:
    additional_ueis = models.JSONField(
        blank=True, null=True, validators=[validate_additional_ueis_json]
    )

    # Additional EINs:
    additional_eins = models.JSONField(
        blank=True, null=True, validators=[validate_additional_eins_json]
    )

    # Secondary Auditors:
    secondary_auditors = models.JSONField(
        blank=True, null=True, validators=[validate_secondary_auditors_json]
    )

    # Notes to SEFA:
    notes_to_sefa = models.JSONField(
        blank=True, null=True, validators=[validate_notes_to_sefa_json]
    )

    auditor_certification = models.JSONField(
        blank=True, null=True, validators=[validate_auditor_certification_json]
    )

    auditee_certification = models.JSONField(
        blank=True, null=True, validators=[validate_auditee_certification_json]
    )

    tribal_data_consent = models.JSONField(
        blank=True, null=True, validators=[validate_tribal_data_consent_json]
    )

    cognizant_agency = models.CharField(
        help_text="Agency assigned to this large submission. Computed when the submisson is finalized, but may be overridden",
        max_length=2,
        blank=True,
        null=True,
        verbose_name="Cog Agency",
    )
    oversight_agency = models.CharField(
        help_text="Agency assigned to this not so large submission. Computed when the submisson is finalized",
        max_length=2,
        blank=True,
        null=True,
        verbose_name="OSight Agency",
    )
    migrated_to_audit = models.BooleanField(
        help_text="Determines whether SAC data has already been migrated to a corresponding Audit object",
        default=False,
    )

    # Resubmission Meta
    resubmission_meta = models.JSONField(
        blank=True, null=True, help_text="Resubmission JSON structure"
    )

    def validate_full(self):
        """
        Full validation, intended for use when the user indicates that the
        submission is finished.
        """
        cross_result = self.validate_cross()
        individual_result = self.validate_individually()
        full_result = {}

        if "errors" in cross_result:
            full_result = cross_result
            if "errors" in individual_result:
                full_result["errors"].extend(individual_result["errors"])
        elif "errors" in individual_result:
            full_result = individual_result

        return full_result

    def validate_cross(self):
        """
        This method should NOT be run as part of full_clean(), because we want
        to be able to save in-progress submissions.

        A stub method to represent the cross-sheet, “full” validation that we
        do once all the individual sections are complete and valid in
        themselves.
        """
        shaped_sac = audit.cross_validation.sac_validation_shape(self)
        try:
            sar = SingleAuditReportFile.objects.filter(sac_id=self.id).latest(
                "date_created"
            )
        except SingleAuditReportFile.DoesNotExist:
            sar = None
        validation_functions = audit.cross_validation.functions
        errors = list(
            chain.from_iterable(
                [func(shaped_sac, sar=sar) for func in validation_functions]
            )
        )
        if errors:
            return {"errors": errors, "data": shaped_sac}
        return {}

    def validate_individually(self):
        """
        Runs the individual workbook validations, returning generic errors as a
        list of strings. Ignores workbooks that haven't been uploaded yet.
        """
        errors = []
        result = {}

        for section, section_handlers in FORM_SECTION_HANDLERS.items():
            validation_method = section_handlers["validator"]
            section_name = section_handlers["field_name"]
            audit_data = getattr(self, section_name)

            try:
                validation_method(audit_data)
            except ValidationError as err:
                # err.error_list will be [] if the workbook wasn't uploaded yet
                if err.error_list:
                    errors.append(
                        {
                            "error": f"The {SECTION_NAMES[section_name].friendly} workbook contains validation errors and will need to be re-uploaded. This is likely caused by changes made to our validations in the time since it was originally uploaded."
                        }
                    )

        if errors:
            result = {"errors": errors}

        return result

    @property
    def is_auditee_certified(self):
        return self.submission_status in [
            STATUS.AUDITEE_CERTIFIED,
            STATUS.CERTIFIED,
        ]

    @property
    def is_auditor_certified(self):
        return self.submission_status in [
            STATUS.AUDITEE_CERTIFIED,
            STATUS.AUDITOR_CERTIFIED,
            STATUS.CERTIFIED,
        ]

    @property
    def is_submitted(self):
        return self.submission_status in [STATUS.DISSEMINATED]

    def get_transition_date(self, status):
        indices = [i for i, s in enumerate(self.transition_name) if s == status]
        if indices:
            return self.transition_date[indices[-1]]
        return None

    # Resubmission SAC Creations
    # Atomically create a new SAC row as a resubmission of this SAC. Assert that a resubmission does not already exist
    def initiate_resubmission(self, user=None, event_type=None):
        with transaction.atomic():
            if SingleAuditChecklist.objects.filter(
                resubmission_meta__previous_report_id=self.report_id
            ).exists():
                raise ValidationError(
                    f"A resubmission already exists for report_id {self.report_id}."
                )

            # Convert to dict and exclude fields that should not be copied
            excluded_fields = [
                "id",
                "report_id",
                "created_at",
                "updated_at",
                "submitted_by",
            ]
            data = model_to_dict(self, exclude=excluded_fields)

            # Manually add back foreign key as instance
            data["submitted_by"] = self.submitted_by

            # Add/override fields
            data.update(
                {
                    "submission_status": STATUS.IN_PROGRESS,
                    "resubmission_meta": {
                        "previous_report_id": self.report_id,
                        "previous_row_id": self.id,
                        "resubmission_status": ResubmissionStatus.MOST_RECENT,
                        "version": 2,
                    },
                    "transition_name": [STATUS.IN_PROGRESS],
                    "transition_date": [now()],
                }
            )

            resub = SingleAuditChecklist.objects.create(**data)

            if event_type and user:
                # Event on the new RESUB
                SubmissionEvent.objects.create(
                    sac=resub,
                    user=user,
                    event=event_type,
                )
                # Event on the original ORIG
                SubmissionEvent.objects.create(
                    sac=self,
                    user=user,
                    event="resubmission_initiated",
                )

            return resub<|MERGE_RESOLUTION|>--- conflicted
+++ resolved
@@ -39,13 +39,10 @@
 from .files import SingleAuditReportFile
 from .submission_event import SubmissionEvent
 from .utils import camel_to_snake
-<<<<<<< HEAD
-from ..exceptions import LateChangeError
+
+from ..exceptions import LateChangeError, AdministrativeOverrideError
 from django.utils.timezone import now
 from dissemination.models.general import ResubmissionStatus
-
-=======
-from ..exceptions import LateChangeError, AdministrativeOverrideError
 
 from dissemination.models import (
     AdditionalEin,
@@ -59,7 +56,6 @@
     Passthrough,
     SecondaryAuditor,
 )
->>>>>>> acae3c56
 
 User = get_user_model()
 
