--- conflicted
+++ resolved
@@ -82,16 +82,12 @@
                             <span class="usa-error-message tablet:grid-col-12">{{ form.errors.upload_report }}</span>
                         </li>
                     </fieldset>
-<<<<<<< HEAD
-                <button class="usa-button margin-bottom-8 margin-top-4" id="continue">Upload Single Audit Package</button>
-=======
                 {% if already_submitted %}
                     <p class="text-green" id="already-submitted">
                         A file has already been uploaded for this section. A successful reupload will overwrite your previous submission.
                     </p>
                 {% endif %}
                 <button class="usa-button margin-bottom-8 margin-top-4" id="continue">{% if already_submitted %}Re-upload{% else %}Upload{% endif %} Single Audit Package</button>
->>>>>>> 6464825f
                 <a class="usa-button usa-button--unstyled margin-left-2" href="{% url 'audit:SubmissionProgress' report_id %}"
                     aria-controls="upload-cancel">Cancel</a>
                 </form>
