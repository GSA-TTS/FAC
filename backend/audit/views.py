--- conflicted
+++ resolved
@@ -17,11 +17,7 @@
     SP_FRAMEWORK_BASIS,
     SP_FRAMEWORK_OPINIONS,
 )
-<<<<<<< HEAD
-from .fixtures.excel import FORM_SECTIONS, UNKNOWN_WORKBOOK
-=======
 from audit.fixtures.excel import FORM_SECTIONS, UNKNOWN_WORKBOOK
->>>>>>> 6464825f
 
 from audit.cross_validation import sac_validation_shape, submission_progress_check
 from audit.excel import (
@@ -68,15 +64,11 @@
     validate_notes_to_sefa_json,
     validate_secondary_auditors_json,
 )
-<<<<<<< HEAD
-from audit.viewlib import UploadReportView  # noqa
-=======
 from audit.viewlib import (  # noqa
     SubmissionProgressView,
     UploadReportView,
     submission_progress_check,
 )
->>>>>>> 6464825f
 
 
 logging.basicConfig(
@@ -409,7 +401,6 @@
                 )
             }
             form = AuditorCertificationStep1Form(request.POST or None, initial=initial)
-<<<<<<< HEAD
             context = {
                 "auditee_uei": sac.auditee_uei,
                 "auditee_name": sac.auditee_name,
@@ -433,18 +424,13 @@
                 )
             }
             form = AuditorCertificationStep1Form(request.POST or None, initial=initial)
-=======
->>>>>>> 6464825f
             context = {
                 "auditee_uei": sac.auditee_uei,
                 "auditee_name": sac.auditee_name,
                 "report_id": report_id,
                 "submission_status": sac.submission_status,
-                "form": form,
-            }
-            return render(request, "audit/auditor-certification-step-1.html", context)
-
-<<<<<<< HEAD
+            }
+
             if form.is_valid():
                 # Save to session. Retrieved and saved after step 2.
                 request.session["AuditorCertificationStep1Session"] = form.cleaned_data
@@ -489,17 +475,14 @@
             }
             return render(request, "audit/auditor-certification-step-2.html", context)
 
-=======
->>>>>>> 6464825f
-        except SingleAuditChecklist.DoesNotExist:
-            raise PermissionDenied("You do not have access to this audit.")
-
-    def post(self, request, *args, **kwargs):
-        report_id = kwargs["report_id"]
-
-        try:
-            sac = SingleAuditChecklist.objects.get(report_id=report_id)
-<<<<<<< HEAD
+        except SingleAuditChecklist.DoesNotExist:
+            raise PermissionDenied("You do not have access to this audit.")
+
+    def post(self, request, *args, **kwargs):
+        report_id = kwargs["report_id"]
+
+        try:
+            sac = SingleAuditChecklist.objects.get(report_id=report_id)
             form1_cleaned = request.session.get(
                 "AuditorCertificationStep1Session", None
             )
@@ -529,218 +512,6 @@
                 validated = validate_auditor_certification_json(auditor_certification)
                 sac.auditor_certification = validated
                 sac.transition_to_auditor_certified()
-                sac.save()
-                logger.info("Auditor certification saved.", auditor_certification)
-                return redirect(reverse("audit:SubmissionProgress", args=[report_id]))
-
-            context["form"] = form2
-            return render(request, "audit/auditor-certification-step-2.html", context)
-=======
-            initial = {
-                "AuditorCertificationStep1Session": request.session.get(
-                    "AuditorCertificationStep1Session", None
-                )
-            }
-            form = AuditorCertificationStep1Form(request.POST or None, initial=initial)
-            context = {
-                "auditee_uei": sac.auditee_uei,
-                "auditee_name": sac.auditee_name,
-                "report_id": report_id,
-                "submission_status": sac.submission_status,
-            }
-
-            if form.is_valid():
-                # Save to session. Retrieved and saved after step 2.
-                request.session["AuditorCertificationStep1Session"] = form.cleaned_data
-                return redirect(
-                    reverse("audit:AuditorCertificationConfirm", args=[report_id])
-                )
-
-            context["form"] = form
-            return render(request, "audit/auditor-certification-step-1.html", context)
->>>>>>> 6464825f
-
-        except SingleAuditChecklist.DoesNotExist:
-            raise PermissionDenied("You do not have access to this audit.")
-
-
-<<<<<<< HEAD
-class AuditeeCertificationStep1View(CertifyingAuditeeRequiredMixin, generic.View):
-=======
-class AuditorCertificationStep2View(CertifyingAuditorRequiredMixin, generic.View):
->>>>>>> 6464825f
-    def get(self, request, *args, **kwargs):
-        report_id = kwargs["report_id"]
-
-        try:
-            sac = SingleAuditChecklist.objects.get(report_id=report_id)
-            initial = {
-<<<<<<< HEAD
-                "AuditeeCertificationStep1Session": request.session.get(
-                    "AuditeeCertificationStep1Session", None
-                )
-            }
-            form = AuditeeCertificationStep1Form(request.POST or None, initial=initial)
-            context = {
-                "auditee_uei": sac.auditee_uei,
-                "auditee_name": sac.auditee_name,
-                "report_id": report_id,
-                "submission_status": sac.submission_status,
-                "form": form,
-            }
-            return render(request, "audit/auditee-certification-step-1.html", context)
-
-        except SingleAuditChecklist.DoesNotExist:
-            raise PermissionDenied("You do not have access to this audit.")
-
-    def post(self, request, *args, **kwargs):
-        report_id = kwargs["report_id"]
-=======
-                "AuditorCertificationStep2Session": request.session.get(
-                    "AuditorCertificationStep2Session", None
-                )
-            }
-            form = AuditorCertificationStep2Form(request.POST or None, initial=initial)
-
-            # Suggests a load/reload on step 2, which means we don't have step 1 session information.
-            # Send them back.
-            form1_cleaned = request.session.get(
-                "AuditorCertificationStep1Session", None
-            )
-            if form1_cleaned is None:
-                return redirect(reverse("audit:AuditorCertification", args=[report_id]))
->>>>>>> 6464825f
-
-        try:
-            sac = SingleAuditChecklist.objects.get(report_id=report_id)
-            initial = {
-                "AuditeeCertificationStep1Session": request.session.get(
-                    "AuditeeCertificationStep1Session", None
-                )
-            }
-            form = AuditeeCertificationStep1Form(request.POST or None, initial=initial)
-            context = {
-                "auditee_uei": sac.auditee_uei,
-                "auditee_name": sac.auditee_name,
-                "report_id": report_id,
-                "submission_status": sac.submission_status,
-                "form": form,
-            }
-            return render(request, "audit/auditor-certification-step-2.html", context)
-
-<<<<<<< HEAD
-            if form.is_valid():
-                # Save to session. Retrieved and saved after step 2.
-                request.session["AuditeeCertificationStep1Session"] = form.cleaned_data
-                return redirect(
-                    reverse("audit:AuditeeCertificationConfirm", args=[report_id])
-                )
-
-            context["form"] = form
-            return render(request, "audit/auditee-certification-step-1.html", context)
-
-        except SingleAuditChecklist.DoesNotExist:
-            raise PermissionDenied("You do not have access to this audit.")
-
-
-class AuditeeCertificationStep2View(CertifyingAuditeeRequiredMixin, generic.View):
-    def get(self, request, *args, **kwargs):
-        report_id = kwargs["report_id"]
-
-        try:
-            sac = SingleAuditChecklist.objects.get(report_id=report_id)
-            initial = {
-                "AuditeeCertificationStep2Session": request.session.get(
-                    "AuditeeCertificationStep2Session", None
-                )
-            }
-            form = AuditeeCertificationStep2Form(request.POST or None, initial=initial)
-
-            # Suggests a load/reload on step 2, which means we don't have step 1 session information.
-            # Send them back.
-            form1_cleaned = request.session.get(
-                "AuditeeCertificationStep1Session", None
-            )
-            if form1_cleaned is None:
-                return redirect(reverse("audit:AuditeeCertification", args=[report_id]))
-
-            context = {
-                "auditee_uei": sac.auditee_uei,
-                "auditee_name": sac.auditee_name,
-                "report_id": report_id,
-                "submission_status": sac.submission_status,
-                "form": form,
-            }
-            return render(request, "audit/auditee-certification-step-2.html", context)
-
-=======
->>>>>>> 6464825f
-        except SingleAuditChecklist.DoesNotExist:
-            raise PermissionDenied("You do not have access to this audit.")
-
-    def post(self, request, *args, **kwargs):
-        report_id = kwargs["report_id"]
-
-        try:
-            sac = SingleAuditChecklist.objects.get(report_id=report_id)
-            form1_cleaned = request.session.get(
-<<<<<<< HEAD
-                "AuditeeCertificationStep1Session", None
-            )
-            form2 = AuditeeCertificationStep2Form(request.POST or None)
-=======
-                "AuditorCertificationStep1Session", None
-            )
-            form2 = AuditorCertificationStep2Form(request.POST or None)
->>>>>>> 6464825f
-
-            context = {
-                "auditee_uei": sac.auditee_uei,
-                "auditee_name": sac.auditee_name,
-                "report_id": report_id,
-                "submission_status": sac.submission_status,
-            }
-
-            if form2.is_valid():
-                form_cleaned = {
-<<<<<<< HEAD
-                    "auditee_certification": form1_cleaned,
-                    "auditee_signature": form2.cleaned_data,
-                }
-                form_cleaned["auditee_signature"][
-                    "auditee_certification_date_signed"
-                ] = form_cleaned["auditee_signature"][
-                    "auditee_certification_date_signed"
-                ].strftime(
-                    "%d/%m/%Y"
-                )
-                auditee_certification = sac.auditee_certification or {}
-                auditee_certification.update(form_cleaned)
-                validated = validate_auditee_certification_json(auditee_certification)
-                sac.auditee_certification = validated
-                sac.transition_to_auditee_certified()
-                sac.save()
-                logger.info("Auditee certification saved.", auditee_certification)
-                return redirect(reverse("audit:SubmissionProgress", args=[report_id]))
-
-            context["form"] = form2
-            return render(request, "audit/auditee-certification-step-2.html", context)
-=======
-                    "auditor_certification": form1_cleaned,
-                    "auditor_signature": form2.cleaned_data,
-                }
-                form_cleaned["auditor_signature"][
-                    "auditor_certification_date_signed"
-                ] = form_cleaned["auditor_signature"][
-                    "auditor_certification_date_signed"
-                ].strftime(
-                    "%d/%m/%Y"
-                )
-                auditor_certification = sac.auditor_certification or {}
-                auditor_certification.update(form_cleaned)
-                validated = validate_auditor_certification_json(auditor_certification)
-                sac.auditor_certification = validated
-                sac.transition_to_auditor_certified()
                 sac.save(
                     event_user=request.user,
                     event_type=SubmissionEvent.EventType.AUDITOR_CERTIFICATION_COMPLETED,
@@ -750,7 +521,6 @@
 
             context["form"] = form2
             return render(request, "audit/auditor-certification-step-2.html", context)
->>>>>>> 6464825f
 
         except SingleAuditChecklist.DoesNotExist:
             raise PermissionDenied("You do not have access to this audit.")
@@ -924,87 +694,17 @@
             raise PermissionDenied("You do not have access to this audit.")
 
 
-<<<<<<< HEAD
-class SubmissionProgressView(SingleAuditChecklistAccessRequiredMixin, generic.View):
-    """
-    Display information about and the current status of the sections of the submission,
-    including links to the pages for the sections.
-
-    The following sections have three states, rather than two:
-
-    +   Additionai UEIs
-    +   Additionai EINs
-    +   Secondary Auditors
-
-    The states are:
-
-    +   hidden
-    +   incomplete
-    +   complete
-
-    In each case, they are hidden if the corresponding question in the General
-    Information form has been answered with a negative response.
-    """
-
-=======
 class SubmissionView(CertifyingAuditeeRequiredMixin, generic.View):
->>>>>>> 6464825f
-    def get(self, request, *args, **kwargs):
-        report_id = kwargs["report_id"]
-
-        try:
-            sac = SingleAuditChecklist.objects.get(report_id=report_id)
-<<<<<<< HEAD
-            try:
-                sar = SingleAuditReportFile.objects.filter(sac_id=sac.id).latest(
-                    "date_created"
-                )
-            except SingleAuditReportFile.DoesNotExist:
-                sar = None
-
-            shaped_sac = sac_validation_shape(sac)
-            subcheck = submission_progress_check(shaped_sac, sar, crossval=False)
-
-            context = {
-                "single_audit_checklist": {
-                    "created": True,
-                    "created_date": sac.date_created,
-                    "created_by": sac.submitted_by,
-                    "completed": False,
-                    "completed_date": None,
-                    "completed_by": None,
-                },
-                "pre_submission_validation": {
-                    "completed": sac.submission_status == "ready_for_certification",
-                    "completed_date": None,
-                    "completed_by": None,
-                    # We want the user to always be able to run this check:
-                    "enabled": True,
-                },
-                "certification": {
-                    "auditor_certified": bool(sac.auditor_certification),
-                    "auditor_enabled": sac.submission_status
-                    == "ready_for_certification",
-                    "auditee_certified": bool(sac.auditee_certification),
-                    "auditee_enabled": sac.submission_status == "auditor_certified",
-                },
-                "submission": {
-                    "completed": sac.submission_status == "submitted",
-                    "completed_date": None,
-                    "completed_by": None,
-                    "enabled": sac.submission_status == "auditee_certified",
-                },
-=======
-
-            context = {
->>>>>>> 6464825f
-                "report_id": report_id,
-                "submission_status": sac.submission_status,
-            }
-<<<<<<< HEAD
-            context = context | subcheck
-=======
->>>>>>> 6464825f
+    def get(self, request, *args, **kwargs):
+        report_id = kwargs["report_id"]
+
+        try:
+            sac = SingleAuditChecklist.objects.get(report_id=report_id)
+
+            context = {
+                "report_id": report_id,
+                "submission_status": sac.submission_status,
+            }
 
             return render(request, "audit/submission.html", context)
         except SingleAuditChecklist.DoesNotExist:
@@ -1020,16 +720,11 @@
             sac.save(
                 event_user=request.user, event_type=SubmissionEvent.EventType.SUBMITTED
             )
-<<<<<<< HEAD
-        except SingleAuditChecklist.DoesNotExist as err:
-            raise PermissionDenied("You do not have access to this audit.") from err
-=======
 
             return redirect(reverse("audit:MySubmissions"))
 
         except SingleAuditChecklist.DoesNotExist:
             raise PermissionDenied("You do not have access to this audit.")
->>>>>>> 6464825f
 
 
 class AuditInfoFormView(SingleAuditChecklistAccessRequiredMixin, generic.View):
@@ -1108,14 +803,10 @@
                 validated = validate_audit_information_json(form.cleaned_data)
 
                 sac.audit_information = validated
-<<<<<<< HEAD
-                sac.save()
-=======
                 sac.save(
                     event_user=request.user,
                     event_type=SubmissionEvent.EventType.AUDIT_INFORMATION_UPDATED,
                 )
->>>>>>> 6464825f
                 return redirect(reverse("audit:SubmissionProgress", args=[report_id]))
             else:
                 for field, errors in form.errors.items():
