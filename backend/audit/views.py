import logging

from django.views import generic
from django.views.decorators.csrf import csrf_exempt
from django.shortcuts import render, redirect
from django.db.models import F
from django.core.exceptions import BadRequest, PermissionDenied, ValidationError
from django.contrib.auth.mixins import LoginRequiredMixin
from django.urls import reverse
from django.utils.datastructures import MultiValueDictKeyError
from django.utils.decorators import method_decorator
from django.http import JsonResponse

from config.settings import AGENCY_NAMES, GAAP_RESULTS

from audit.intake_to_dissemination import IntakeToDissemination
from audit.cross_validation import sac_validation_shape
from audit.excel import (
    extract_additional_ueis,
    extract_federal_awards,
    extract_corrective_action_plan,
    extract_findings_text,
    extract_findings_uniform_guidance,
    extract_secondary_auditors,
    extract_notes_to_sefa,
)
from audit.forms import (
    UploadReportForm,
    AuditInfoForm,
    AuditorCertificationStep1Form,
    AuditorCertificationStep2Form,
    AuditeeCertificationStep1Form,
    AuditeeCertificationStep2Form,
)
from audit.mixins import (
    CertifyingAuditeeRequiredMixin,
    CertifyingAuditorRequiredMixin,
    SingleAuditChecklistAccessRequiredMixin,
)
from audit.models import (
    Access,
    ExcelFile,
    LateChangeError,
    SingleAuditChecklist,
    SingleAuditReportFile,
)
from audit.utils import ExcelExtractionError
from audit.validators import (
    validate_additional_ueis_json,
    validate_audit_information_json,
    validate_auditee_certification_json,
    validate_auditor_certification_json,
    validate_corrective_action_plan_json,
    validate_federal_award_json,
    validate_findings_text_json,
    validate_findings_uniform_guidance_json,
    validate_notes_to_sefa_json,
    validate_secondary_auditors_json,
)

from .fixtures.excel import FORM_SECTIONS, UNKNOWN_WORKBOOK

<<<<<<< HEAD
from dissemination.models import FederalAward, General

=======
logging.basicConfig(
    format="%(asctime)s %(levelname)-8s %(module)s:%(lineno)d %(message)s"
)
>>>>>>> dc25310a
logger = logging.getLogger(__name__)


class MySubmissions(LoginRequiredMixin, generic.View):
    redirect_field_name = "Home"

    def get(self, request, *args, **kwargs):
        template_name = "audit/my_submissions.html"
        new_link = "report_submission"
        edit_link = "audit:EditSubmission"

        data = MySubmissions.fetch_my_submissions(request.user)
        context = {
            "data": data,
            "new_link": new_link,
            "edit_link": edit_link,
        }
        return render(request, template_name, context)

    @classmethod
    def fetch_my_submissions(cls, user):
        """
        Get all submissions the user is associated with via Access objects.
        """
        accesses = Access.objects.filter(user=user)
        sac_ids = [access.sac.id for access in accesses]
        data = SingleAuditChecklist.objects.filter(id__in=sac_ids).values(
            "report_id",
            "submission_status",
            auditee_uei=F("general_information__auditee_uei"),
            auditee_name=F("general_information__auditee_name"),
            fiscal_year_end_date=F("general_information__auditee_fiscal_period_end"),
        )
        return data


class EditSubmission(LoginRequiredMixin, generic.View):
    redirect_field_name = "Home"

    def get(self, request, *args, **kwargs):
        report_id = kwargs["report_id"]
        return redirect(reverse("singleauditchecklist", args=[report_id]))


class ExcelFileHandlerView(SingleAuditChecklistAccessRequiredMixin, generic.View):
    FORM_SECTION_HANDLERS = {
        FORM_SECTIONS.FEDERAL_AWARDS_EXPENDED: {
            "extractor": extract_federal_awards,
            "field_name": "federal_awards",
            "validator": validate_federal_award_json,
        },
        FORM_SECTIONS.CORRECTIVE_ACTION_PLAN: {
            "extractor": extract_corrective_action_plan,
            "field_name": "corrective_action_plan",
            "validator": validate_corrective_action_plan_json,
        },
        FORM_SECTIONS.FINDINGS_UNIFORM_GUIDANCE: {
            "extractor": extract_findings_uniform_guidance,
            "field_name": "findings_uniform_guidance",
            "validator": validate_findings_uniform_guidance_json,
        },
        FORM_SECTIONS.FINDINGS_TEXT: {
            "extractor": extract_findings_text,
            "field_name": "findings_text",
            "validator": validate_findings_text_json,
        },
        FORM_SECTIONS.ADDITIONAL_UEIS: {
            "extractor": extract_additional_ueis,
            "field_name": "additional_ueis",
            "validator": validate_additional_ueis_json,
        },
        FORM_SECTIONS.SECONDARY_AUDITORS: {
            "extractor": extract_secondary_auditors,
            "field_name": "secondary_auditors",
            "validator": validate_secondary_auditors_json,
        },
        FORM_SECTIONS.NOTES_TO_SEFA: {
            "extractor": extract_notes_to_sefa,
            "field_name": "notes_to_sefa",
            "validator": validate_notes_to_sefa_json,
        },
    }

    def _create_excel_file(self, file, sac_id, form_section):
        excel_file = ExcelFile(
            **{
                "file": file,
                "filename": "temp",
                "sac_id": sac_id,
                "form_section": form_section,
            }
        )
        excel_file.full_clean()
        return excel_file

    def _extract_and_validate_data(self, form_section, excel_file):
        handler_info = self.FORM_SECTION_HANDLERS.get(form_section)
        if handler_info is None:
            logger.warning("No form section found with name %s", form_section)
            raise BadRequest()
        audit_data = handler_info["extractor"](excel_file.file)
        validator = handler_info.get("validator")
        if validator is not None and callable(validator):
            validator(audit_data)
        return audit_data

    def _save_audit_data(self, sac, form_section, audit_data):
        handler_info = self.FORM_SECTION_HANDLERS.get(form_section)
        if handler_info is not None:
            setattr(sac, handler_info["field_name"], audit_data)
            sac.save()

    # this is marked as csrf_exempt to enable by-hand testing via tools like Postman. Should be removed when the frontend form is implemented!
    @method_decorator(csrf_exempt)
    def dispatch(self, *args, **kwargs):
        return super(ExcelFileHandlerView, self).dispatch(*args, **kwargs)

    def post(self, request, *_args, **kwargs):
        """
        Handle Excel file upload:
        validate Excel, validate data, verify SAC exists, redirect.
        """
        try:
            report_id = kwargs["report_id"]

            form_section = kwargs["form_section"]

            sac = SingleAuditChecklist.objects.get(report_id=report_id)

            file = request.FILES["FILES"]

            excel_file = self._create_excel_file(file, sac.id, form_section)

            excel_file.save()

            audit_data = self._extract_and_validate_data(form_section, excel_file)

            self._save_audit_data(sac, form_section, audit_data)

            return redirect("/")

        except SingleAuditChecklist.DoesNotExist as err:
            logger.warning("no SingleAuditChecklist found with report ID %s", report_id)
            raise PermissionDenied() from err
        except ValidationError as err:
            # The good error, where bad rows/columns are sent back in the request.
            # These come back as tuples:
            # [(col1, row1, field1, link1, help-text1), (col2, row2, ...), ...]
            logger.warning("%s Excel upload failed validation: %s", form_section, err)
            return JsonResponse({"errors": list(err), "type": "error_row"}, status=400)
        except MultiValueDictKeyError as err:
            logger.warning("No file found in request")
            raise BadRequest() from err
        except KeyError as err:
            logger.warning("Field error. Field: %s", err)
            return JsonResponse({"errors": str(err), "type": "error_field"}, status=400)
        except ExcelExtractionError as err:
            if err.error_key == UNKNOWN_WORKBOOK:
                return JsonResponse(
                    {"errors": str(err), "type": UNKNOWN_WORKBOOK}, status=400
                )
            raise JsonResponse({"errors": list(err), "type": "error_row"}, status=400)
        except LateChangeError:
            logger.warning("Attempted late change.")
            return JsonResponse(
                {
                    "errors": "Access denied. Further changes to audits that have been marked ready for certification are not permitted.",
                    "type": "no_late_changes",
                },
                status=400,
            )


class SingleAuditReportFileHandlerView(
    SingleAuditChecklistAccessRequiredMixin, generic.View
):
    # this is marked as csrf_exempt to enable by-hand testing via tools like Postman. Should be removed when the frontend form is implemented!
    @method_decorator(csrf_exempt)
    def dispatch(self, *args, **kwargs):
        return super(SingleAuditReportFileHandlerView, self).dispatch(*args, **kwargs)

    def post(self, request, *args, **kwargs):
        try:
            report_id = kwargs["report_id"]

            sac = SingleAuditChecklist.objects.get(report_id=report_id)

            file = request.FILES["FILES"]

            sar_file = SingleAuditReportFile(
                **{"file": file, "filename": "temp", "sac_id": sac.id}
            )

            sar_file.full_clean()
            sar_file.save()

            return redirect("/")

        except MultiValueDictKeyError:
            logger.warn("No file found in request")
            raise BadRequest()


class CrossValidationView(SingleAuditChecklistAccessRequiredMixin, generic.View):
    def get(self, request, *args, **kwargs):
        report_id = kwargs["report_id"]

        try:
            sac = SingleAuditChecklist.objects.get(report_id=report_id)

            context = {
                "report_id": report_id,
                "submission_status": sac.submission_status,
            }
            return render(
                request, "audit/cross-validation/cross-validation.html", context
            )
        except SingleAuditChecklist.DoesNotExist:
            raise PermissionDenied("You do not have access to this audit.")

    def post(self, request, *args, **kwargs):
        report_id = kwargs["report_id"]

        try:
            sac = SingleAuditChecklist.objects.get(report_id=report_id)

            errors = sac.validate_full()

            context = {"report_id": report_id, "errors": errors}

            return render(
                request, "audit/cross-validation/cross-validation-results.html", context
            )

        except SingleAuditChecklist.DoesNotExist:
            raise PermissionDenied("You do not have access to this audit.")


class ReadyForCertificationView(SingleAuditChecklistAccessRequiredMixin, generic.View):
    def get(self, request, *args, **kwargs):
        report_id = kwargs["report_id"]

        try:
            sac = SingleAuditChecklist.objects.get(report_id=report_id)

            context = {
                "report_id": report_id,
                "submission_status": sac.submission_status,
            }
            return render(
                request, "audit/cross-validation/ready-for-certification.html", context
            )
        except SingleAuditChecklist.DoesNotExist:
            raise PermissionDenied("You do not have access to this audit.")

    def post(self, request, *args, **kwargs):
        report_id = kwargs["report_id"]

        try:
            sac = SingleAuditChecklist.objects.get(report_id=report_id)

            errors = sac.validate_full()
            if not errors:
                sac.transition_to_ready_for_certification()
                sac.save()
                return redirect(reverse("audit:SubmissionProgress", args=[report_id]))

            context = {"report_id": report_id, "errors": errors}
            return render(
                request, "audit/cross-validation/cross-validation-results.html", context
            )

        except SingleAuditChecklist.DoesNotExist:
            raise PermissionDenied("You do not have access to this audit.")


class AuditorCertificationStep1View(CertifyingAuditorRequiredMixin, generic.View):
    def get(self, request, *args, **kwargs):
        report_id = kwargs["report_id"]

        try:
            sac = SingleAuditChecklist.objects.get(report_id=report_id)
            initial = {
                "AuditorCertificationStep1Session": request.session.get(
                    "AuditorCertificationStep1Session", None
                )
            }
            form = AuditorCertificationStep1Form(request.POST or None, initial=initial)
            context = {
                "auditee_uei": sac.auditee_uei,
                "auditee_name": sac.auditee_name,
                "report_id": report_id,
                "submission_status": sac.submission_status,
                "form": form,
            }
            return render(request, "audit/auditor-certification-step-1.html", context)

        except SingleAuditChecklist.DoesNotExist:
            raise PermissionDenied("You do not have access to this audit.")

    def post(self, request, *args, **kwargs):
        report_id = kwargs["report_id"]

        try:
            sac = SingleAuditChecklist.objects.get(report_id=report_id)
            initial = {
                "AuditorCertificationStep1Session": request.session.get(
                    "AuditorCertificationStep1Session", None
                )
            }
            form = AuditorCertificationStep1Form(request.POST or None, initial=initial)
            context = {
                "auditee_uei": sac.auditee_uei,
                "auditee_name": sac.auditee_name,
                "report_id": report_id,
                "submission_status": sac.submission_status,
            }

            if form.is_valid():
                # Save to session. Retrieved and saved after step 2.
                request.session["AuditorCertificationStep1Session"] = form.cleaned_data
                return redirect(
                    reverse("audit:AuditorCertificationConfirm", args=[report_id])
                )

            context["form"] = form
            return render(request, "audit/auditor-certification-step-1.html", context)

        except SingleAuditChecklist.DoesNotExist:
            raise PermissionDenied("You do not have access to this audit.")


class AuditorCertificationStep2View(CertifyingAuditorRequiredMixin, generic.View):
    def get(self, request, *args, **kwargs):
        report_id = kwargs["report_id"]

        try:
            sac = SingleAuditChecklist.objects.get(report_id=report_id)
            initial = {
                "AuditorCertificationStep2Session": request.session.get(
                    "AuditorCertificationStep2Session", None
                )
            }
            form = AuditorCertificationStep2Form(request.POST or None, initial=initial)

            # Suggests a load/reload on step 2, which means we don't have step 1 session information.
            # Send them back.
            form1_cleaned = request.session.get(
                "AuditorCertificationStep1Session", None
            )
            if form1_cleaned is None:
                return redirect(reverse("audit:AuditorCertification", args=[report_id]))

            context = {
                "auditee_uei": sac.auditee_uei,
                "auditee_name": sac.auditee_name,
                "report_id": report_id,
                "submission_status": sac.submission_status,
                "form": form,
            }
            return render(request, "audit/auditor-certification-step-2.html", context)

        except SingleAuditChecklist.DoesNotExist:
            raise PermissionDenied("You do not have access to this audit.")

    def post(self, request, *args, **kwargs):
        report_id = kwargs["report_id"]

        try:
            sac = SingleAuditChecklist.objects.get(report_id=report_id)
            form1_cleaned = request.session.get(
                "AuditorCertificationStep1Session", None
            )
            form2 = AuditorCertificationStep2Form(request.POST or None)

            context = {
                "auditee_uei": sac.auditee_uei,
                "auditee_name": sac.auditee_name,
                "report_id": report_id,
                "submission_status": sac.submission_status,
            }

            if form2.is_valid():
                form_cleaned = {
                    "auditor_certification": form1_cleaned,
                    "auditor_signature": form2.cleaned_data,
                }
                form_cleaned["auditor_signature"][
                    "auditor_certification_date_signed"
                ] = form_cleaned["auditor_signature"][
                    "auditor_certification_date_signed"
                ].strftime(
                    "%d/%m/%Y"
                )
                auditor_certification = sac.auditor_certification or {}
                auditor_certification.update(form_cleaned)
                validated = validate_auditor_certification_json(auditor_certification)
                sac.auditor_certification = validated
                sac.transition_to_auditor_certified()
                sac.save()
                logger.info("Auditor certification saved.", auditor_certification)
                return redirect(reverse("audit:SubmissionProgress", args=[report_id]))

            context["form"] = form2
            return render(request, "audit/auditor-certification-step-2.html", context)

        except SingleAuditChecklist.DoesNotExist:
            raise PermissionDenied("You do not have access to this audit.")


class AuditeeCertificationStep1View(CertifyingAuditeeRequiredMixin, generic.View):
    def get(self, request, *args, **kwargs):
        report_id = kwargs["report_id"]

        try:
            sac = SingleAuditChecklist.objects.get(report_id=report_id)
            initial = {
                "AuditeeCertificationStep1Session": request.session.get(
                    "AuditeeCertificationStep1Session", None
                )
            }
            form = AuditeeCertificationStep1Form(request.POST or None, initial=initial)
            context = {
                "auditee_uei": sac.auditee_uei,
                "auditee_name": sac.auditee_name,
                "report_id": report_id,
                "submission_status": sac.submission_status,
                "form": form,
            }
            return render(request, "audit/auditee-certification-step-1.html", context)

        except SingleAuditChecklist.DoesNotExist:
            raise PermissionDenied("You do not have access to this audit.")

    def post(self, request, *args, **kwargs):
        report_id = kwargs["report_id"]

        try:
            sac = SingleAuditChecklist.objects.get(report_id=report_id)
            initial = {
                "AuditeeCertificationStep1Session": request.session.get(
                    "AuditeeCertificationStep1Session", None
                )
            }
            form = AuditeeCertificationStep1Form(request.POST or None, initial=initial)
            context = {
                "auditee_uei": sac.auditee_uei,
                "auditee_name": sac.auditee_name,
                "report_id": report_id,
                "submission_status": sac.submission_status,
            }

            if form.is_valid():
                # Save to session. Retrieved and saved after step 2.
                request.session["AuditeeCertificationStep1Session"] = form.cleaned_data
                return redirect(
                    reverse("audit:AuditeeCertificationConfirm", args=[report_id])
                )

            context["form"] = form
            return render(request, "audit/auditee-certification-step-1.html", context)

        except SingleAuditChecklist.DoesNotExist:
            raise PermissionDenied("You do not have access to this audit.")


class AuditeeCertificationStep2View(CertifyingAuditeeRequiredMixin, generic.View):
    def get(self, request, *args, **kwargs):
        report_id = kwargs["report_id"]

        try:
            sac = SingleAuditChecklist.objects.get(report_id=report_id)
            initial = {
                "AuditeeCertificationStep2Session": request.session.get(
                    "AuditeeCertificationStep2Session", None
                )
            }
            form = AuditeeCertificationStep2Form(request.POST or None, initial=initial)

            # Suggests a load/reload on step 2, which means we don't have step 1 session information.
            # Send them back.
            form1_cleaned = request.session.get(
                "AuditeeCertificationStep1Session", None
            )
            if form1_cleaned is None:
                return redirect(reverse("audit:AuditeeCertification", args=[report_id]))

            context = {
                "auditee_uei": sac.auditee_uei,
                "auditee_name": sac.auditee_name,
                "report_id": report_id,
                "submission_status": sac.submission_status,
                "form": form,
            }
            return render(request, "audit/auditee-certification-step-2.html", context)

        except SingleAuditChecklist.DoesNotExist:
            raise PermissionDenied("You do not have access to this audit.")

    def post(self, request, *args, **kwargs):
        report_id = kwargs["report_id"]

        try:
            sac = SingleAuditChecklist.objects.get(report_id=report_id)
            form1_cleaned = request.session.get(
                "AuditeeCertificationStep1Session", None
            )
            form2 = AuditeeCertificationStep2Form(request.POST or None)

            context = {
                "auditee_uei": sac.auditee_uei,
                "auditee_name": sac.auditee_name,
                "report_id": report_id,
                "submission_status": sac.submission_status,
            }

            if form2.is_valid():
                form_cleaned = {
                    "auditee_certification": form1_cleaned,
                    "auditee_signature": form2.cleaned_data,
                }
                form_cleaned["auditee_signature"][
                    "auditee_certification_date_signed"
                ] = form_cleaned["auditee_signature"][
                    "auditee_certification_date_signed"
                ].strftime(
                    "%d/%m/%Y"
                )
                auditee_certification = sac.auditee_certification or {}
                auditee_certification.update(form_cleaned)
                validated = validate_auditee_certification_json(auditee_certification)
                sac.auditee_certification = validated
                sac.transition_to_auditee_certified()
                sac.save()
                logger.info("Auditee certification saved.", auditee_certification)
                return redirect(reverse("audit:SubmissionProgress", args=[report_id]))

            context["form"] = form2
            return render(request, "audit/auditee-certification-step-2.html", context)

        except SingleAuditChecklist.DoesNotExist:
            raise PermissionDenied("You do not have access to this audit.")


class CertificationView(CertifyingAuditeeRequiredMixin, generic.View):
    def get(self, request, *args, **kwargs):
        report_id = kwargs["report_id"]

        try:
            sac = SingleAuditChecklist.objects.get(report_id=report_id)

            context = {
                "report_id": report_id,
                "submission_status": sac.submission_status,
            }

            return render(request, "audit/certification.html", context)
        except SingleAuditChecklist.DoesNotExist:
            raise PermissionDenied("You do not have access to this audit.")

    def post(self, request, *args, **kwargs):
        report_id = kwargs["report_id"]

        try:
            sac = SingleAuditChecklist.objects.get(report_id=report_id)

            sac.transition_to_certified()
            sac.save()

            return redirect(reverse("audit:SubmissionProgress", args=[report_id]))

        except SingleAuditChecklist.DoesNotExist:
            raise PermissionDenied("You do not have access to this audit.")


class SubmissionView(CertifyingAuditeeRequiredMixin, generic.View):
    def get(self, request, *args, **kwargs):
        report_id = kwargs["report_id"]

        try:
            sac = SingleAuditChecklist.objects.get(report_id=report_id)

            context = {
                "report_id": report_id,
                "submission_status": sac.submission_status,
            }

            return render(request, "audit/submission.html", context)
        except SingleAuditChecklist.DoesNotExist:
            raise PermissionDenied("You do not have access to this audit.")

    def post(self, request, *args, **kwargs):
        report_id = kwargs["report_id"]

        try:
            sac = SingleAuditChecklist.objects.get(report_id=report_id)

            sac.transition_to_submitted()
            sac.save()

            return redirect(reverse("audit:SubmissionProgress", args=[report_id]))

        except SingleAuditChecklist.DoesNotExist:
            raise PermissionDenied("You do not have access to this audit.")


def conditional_keys_progress_check(sac, sections):
    """
    Support function for submission_progress_check; handles the conditional sections.
    """
    conditional_keys = {
        "additional_ueis": sac.multiple_ueis_covered,
        # Update once we have the question in. This may be handled in the gen info form rather than as a workbook.
        "additional_eins": False,
        # "additional_eins": sac.multiple_eins_covered,
        "secondary_auditors": False,  # update this once we have the question in.
    }
    output = {}
    for key, value in conditional_keys.items():
        current = "incomplete"
        if not value:
            current = "hidden"
        elif sections.get(key):
            current = "complete"
        info = {"display": current, "completed": current == "complete"}
        output[key] = info
    return output


def mandatory_keys_progress_check(sections, conditional_keys):
    """
    Support function for submission_progress_check; handles the mandatory sections.
    """
    other_keys = [k for k in sections if k not in conditional_keys]
    output = {}
    for k in other_keys:
        if bool(sections[k]):
            info = {"display": "complete", "completed": True}
        else:
            info = {"display": "incomplete", "completed": False}
        output[k] = info
    return output


def submission_progress_check(
    sac: SingleAuditChecklist, sar: SingleAuditReportFile
) -> dict:
    """
    Given a SingleAuditChecklist instance and a SingleAuditReportFile instance,
    return information about submission progress.

    Returns this shape:

        {
            "complete": [bool],
            "single_audit_report": [progress_dict],
            "additional_ueis": [progress_dict],
            ...
            "general_information": [progress_dict],
        }

    Where each of the sections is represented at the top level, along with
    single_audit_report, and [progress_dict] is:

        {
            "display": "hidden"/"incomplete"/"complete",
            "completed": [bool],
            "completed_by": [email],
            "completed_date": [date],
        }
    """
    # Use sac_validation_shape as source of truth for list of sections:
    shaped_sac = sac_validation_shape(sac)
    sections = shaped_sac["sf_sac_sections"]
    # TODO: remove these once Notes to SEFA and tribal data consent are implemented
    del sections["notes_to_sefa"]
    del sections["tribal_data_consent"]
    result = {k: None for k in sections}  # type: ignore
    progress = {
        "display": None,
        "completed": None,
        "completed_by": None,
        "completed_date": None,
    }

    cond_keys = conditional_keys_progress_check(sac, sections)
    for ckey, cvalue in cond_keys.items():
        result[ckey] = progress | cvalue

    mandatory_keys = mandatory_keys_progress_check(sections, cond_keys)
    for mkey, mvalue in mandatory_keys.items():
        result[mkey] = progress | mvalue

    sar_progress = {
        "display": "complete" if bool(sar) else "incomplete",
        "completed": bool(sar),
    }

    result["single_audit_report"] = progress | sar_progress  # type: ignore

    complete = False

    def cond_pass(cond_key):
        passing = ("hidden", "complete")
        return result.get(cond_key, {}).get("display") in passing

    if all(bool(sections[k]) for k in mandatory_keys):
        if all(cond_pass(j) for j in cond_keys):
            complete = True

    result["complete"] = complete  # type: ignore

    return result


class SubmissionProgressView(SingleAuditChecklistAccessRequiredMixin, generic.View):
    """
    Display information about and the current status of the sections of the submission,
    including links to the pages for the sections.

    The following sections have three states, rather than two:

    +   Additionai UEIs
    +   Additionai EINs
    +   Secondary Auditors

    The states are:

    +   hidden
    +   incomplete
    +   complete

    In each case, they are hidden if the corresponding question in the General
    Information form has been answered with a negative response.
    """

    def get(self, request, *args, **kwargs):
        report_id = kwargs["report_id"]

        try:
            sac = SingleAuditChecklist.objects.get(report_id=report_id)
            try:
                sar = SingleAuditReportFile.objects.filter(sac_id=sac.id).latest(
                    "date_created"
                )
            except SingleAuditReportFile.DoesNotExist:
                sar = None

            subcheck = submission_progress_check(sac, sar)

            context = {
                "single_audit_checklist": {
                    "created": True,
                    "created_date": sac.date_created,
                    "created_by": sac.submitted_by,
                    "completed": False,
                    "completed_date": None,
                    "completed_by": None,
                },
                "pre_submission_validation": {
                    "completed": sac.submission_status == "ready_for_certification",
                    "completed_date": None,
                    "completed_by": None,
                    "enabled": sac.submission_status == "auditee_certified",
                },
                "certification": {
                    "auditor_certified": bool(sac.auditor_certification),
                    "auditor_enabled": sac.submission_status
                    == "ready_for_certification",
                    "auditee_certified": bool(sac.auditee_certification),
                    "auditee_enabled": sac.submission_status == "auditor_certified",
                },
                "submission": {
                    "completed": sac.submission_status == "submitted",
                    "completed_date": None,
                    "completed_by": None,
                    "enabled": sac.submission_status == "auditee_certified",
                },
                "report_id": report_id,
                "auditee_name": sac.auditee_name,
                "auditee_uei": sac.auditee_uei,
                "user_provided_organization_type": sac.user_provided_organization_type,
            }
            context = context | subcheck

            return render(
                request, "audit/submission_checklist/submission-checklist.html", context
            )
        except SingleAuditChecklist.DoesNotExist as err:
            raise PermissionDenied("You do not have access to this audit.") from err


class AuditInfoFormView(SingleAuditChecklistAccessRequiredMixin, generic.View):
    def get(self, request, *args, **kwargs):
        report_id = kwargs["report_id"]
        try:
            sac = SingleAuditChecklist.objects.get(report_id=report_id)
            current_info = {}
            if sac.audit_information:
                current_info = {
                    "cleaned_data": {
                        "gaap_results": sac.audit_information.get("gaap_results"),
                        "is_going_concern_included": sac.audit_information.get(
                            "is_going_concern_included"
                        ),
                        "is_internal_control_deficiency_disclosed": sac.audit_information.get(
                            "is_internal_control_deficiency_disclosed"
                        ),
                        "is_internal_control_material_weakness_disclosed": sac.audit_information.get(
                            "is_internal_control_material_weakness_disclosed"
                        ),
                        "is_material_noncompliance_disclosed": sac.audit_information.get(
                            "is_material_noncompliance_disclosed"
                        ),
                        "is_aicpa_audit_guide_included": sac.audit_information.get(
                            "is_aicpa_audit_guide_included"
                        ),
                        "dollar_threshold": sac.audit_information.get(
                            "dollar_threshold"
                        ),
                        "is_low_risk_auditee": sac.audit_information.get(
                            "is_low_risk_auditee"
                        ),
                        "agencies": sac.audit_information.get("agencies"),
                    }
                }

            context = {
                "auditee_name": sac.auditee_name,
                "report_id": report_id,
                "auditee_uei": sac.auditee_uei,
                "user_provided_organization_type": sac.user_provided_organization_type,
                "agency_names": AGENCY_NAMES,
                "gaap_results": GAAP_RESULTS,
                "form": current_info,
            }

            return render(request, "audit/audit-info-form.html", context)
        except SingleAuditChecklist.DoesNotExist:
            raise PermissionDenied("You do not have access to this audit.")
        except Exception as e:
            logger.info("Enexpected error in AuditInfoFormView get.\n", e)
            raise BadRequest()

    def post(self, request, *args, **kwargs):
        report_id = kwargs["report_id"]

        try:
            sac = SingleAuditChecklist.objects.get(report_id=report_id)
            form = AuditInfoForm(request.POST)

            if form.is_valid():
                form.clean_booleans()

                audit_information = sac.audit_information or {}
                audit_information.update(form.cleaned_data)
                validated = validate_audit_information_json(audit_information)
                sac.audit_information = validated
                sac.save()

                logger.info("Audit info form saved.", form.cleaned_data)

                return redirect(reverse("audit:SubmissionProgress", args=[report_id]))
            else:
                logger.warn(form.errors)
                form.clean_booleans()
                context = {
                    "auditee_name": sac.auditee_name,
                    "report_id": report_id,
                    "auditee_uei": sac.auditee_uei,
                    "user_provided_organization_type": sac.user_provided_organization_type,
                    "agency_names": AGENCY_NAMES,
                    "gaap_results": GAAP_RESULTS,
                    "form": form,
                }
                return render(request, "audit/audit-info-form.html", context)

        except SingleAuditChecklist.DoesNotExist:
            raise PermissionDenied("You do not have access to this audit.")
        except Exception as e:
            logger.info("Enexpected error in AuditInfoFormView post.\n", e)
            raise BadRequest()


class PageInput:
    def __init__(self, text="", id="", required=True, hint=None):
        self.text = text
        self.id = id
        self.required = required
        self.hint = hint


class UploadReportView(SingleAuditChecklistAccessRequiredMixin, generic.View):
    def page_number_inputs(self):
        return [
            PageInput(
                "Financial Statement(s) 2 CFR 200.Sl0(a)", "financial_statements"
            ),
            PageInput(
                "Opinion on Financial Statements 2 CFR 200.SlS(a)",
                "financial_statements_opinion",
            ),
            PageInput(
                "Schedule of Expenditures of Federal Awards 2 CFR 200.Sl0(b)",
                "schedule_expenditures",
            ),
            PageInput(
                "Opinion or Disclaimer of Opinion on Schedule of Federal Awards 2 CFR 200.SlS(a)",
                "schedule_expenditures_opinion",
            ),
            PageInput(
                "Uniform Guidance Report on Internal Control 2 CFR 200.SlS(b)",
                "uniform_guidance_control",
            ),
            PageInput(
                "Uniform Guidance Report on Compliance 2 CFR 200.SlS(c)",
                "uniform_guidance_compliance",
            ),
            PageInput("GAS Report on Internal Control 2 CFR 200.SlS(b)", "GAS_control"),
            PageInput(
                "GAS Report on Internal Compliance 2 CFR 200.SlS(b)", "GAS_compliance"
            ),
            PageInput(
                "Schedule of Findings and Questioned Costs 2 CFR 200.SlS(d)",
                "schedule_findings",
            ),
            PageInput(
                "Summary Schedule of Prior Audit Findings 2 CFR 200.Sll(b)",
                "schedule_prior_findings",
                required=False,
                hint="Only required if prior audit findings exist",
            ),
            PageInput(
                "Corrective Action Plan (if findings) 2 CFR 200.Sll(c)",
                "CAP_page",
                required=False,
                hint="Only required if findings exist",
            ),
        ]

    def get(self, request, *args, **kwargs):
        report_id = kwargs["report_id"]
        try:
            sac = SingleAuditChecklist.objects.get(report_id=report_id)

            context = {
                "auditee_name": sac.auditee_name,
                "report_id": report_id,
                "auditee_uei": sac.auditee_uei,
                "user_provided_organization_type": sac.user_provided_organization_type,
                "page_number_inputs": self.page_number_inputs(),
            }

            # TODO: check if there's already a PDF in the DB and let the user know
            # context['already_submitted'] = ...

            return render(request, "audit/upload-report.html", context)
        except SingleAuditChecklist.DoesNotExist:
            raise PermissionDenied("You do not have access to this audit.")
        except Exception as e:
            logger.info("Enexpected error in UploadReportView get.\n", e)
            raise BadRequest()

    def post(self, request, *args, **kwargs):
        report_id = kwargs["report_id"]

        try:
            sac = SingleAuditChecklist.objects.get(report_id=report_id)
            form = UploadReportForm(request.POST, request.FILES)

            if form.is_valid():
                file = request.FILES["upload_report"]
                print("hi", form.cleaned_data)

                component_page_numbers = {
                    "financial_statements": form.cleaned_data["financial_statements"],
                    "financial_statements_opinion": form.cleaned_data[
                        "financial_statements_opinion"
                    ],
                    "schedule_expenditures": form.cleaned_data["schedule_expenditures"],
                    "schedule_expenditures_opinion": form.cleaned_data[
                        "schedule_expenditures_opinion"
                    ],
                    "uniform_guidance_control": form.cleaned_data[
                        "uniform_guidance_control"
                    ],
                    "uniform_guidance_compliance": form.cleaned_data[
                        "uniform_guidance_compliance"
                    ],
                    "GAS_control": form.cleaned_data["GAS_control"],
                    "GAS_compliance": form.cleaned_data["GAS_compliance"],
                    "schedule_findings": form.cleaned_data["schedule_findings"],
                    # These two fields are optional on the part of the submitter
                    "schedule_prior_findings": form.cleaned_data[
                        "schedule_prior_findings"
                    ]
                    or None,
                    "CAP_page": form.cleaned_data["CAP_page"] or None,
                }

                sar_file = SingleAuditReportFile(
                    **{
                        "component_page_numbers": component_page_numbers,
                        "file": file,
                        "filename": file.name,
                        "sac_id": sac.id,
                    }
                )

                sar_file.full_clean()
                sar_file.save()

                # PDF issues can be communicated to the user with form.errors["upload_report"]
                return redirect(reverse("audit:SubmissionProgress", args=[report_id]))
            else:
                context = {
                    "auditee_name": sac.auditee_name,
                    "report_id": report_id,
                    "auditee_uei": sac.auditee_uei,
                    "user_provided_organization_type": sac.user_provided_organization_type,
                    "page_number_inputs": self.page_number_inputs(),
                    "form": form,
                }
                return render(request, "audit/upload-report.html", context)
        except SingleAuditChecklist.DoesNotExist:
            raise PermissionDenied("You do not have access to this audit.")
        except LateChangeError:
            return render(request, "audit/no-late-changes.html")

        except Exception as err:
            logger.info("Unexpected error in UploadReportView post.\n", err)
            raise BadRequest() from err


class SummaryView(SingleAuditChecklistAccessRequiredMixin, generic.View):
    def get(self, request, *args, **kwargs):
        report_id = kwargs["report_id"]
        try:
            sac = SingleAuditChecklist.objects.get(report_id=report_id)

            etl = IntakeToDissemination(sac)
            data = etl.load_all()
            awards = [vars(x) for x in data['FederalAwards']]

            print(awards)

            for x in awards:
                del x['id']
                del x['_state']

            context = {
                # "general": general,
                "federal_awards": awards,
                "auditee_name": sac.auditee_name,
                "report_id": report_id,
                "auditee_uei": sac.auditee_uei,
            }

            return render(request, "audit/summary.html", context)
        except SingleAuditChecklist.DoesNotExist:
            raise PermissionDenied("You do not have access to this audit.")
        except Exception as e:
            logger.info("Enexpected error in UploadReportView get.\n", e)
            raise BadRequest()<|MERGE_RESOLUTION|>--- conflicted
+++ resolved
@@ -60,14 +60,9 @@
 
 from .fixtures.excel import FORM_SECTIONS, UNKNOWN_WORKBOOK
 
-<<<<<<< HEAD
-from dissemination.models import FederalAward, General
-
-=======
 logging.basicConfig(
     format="%(asctime)s %(levelname)-8s %(module)s:%(lineno)d %(message)s"
 )
->>>>>>> dc25310a
 logger = logging.getLogger(__name__)
 
 
