import logging

from django.views import generic
from django.views.decorators.csrf import csrf_exempt
from django.shortcuts import render, redirect
from django.db.models import F
from django.core.exceptions import BadRequest, PermissionDenied, ValidationError
from django.contrib.auth.mixins import LoginRequiredMixin
from django.urls import reverse
from django.utils.datastructures import MultiValueDictKeyError
from django.utils.decorators import method_decorator
from django.http import JsonResponse

from config.settings import AGENCY_NAMES, GAAP_RESULTS

<<<<<<< HEAD
from audit.etl import ETL
=======
from audit.cross_validation import sac_validation_shape
>>>>>>> c43b1ca1
from audit.excel import (
    extract_additional_ueis,
    extract_federal_awards,
    extract_corrective_action_plan,
    extract_findings_text,
    extract_findings_uniform_guidance,
    extract_secondary_auditors,
    extract_notes_to_sefa,
)
<<<<<<< HEAD
from audit.forms import UploadReportForm, AuditInfoForm
=======
from audit.forms import (
    UploadReportForm,
    AuditInfoForm,
    AuditorCertificationStep1Form,
    AuditorCertificationStep2Form,
    AuditeeCertificationStep1Form,
    AuditeeCertificationStep2Form,
)
>>>>>>> c43b1ca1
from audit.mixins import (
    CertifyingAuditeeRequiredMixin,
    CertifyingAuditorRequiredMixin,
    SingleAuditChecklistAccessRequiredMixin,
)
from audit.models import (
    Access,
    ExcelFile,
    LateChangeError,
    SingleAuditChecklist,
    SingleAuditReportFile,
)
<<<<<<< HEAD
from audit.validators import (
    validate_additional_ueis_json,
    validate_federal_award_json,
    validate_corrective_action_plan_json,
    validate_findings_text_json,
    validate_findings_uniform_guidance_json,
    validate_secondary_auditors_json,
    validate_notes_to_sefa_json,
)
from audit.validators import validate_audit_information_json
=======
from audit.utils import ExcelExtractionError
from audit.validators import (
    validate_additional_ueis_json,
    validate_audit_information_json,
    validate_auditee_certification_json,
    validate_auditor_certification_json,
    validate_corrective_action_plan_json,
    validate_federal_award_json,
    validate_findings_text_json,
    validate_findings_uniform_guidance_json,
    validate_notes_to_sefa_json,
    validate_secondary_auditors_json,
)

from .fixtures.excel import FORM_SECTIONS, UNKNOWN_WORKBOOK
>>>>>>> c43b1ca1

from dissemination.models import FederalAward, General

logger = logging.getLogger(__name__)


class MySubmissions(LoginRequiredMixin, generic.View):
    redirect_field_name = "Home"

    def get(self, request, *args, **kwargs):
        template_name = "audit/my_submissions.html"
        new_link = "report_submission"
        edit_link = "audit:EditSubmission"

        data = MySubmissions.fetch_my_submissions(request.user)
        context = {
            "data": data,
            "new_link": new_link,
            "edit_link": edit_link,
        }
        return render(request, template_name, context)

    @classmethod
    def fetch_my_submissions(cls, user):
        """
        Get all submissions the user is associated with via Access objects.
        """
        accesses = Access.objects.filter(user=user)
        sac_ids = [access.sac.id for access in accesses]
        data = SingleAuditChecklist.objects.filter(id__in=sac_ids).values(
            "report_id",
            "submission_status",
            auditee_uei=F("general_information__auditee_uei"),
            auditee_name=F("general_information__auditee_name"),
            fiscal_year_end_date=F("general_information__auditee_fiscal_period_end"),
        )
        return data


class EditSubmission(LoginRequiredMixin, generic.View):
    redirect_field_name = "Home"

    def get(self, request, *args, **kwargs):
        report_id = kwargs["report_id"]
        return redirect(reverse("singleauditchecklist", args=[report_id]))


class ExcelFileHandlerView(SingleAuditChecklistAccessRequiredMixin, generic.View):
    FORM_SECTION_HANDLERS = {
        FORM_SECTIONS.FEDERAL_AWARDS_EXPENDED: {
            "extractor": extract_federal_awards,
            "field_name": "federal_awards",
            "validator": validate_federal_award_json,
        },
        FORM_SECTIONS.CORRECTIVE_ACTION_PLAN: {
            "extractor": extract_corrective_action_plan,
            "field_name": "corrective_action_plan",
            "validator": validate_corrective_action_plan_json,
        },
        FORM_SECTIONS.FINDINGS_UNIFORM_GUIDANCE: {
            "extractor": extract_findings_uniform_guidance,
            "field_name": "findings_uniform_guidance",
            "validator": validate_findings_uniform_guidance_json,
        },
        FORM_SECTIONS.FINDINGS_TEXT: {
            "extractor": extract_findings_text,
            "field_name": "findings_text",
            "validator": validate_findings_text_json,
        },
        FORM_SECTIONS.ADDITIONAL_UEIS: {
            "extractor": extract_additional_ueis,
            "field_name": "additional_ueis",
            "validator": validate_additional_ueis_json,
        },
        FORM_SECTIONS.SECONDARY_AUDITORS: {
            "extractor": extract_secondary_auditors,
            "field_name": "secondary_auditors",
            "validator": validate_secondary_auditors_json,
        },
        FORM_SECTIONS.NOTES_TO_SEFA: {
            "extractor": extract_notes_to_sefa,
            "field_name": "notes_to_sefa",
            "validator": validate_notes_to_sefa_json,
        },
    }

    def _create_excel_file(self, file, sac_id, form_section):
        excel_file = ExcelFile(
            **{
                "file": file,
                "filename": "temp",
                "sac_id": sac_id,
                "form_section": form_section,
            }
        )
        excel_file.full_clean()
        return excel_file

    def _extract_and_validate_data(self, form_section, excel_file):
        handler_info = self.FORM_SECTION_HANDLERS.get(form_section)
        if handler_info is None:
            logger.warning("No form section found with name %s", form_section)
            raise BadRequest()
        audit_data = handler_info["extractor"](excel_file.file)
        validator = handler_info.get("validator")
        if validator is not None and callable(validator):
            validator(audit_data)
        return audit_data

    def _save_audit_data(self, sac, form_section, audit_data):
        handler_info = self.FORM_SECTION_HANDLERS.get(form_section)
        if handler_info is not None:
            setattr(sac, handler_info["field_name"], audit_data)
            sac.save()

    # this is marked as csrf_exempt to enable by-hand testing via tools like Postman. Should be removed when the frontend form is implemented!
    @method_decorator(csrf_exempt)
    def dispatch(self, *args, **kwargs):
        return super(ExcelFileHandlerView, self).dispatch(*args, **kwargs)

    def post(self, request, *_args, **kwargs):
        """
        Handle Excel file upload:
        validate Excel, validate data, verify SAC exists, redirect.
        """
        try:
            report_id = kwargs["report_id"]

            form_section = kwargs["form_section"]

            sac = SingleAuditChecklist.objects.get(report_id=report_id)

            file = request.FILES["FILES"]

            excel_file = self._create_excel_file(file, sac.id, form_section)

            excel_file.save()

            audit_data = self._extract_and_validate_data(form_section, excel_file)

            self._save_audit_data(sac, form_section, audit_data)

            return redirect("/")

        except SingleAuditChecklist.DoesNotExist as err:
            logger.warning("no SingleAuditChecklist found with report ID %s", report_id)
            raise PermissionDenied() from err
        except ValidationError as err:
            # The good error, where bad rows/columns are sent back in the request.
            # These come back as tuples:
            # [(col1, row1, field1, link1, help-text1), (col2, row2, ...), ...]
            logger.warning("%s Excel upload failed validation: %s", form_section, err)
            return JsonResponse({"errors": list(err), "type": "error_row"}, status=400)
        except MultiValueDictKeyError as err:
            logger.warning("No file found in request")
            raise BadRequest() from err
        except KeyError as err:
            logger.warning("Field error. Field: %s", err)
            return JsonResponse({"errors": str(err), "type": "error_field"}, status=400)
        except ExcelExtractionError as err:
            if err.error_key == UNKNOWN_WORKBOOK:
                return JsonResponse(
                    {"errors": str(err), "type": UNKNOWN_WORKBOOK}, status=400
                )
            raise JsonResponse({"errors": list(err), "type": "error_row"}, status=400)
        except LateChangeError:
            logger.warning("Attempted late change.")
            return JsonResponse(
                {
                    "errors": "Access denied. Further changes to audits that have been marked ready for certification are not permitted.",
                    "type": "no_late_changes",
                },
                status=400,
            )


class SingleAuditReportFileHandlerView(
    SingleAuditChecklistAccessRequiredMixin, generic.View
):
    # this is marked as csrf_exempt to enable by-hand testing via tools like Postman. Should be removed when the frontend form is implemented!
    @method_decorator(csrf_exempt)
    def dispatch(self, *args, **kwargs):
        return super(SingleAuditReportFileHandlerView, self).dispatch(*args, **kwargs)

    def post(self, request, *args, **kwargs):
        try:
            report_id = kwargs["report_id"]

            sac = SingleAuditChecklist.objects.get(report_id=report_id)

            file = request.FILES["FILES"]

            sar_file = SingleAuditReportFile(
                **{"file": file, "filename": "temp", "sac_id": sac.id}
            )

            sar_file.full_clean()
            sar_file.save()

            return redirect("/")

        except MultiValueDictKeyError:
            logger.warn("No file found in request")
            raise BadRequest()


class CrossValidationView(SingleAuditChecklistAccessRequiredMixin, generic.View):
    def get(self, request, *args, **kwargs):
        report_id = kwargs["report_id"]

        try:
            sac = SingleAuditChecklist.objects.get(report_id=report_id)

            context = {
                "report_id": report_id,
                "submission_status": sac.submission_status,
            }
            return render(request, "audit/cross-validation.html", context)
        except SingleAuditChecklist.DoesNotExist:
            raise PermissionDenied("You do not have access to this audit.")

    def post(self, request, *args, **kwargs):
        report_id = kwargs["report_id"]

        try:
            sac = SingleAuditChecklist.objects.get(report_id=report_id)

            errors = sac.validate_full()

            context = {"report_id": report_id, "errors": errors}

            return render(request, "audit/cross-validation-results.html", context)

        except SingleAuditChecklist.DoesNotExist:
            raise PermissionDenied("You do not have access to this audit.")


class ReadyForCertificationView(SingleAuditChecklistAccessRequiredMixin, generic.View):
    def get(self, request, *args, **kwargs):
        report_id = kwargs["report_id"]

        try:
            sac = SingleAuditChecklist.objects.get(report_id=report_id)

            context = {
                "report_id": report_id,
                "submission_status": sac.submission_status,
            }
            return render(request, "audit/ready-for-certification.html", context)
        except SingleAuditChecklist.DoesNotExist:
            raise PermissionDenied("You do not have access to this audit.")

    def post(self, request, *args, **kwargs):
        report_id = kwargs["report_id"]

        try:
            sac = SingleAuditChecklist.objects.get(report_id=report_id)

            errors = sac.validate_full()
            if not errors:
                sac.transition_to_ready_for_certification()
                sac.save()
                return redirect(reverse("audit:SubmissionProgress", args=[report_id]))

            context = {"report_id": report_id, "errors": errors}
            return render(request, "audit/cross-validation-results.html", context)

        except SingleAuditChecklist.DoesNotExist:
            raise PermissionDenied("You do not have access to this audit.")


class AuditorCertificationStep1View(CertifyingAuditorRequiredMixin, generic.View):
    def get(self, request, *args, **kwargs):
        report_id = kwargs["report_id"]

        try:
            sac = SingleAuditChecklist.objects.get(report_id=report_id)
            initial = {
                "AuditorCertificationStep1Session": request.session.get(
                    "AuditorCertificationStep1Session", None
                )
            }
            form = AuditorCertificationStep1Form(request.POST or None, initial=initial)
            context = {
                "auditee_uei": sac.auditee_uei,
                "auditee_name": sac.auditee_name,
                "report_id": report_id,
                "submission_status": sac.submission_status,
                "form": form,
            }
            return render(request, "audit/auditor-certification-step-1.html", context)

        except SingleAuditChecklist.DoesNotExist:
            raise PermissionDenied("You do not have access to this audit.")

    def post(self, request, *args, **kwargs):
        report_id = kwargs["report_id"]

        try:
            sac = SingleAuditChecklist.objects.get(report_id=report_id)
            initial = {
                "AuditorCertificationStep1Session": request.session.get(
                    "AuditorCertificationStep1Session", None
                )
            }
            form = AuditorCertificationStep1Form(request.POST or None, initial=initial)
            context = {
                "auditee_uei": sac.auditee_uei,
                "auditee_name": sac.auditee_name,
                "report_id": report_id,
                "submission_status": sac.submission_status,
            }

            if form.is_valid():
                # Save to session. Retrieved and saved after step 2.
                request.session["AuditorCertificationStep1Session"] = form.cleaned_data
                return redirect(
                    reverse("audit:AuditorCertificationConfirm", args=[report_id])
                )

            context["form"] = form
            return render(request, "audit/auditor-certification-step-1.html", context)

        except SingleAuditChecklist.DoesNotExist:
            raise PermissionDenied("You do not have access to this audit.")


class AuditorCertificationStep2View(CertifyingAuditorRequiredMixin, generic.View):
    def get(self, request, *args, **kwargs):
        report_id = kwargs["report_id"]

        try:
            sac = SingleAuditChecklist.objects.get(report_id=report_id)
            initial = {
                "AuditorCertificationStep2Session": request.session.get(
                    "AuditorCertificationStep2Session", None
                )
            }
            form = AuditorCertificationStep2Form(request.POST or None, initial=initial)

            # Suggests a load/reload on step 2, which means we don't have step 1 session information.
            # Send them back.
            form1_cleaned = request.session.get(
                "AuditorCertificationStep1Session", None
            )
            if form1_cleaned is None:
                return redirect(reverse("audit:AuditorCertification", args=[report_id]))

            context = {
                "auditee_uei": sac.auditee_uei,
                "auditee_name": sac.auditee_name,
                "report_id": report_id,
                "submission_status": sac.submission_status,
                "form": form,
            }
            return render(request, "audit/auditor-certification-step-2.html", context)

        except SingleAuditChecklist.DoesNotExist:
            raise PermissionDenied("You do not have access to this audit.")

    def post(self, request, *args, **kwargs):
        report_id = kwargs["report_id"]

        try:
            sac = SingleAuditChecklist.objects.get(report_id=report_id)
            form1_cleaned = request.session.get(
                "AuditorCertificationStep1Session", None
            )
            form2 = AuditorCertificationStep2Form(request.POST or None)

            context = {
                "auditee_uei": sac.auditee_uei,
                "auditee_name": sac.auditee_name,
                "report_id": report_id,
                "submission_status": sac.submission_status,
            }

            if form2.is_valid():
                form_cleaned = {
                    "auditor_certification": form1_cleaned,
                    "auditor_signature": form2.cleaned_data,
                }
                form_cleaned["auditor_signature"][
                    "auditor_certification_date_signed"
                ] = form_cleaned["auditor_signature"][
                    "auditor_certification_date_signed"
                ].strftime(
                    "%d/%m/%Y"
                )
                auditor_certification = sac.auditor_certification or {}
                auditor_certification.update(form_cleaned)
                validated = validate_auditor_certification_json(auditor_certification)
                sac.auditor_certification = validated
                sac.transition_to_auditor_certified()
                sac.save()
                logger.info("Auditor certification saved.", auditor_certification)
                return redirect(reverse("audit:SubmissionProgress", args=[report_id]))

            context["form"] = form2
            return render(request, "audit/auditor-certification-step-2.html", context)

        except SingleAuditChecklist.DoesNotExist:
            raise PermissionDenied("You do not have access to this audit.")


class AuditeeCertificationStep1View(CertifyingAuditeeRequiredMixin, generic.View):
    def get(self, request, *args, **kwargs):
        report_id = kwargs["report_id"]

        try:
            sac = SingleAuditChecklist.objects.get(report_id=report_id)
            initial = {
                "AuditeeCertificationStep1Session": request.session.get(
                    "AuditeeCertificationStep1Session", None
                )
            }
            form = AuditeeCertificationStep1Form(request.POST or None, initial=initial)
            context = {
                "auditee_uei": sac.auditee_uei,
                "auditee_name": sac.auditee_name,
                "report_id": report_id,
                "submission_status": sac.submission_status,
                "form": form,
            }
            return render(request, "audit/auditee-certification-step-1.html", context)

        except SingleAuditChecklist.DoesNotExist:
            raise PermissionDenied("You do not have access to this audit.")

    def post(self, request, *args, **kwargs):
        report_id = kwargs["report_id"]

        try:
            sac = SingleAuditChecklist.objects.get(report_id=report_id)
            initial = {
                "AuditeeCertificationStep1Session": request.session.get(
                    "AuditeeCertificationStep1Session", None
                )
            }
            form = AuditeeCertificationStep1Form(request.POST or None, initial=initial)
            context = {
                "auditee_uei": sac.auditee_uei,
                "auditee_name": sac.auditee_name,
                "report_id": report_id,
                "submission_status": sac.submission_status,
            }

            if form.is_valid():
                # Save to session. Retrieved and saved after step 2.
                request.session["AuditeeCertificationStep1Session"] = form.cleaned_data
                return redirect(
                    reverse("audit:AuditeeCertificationConfirm", args=[report_id])
                )

            context["form"] = form
            return render(request, "audit/auditee-certification-step-1.html", context)

        except SingleAuditChecklist.DoesNotExist:
            raise PermissionDenied("You do not have access to this audit.")


class AuditeeCertificationStep2View(CertifyingAuditeeRequiredMixin, generic.View):
    def get(self, request, *args, **kwargs):
        report_id = kwargs["report_id"]

        try:
            sac = SingleAuditChecklist.objects.get(report_id=report_id)
            initial = {
                "AuditeeCertificationStep2Session": request.session.get(
                    "AuditeeCertificationStep2Session", None
                )
            }
            form = AuditeeCertificationStep2Form(request.POST or None, initial=initial)

            # Suggests a load/reload on step 2, which means we don't have step 1 session information.
            # Send them back.
            form1_cleaned = request.session.get(
                "AuditeeCertificationStep1Session", None
            )
            if form1_cleaned is None:
                return redirect(reverse("audit:AuditeeCertification", args=[report_id]))

            context = {
                "auditee_uei": sac.auditee_uei,
                "auditee_name": sac.auditee_name,
                "report_id": report_id,
                "submission_status": sac.submission_status,
                "form": form,
            }
            return render(request, "audit/auditee-certification-step-2.html", context)

        except SingleAuditChecklist.DoesNotExist:
            raise PermissionDenied("You do not have access to this audit.")

    def post(self, request, *args, **kwargs):
        report_id = kwargs["report_id"]

        try:
            sac = SingleAuditChecklist.objects.get(report_id=report_id)
            form1_cleaned = request.session.get(
                "AuditeeCertificationStep1Session", None
            )
            form2 = AuditeeCertificationStep2Form(request.POST or None)

            context = {
                "auditee_uei": sac.auditee_uei,
                "auditee_name": sac.auditee_name,
                "report_id": report_id,
                "submission_status": sac.submission_status,
            }

            if form2.is_valid():
                form_cleaned = {
                    "auditee_certification": form1_cleaned,
                    "auditee_signature": form2.cleaned_data,
                }
                form_cleaned["auditee_signature"][
                    "auditee_certification_date_signed"
                ] = form_cleaned["auditee_signature"][
                    "auditee_certification_date_signed"
                ].strftime(
                    "%d/%m/%Y"
                )
                auditee_certification = sac.auditee_certification or {}
                auditee_certification.update(form_cleaned)
                validated = validate_auditee_certification_json(auditee_certification)
                sac.auditee_certification = validated
                sac.transition_to_auditee_certified()
                sac.save()
                logger.info("Auditee certification saved.", auditee_certification)
                return redirect(reverse("audit:SubmissionProgress", args=[report_id]))

            context["form"] = form2
            return render(request, "audit/auditee-certification-step-2.html", context)

        except SingleAuditChecklist.DoesNotExist:
            raise PermissionDenied("You do not have access to this audit.")


class CertificationView(CertifyingAuditeeRequiredMixin, generic.View):
    def get(self, request, *args, **kwargs):
        report_id = kwargs["report_id"]

        try:
            sac = SingleAuditChecklist.objects.get(report_id=report_id)

            context = {
                "report_id": report_id,
                "submission_status": sac.submission_status,
            }

            return render(request, "audit/certification.html", context)
        except SingleAuditChecklist.DoesNotExist:
            raise PermissionDenied("You do not have access to this audit.")

    def post(self, request, *args, **kwargs):
        report_id = kwargs["report_id"]

        try:
            sac = SingleAuditChecklist.objects.get(report_id=report_id)

            sac.transition_to_certified()
            sac.save()

            return redirect(reverse("audit:SubmissionProgress", args=[report_id]))

        except SingleAuditChecklist.DoesNotExist:
            raise PermissionDenied("You do not have access to this audit.")


class SubmissionView(CertifyingAuditeeRequiredMixin, generic.View):
    def get(self, request, *args, **kwargs):
        report_id = kwargs["report_id"]

        try:
            sac = SingleAuditChecklist.objects.get(report_id=report_id)

            context = {
                "report_id": report_id,
                "submission_status": sac.submission_status,
            }

            return render(request, "audit/submission.html", context)
        except SingleAuditChecklist.DoesNotExist:
            raise PermissionDenied("You do not have access to this audit.")

    def post(self, request, *args, **kwargs):
        report_id = kwargs["report_id"]

        try:
            sac = SingleAuditChecklist.objects.get(report_id=report_id)

            sac.transition_to_submitted()
            sac.save()

            return redirect(reverse("audit:SubmissionProgress", args=[report_id]))

        except SingleAuditChecklist.DoesNotExist:
            raise PermissionDenied("You do not have access to this audit.")


def conditional_keys_progress_check(sac, sections):
    """
    Support function for submission_progress_check; handles the conditional sections.
    """
    conditional_keys = {
        "additional_ueis": sac.multiple_ueis_covered,
        # Update once we have the question in. This may be handled in the gen info form rather than as a workbook.
        "additional_eins": False,
        # "additional_eins": sac.multiple_eins_covered,
        "secondary_auditors": False,  # update this once we have the question in.
    }
    output = {}
    for key, value in conditional_keys.items():
        current = "incomplete"
        if not value:
            print(key)
            current = "hidden"
        elif sections.get(key):
            current = "complete"
        info = {"display": current, "completed": current == "complete"}
        output[key] = info
    return output


def mandatory_keys_progress_check(sections, conditional_keys):
    """
    Support function for submission_progress_check; handles the mandatory sections.
    """
    other_keys = [k for k in sections if k not in conditional_keys]
    output = {}
    for k in other_keys:
        if bool(sections[k]):
            info = {"display": "complete", "completed": True}
        else:
            info = {"display": "incomplete", "completed": False}
        output[k] = info
    return output


def submission_progress_check(
    sac: SingleAuditChecklist, sar: SingleAuditReportFile
) -> dict:
    """
    Given a SingleAuditChecklist instance and a SingleAuditReportFile instance,
    return information about submission progress.

    Returns this shape:

        {
            "complete": [bool],
            "single_audit_report": [progress_dict],
            "additional_ueis": [progress_dict],
            ...
            "general_information": [progress_dict],
        }

    Where each of the sections is represented at the top level, along with
    single_audit_report, and [progress_dict] is:

        {
            "display": "hidden"/"incomplete"/"complete",
            "completed": [bool],
            "completed_by": [email],
            "completed_date": [date],
        }
    """
    # Use sac_validation_shape as source of truth for list of sections:
    shaped_sac = sac_validation_shape(sac)
    sections = shaped_sac["sf_sac_sections"]
    # TODO: remove these once Notes to SEFA and tribal data consent are implemented
    del sections["notes_to_sefa"]
    del sections["tribal_data_consent"]
    result = {k: None for k in sections}  # type: ignore
    progress = {
        "display": None,
        "completed": None,
        "completed_by": None,
        "completed_date": None,
    }

    cond_keys = conditional_keys_progress_check(sac, sections)
    for ckey, cvalue in cond_keys.items():
        result[ckey] = progress | cvalue

    mandatory_keys = mandatory_keys_progress_check(sections, cond_keys)
    for mkey, mvalue in mandatory_keys.items():
        result[mkey] = progress | mvalue

    sar_progress = {
        "display": "complete" if bool(sar) else "incomplete",
        "completed": bool(sar),
    }

    result["single_audit_report"] = progress | sar_progress  # type: ignore

    complete = False

    def cond_pass(cond_key):
        passing = ("hidden", "complete")
        return result.get(cond_key, {}).get("display") in passing

    if all(bool(sections[k]) for k in mandatory_keys):
        if all(cond_pass(j) for j in cond_keys):
            complete = True

    result["complete"] = complete  # type: ignore

    return result


class SubmissionProgressView(SingleAuditChecklistAccessRequiredMixin, generic.View):
    """
    Display information about and the current status of the sections of the submission,
    including links to the pages for the sections.

    The following sections have three states, rather than two:

    +   Additionai UEIs
    +   Additionai EINs
    +   Secondary Auditors

    The states are:

    +   hidden
    +   incomplete
    +   complete

    In each case, they are hidden if the corresponding question in the General
    Information form has been answered with a negative response.
    """

    def get(self, request, *args, **kwargs):
        report_id = kwargs["report_id"]

        try:
            sac = SingleAuditChecklist.objects.get(report_id=report_id)
            try:
                sar = SingleAuditReportFile.objects.filter(sac_id=sac.id).latest(
                    "date_created"
                )
            except SingleAuditReportFile.DoesNotExist:
                sar = None

            subcheck = submission_progress_check(sac, sar)

            context = {
                "single_audit_checklist": {
                    "created": True,
                    "created_date": sac.date_created.strftime(
                        "%b %d,%Y at %H:%M %p %Z"
                    ),
                    "created_by": sac.submitted_by,
                    "completed": False,
                    "completed_date": None,
                    "completed_by": None,
                },
                "pre_submission_validation": {
                    "completed": sac.submission_status == "ready_for_certification",
                    "completed_date": None,
                    "completed_by": None,
                    "enabled": sac.submission_status == "auditee_certified",
                },
                "certification": {
                    "auditor_certified": bool(sac.auditor_certification),
                    "auditor_enabled": sac.submission_status
                    == "ready_for_certification",
                    "auditee_certified": bool(sac.auditee_certification),
                    "auditee_enabled": sac.submission_status == "auditor_certified",
                },
                "submission": {
                    "completed": sac.submission_status == "submitted",
                    "completed_date": None,
                    "completed_by": None,
                    "enabled": sac.submission_status == "auditee_certified",
                },
                "report_id": report_id,
                "auditee_name": sac.auditee_name,
                "auditee_uei": sac.auditee_uei,
                "user_provided_organization_type": sac.user_provided_organization_type,
            }
            context = context | subcheck

            return render(
                request, "audit/submission_checklist/submission-checklist.html", context
            )
        except SingleAuditChecklist.DoesNotExist as err:
            raise PermissionDenied("You do not have access to this audit.") from err


class AuditInfoFormView(SingleAuditChecklistAccessRequiredMixin, generic.View):
    def get(self, request, *args, **kwargs):
        report_id = kwargs["report_id"]
        try:
            sac = SingleAuditChecklist.objects.get(report_id=report_id)
            current_info = {}
            if sac.audit_information:
                current_info = {
                    "cleaned_data": {
                        "gaap_results": sac.audit_information.get("gaap_results"),
                        "is_going_concern_included": sac.audit_information.get(
                            "is_going_concern_included"
                        ),
                        "is_internal_control_deficiency_disclosed": sac.audit_information.get(
                            "is_internal_control_deficiency_disclosed"
                        ),
                        "is_internal_control_material_weakness_disclosed": sac.audit_information.get(
                            "is_internal_control_material_weakness_disclosed"
                        ),
                        "is_material_noncompliance_disclosed": sac.audit_information.get(
                            "is_material_noncompliance_disclosed"
                        ),
                        "is_aicpa_audit_guide_included": sac.audit_information.get(
                            "is_aicpa_audit_guide_included"
                        ),
                        "dollar_threshold": sac.audit_information.get(
                            "dollar_threshold"
                        ),
                        "is_low_risk_auditee": sac.audit_information.get(
                            "is_low_risk_auditee"
                        ),
                        "agencies": sac.audit_information.get("agencies"),
                    }
                }

            context = {
                "auditee_name": sac.auditee_name,
                "report_id": report_id,
                "auditee_uei": sac.auditee_uei,
                "user_provided_organization_type": sac.user_provided_organization_type,
                "agency_names": AGENCY_NAMES,
                "gaap_results": GAAP_RESULTS,
                "form": current_info,
            }

            return render(request, "audit/audit-info-form.html", context)
        except SingleAuditChecklist.DoesNotExist:
            raise PermissionDenied("You do not have access to this audit.")
        except Exception as e:
            logger.info("Enexpected error in AuditInfoFormView get.\n", e)
            raise BadRequest()

    def post(self, request, *args, **kwargs):
        report_id = kwargs["report_id"]

        try:
            sac = SingleAuditChecklist.objects.get(report_id=report_id)
            form = AuditInfoForm(request.POST)

            if form.is_valid():
                form.clean_booleans()

                audit_information = sac.audit_information or {}
                audit_information.update(form.cleaned_data)
                validated = validate_audit_information_json(audit_information)
                sac.audit_information = validated
                sac.save()

                logger.info("Audit info form saved.", form.cleaned_data)

                return redirect(reverse("audit:SubmissionProgress", args=[report_id]))
            else:
                logger.warn(form.errors)
                form.clean_booleans()
                context = {
                    "auditee_name": sac.auditee_name,
                    "report_id": report_id,
                    "auditee_uei": sac.auditee_uei,
                    "user_provided_organization_type": sac.user_provided_organization_type,
                    "agency_names": AGENCY_NAMES,
                    "gaap_results": GAAP_RESULTS,
                    "form": form,
                }
                return render(request, "audit/audit-info-form.html", context)

        except SingleAuditChecklist.DoesNotExist:
            raise PermissionDenied("You do not have access to this audit.")
        except Exception as e:
            logger.info("Enexpected error in AuditInfoFormView post.\n", e)
            raise BadRequest()


class PageInput:
    def __init__(self, text="", id="", required=True, hint=None):
        self.text = text
        self.id = id
        self.required = required
        self.hint = hint


class UploadReportView(SingleAuditChecklistAccessRequiredMixin, generic.View):
    def page_number_inputs(self):
        return [
            PageInput(
                "Financial Statement(s) 2 CFR 200.Sl0(a)", "financial_statements"
            ),
            PageInput(
                "Opinion on Financial Statements 2 CFR 200.SlS(a)",
                "financial_statements_opinion",
            ),
            PageInput(
                "Schedule of Expenditures of Federal Awards 2 CFR 200.Sl0(b)",
                "schedule_expenditures",
            ),
            PageInput(
                "Opinion or Disclaimer of Opinion on Schedule of Federal Awards 2 CFR 200.SlS(a)",
                "schedule_expenditures_opinion",
            ),
            PageInput(
                "Uniform Guidance Report on Internal Control 2 CFR 200.SlS(b)",
                "uniform_guidance_control",
            ),
            PageInput(
                "Uniform Guidance Report on Compliance 2 CFR 200.SlS(c)",
                "uniform_guidance_compliance",
            ),
            PageInput("GAS Report on Internal Control 2 CFR 200.SlS(b)", "GAS_control"),
            PageInput(
                "GAS Report on Internal Compliance 2 CFR 200.SlS(b)", "GAS_compliance"
            ),
            PageInput(
                "Schedule of Findings and Questioned Costs 2 CFR 200.SlS(d)",
                "schedule_findings",
            ),
            PageInput(
                "Summary Schedule of Prior Audit Findings 2 CFR 200.Sll(b)",
                "schedule_prior_findings",
                required=False,
                hint="Only required if prior audit findings exist",
            ),
            PageInput(
                "Corrective Action Plan (if findings) 2 CFR 200.Sll(c)",
                "CAP_page",
                required=False,
                hint="Only required if findings exist",
            ),
        ]

    def get(self, request, *args, **kwargs):
        report_id = kwargs["report_id"]
        try:
            sac = SingleAuditChecklist.objects.get(report_id=report_id)

            context = {
                "auditee_name": sac.auditee_name,
                "report_id": report_id,
                "auditee_uei": sac.auditee_uei,
                "user_provided_organization_type": sac.user_provided_organization_type,
                "page_number_inputs": self.page_number_inputs(),
            }

            # TODO: check if there's already a PDF in the DB and let the user know
            # context['already_submitted'] = ...

            return render(request, "audit/upload-report.html", context)
        except SingleAuditChecklist.DoesNotExist:
            raise PermissionDenied("You do not have access to this audit.")
        except Exception as e:
            logger.info("Enexpected error in UploadReportView get.\n", e)
            raise BadRequest()

    def post(self, request, *args, **kwargs):
        report_id = kwargs["report_id"]

        try:
            sac = SingleAuditChecklist.objects.get(report_id=report_id)
            form = UploadReportForm(request.POST, request.FILES)

            if form.is_valid():
                file = request.FILES["upload_report"]
                print("hi", form.cleaned_data)

                component_page_numbers = {
                    "financial_statements": form.cleaned_data["financial_statements"],
                    "financial_statements_opinion": form.cleaned_data[
                        "financial_statements_opinion"
                    ],
                    "schedule_expenditures": form.cleaned_data["schedule_expenditures"],
                    "schedule_expenditures_opinion": form.cleaned_data[
                        "schedule_expenditures_opinion"
                    ],
                    "uniform_guidance_control": form.cleaned_data[
                        "uniform_guidance_control"
                    ],
                    "uniform_guidance_compliance": form.cleaned_data[
                        "uniform_guidance_compliance"
                    ],
                    "GAS_control": form.cleaned_data["GAS_control"],
                    "GAS_compliance": form.cleaned_data["GAS_compliance"],
                    "schedule_findings": form.cleaned_data["schedule_findings"],
                    # These two fields are optional on the part of the submitter
                    "schedule_prior_findings": form.cleaned_data[
                        "schedule_prior_findings"
                    ]
                    or None,
                    "CAP_page": form.cleaned_data["CAP_page"] or None,
                }

                sar_file = SingleAuditReportFile(
                    **{
                        "component_page_numbers": component_page_numbers,
                        "file": file,
                        "filename": file.name,
                        "sac_id": sac.id,
                    }
                )

                sar_file.full_clean()
                sar_file.save()

                # PDF issues can be communicated to the user with form.errors["upload_report"]
                return redirect(reverse("audit:SubmissionProgress", args=[report_id]))
            else:
                context = {
                    "auditee_name": sac.auditee_name,
                    "report_id": report_id,
                    "auditee_uei": sac.auditee_uei,
                    "user_provided_organization_type": sac.user_provided_organization_type,
                    "page_number_inputs": self.page_number_inputs(),
                    "form": form,
                }
                return render(request, "audit/upload-report.html", context)
        except SingleAuditChecklist.DoesNotExist:
            raise PermissionDenied("You do not have access to this audit.")
        except LateChangeError:
            return render(request, "audit/no-late-changes.html")

        except Exception as err:
            logger.info("Unexpected error in UploadReportView post.\n", err)
            raise BadRequest() from err


class SummaryView(SingleAuditChecklistAccessRequiredMixin, generic.View):
    def get(self, request, *args, **kwargs):
        report_id = kwargs["report_id"]
        try:
            sac = SingleAuditChecklist.objects.get(report_id=report_id)

            # If there's no awards in the dissemination tables, load them in. If there are already some there, the DB will throw an error when trying to enter duplicates.
            # TODO: Fix up ETL such that it can either:
            #       (a) Overwrite old entires
            #       (b) Skip old entries and save only new ones
            if not FederalAward.objects.filter(report_id=report_id).exists():
                ETL(sac).load_federal_award()
            awards = FederalAward.objects.filter(report_id=report_id).values()

            if not General.objects.filter(report_id=report_id).exists():
                ETL(sac).load_general()
            general = General.objects.filter(report_id=report_id).values()[0]

            context = {
                "general": general,
                "federal_awards": awards,
                "auditee_name": sac.auditee_name,
                "report_id": report_id,
                "auditee_uei": sac.auditee_uei,
            }

            return render(request, "audit/summary.html", context)
        except SingleAuditChecklist.DoesNotExist:
            raise PermissionDenied("You do not have access to this audit.")
        except Exception as e:
            logger.info("Enexpected error in UploadReportView get.\n", e)
            raise BadRequest()<|MERGE_RESOLUTION|>--- conflicted
+++ resolved
@@ -13,11 +13,8 @@
 
 from config.settings import AGENCY_NAMES, GAAP_RESULTS
 
-<<<<<<< HEAD
 from audit.etl import ETL
-=======
 from audit.cross_validation import sac_validation_shape
->>>>>>> c43b1ca1
 from audit.excel import (
     extract_additional_ueis,
     extract_federal_awards,
@@ -27,9 +24,6 @@
     extract_secondary_auditors,
     extract_notes_to_sefa,
 )
-<<<<<<< HEAD
-from audit.forms import UploadReportForm, AuditInfoForm
-=======
 from audit.forms import (
     UploadReportForm,
     AuditInfoForm,
@@ -38,7 +32,6 @@
     AuditeeCertificationStep1Form,
     AuditeeCertificationStep2Form,
 )
->>>>>>> c43b1ca1
 from audit.mixins import (
     CertifyingAuditeeRequiredMixin,
     CertifyingAuditorRequiredMixin,
@@ -51,18 +44,6 @@
     SingleAuditChecklist,
     SingleAuditReportFile,
 )
-<<<<<<< HEAD
-from audit.validators import (
-    validate_additional_ueis_json,
-    validate_federal_award_json,
-    validate_corrective_action_plan_json,
-    validate_findings_text_json,
-    validate_findings_uniform_guidance_json,
-    validate_secondary_auditors_json,
-    validate_notes_to_sefa_json,
-)
-from audit.validators import validate_audit_information_json
-=======
 from audit.utils import ExcelExtractionError
 from audit.validators import (
     validate_additional_ueis_json,
@@ -78,7 +59,6 @@
 )
 
 from .fixtures.excel import FORM_SECTIONS, UNKNOWN_WORKBOOK
->>>>>>> c43b1ca1
 
 from dissemination.models import FederalAward, General
 
