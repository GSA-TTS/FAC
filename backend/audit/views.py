import logging

from django.views import generic
from django.views.decorators.csrf import csrf_exempt
from django.shortcuts import render, redirect
from django.db.models import F
from django.core.exceptions import BadRequest, PermissionDenied, ValidationError
from django.contrib.auth.mixins import LoginRequiredMixin
from django.urls import reverse
from django.utils.datastructures import MultiValueDictKeyError
from django.utils.decorators import method_decorator
from django.http import JsonResponse

from audit.excel import (
    extract_additional_ueis,
    extract_federal_awards,
    extract_corrective_action_plan,
    extract_findings_text,
    extract_findings_uniform_guidance,
    extract_secondary_auditors,
    extract_notes_to_sefa,
)
<<<<<<< HEAD
from audit.validators import (
    validate_additional_ueis_json,
    validate_federal_award_json,
    validate_corrective_action_plan_json,
    validate_findings_text_json,
    validate_findings_uniform_guidance_json,
    validate_secondary_auditors_json,
    validate_notes_to_sefa_json,
)
=======
from audit.forms import UploadReportForm, AuditInfoForm
from audit.get_agency_names import get_agency_names
>>>>>>> 7f73f773
from audit.mixins import (
    CertifyingAuditeeRequiredMixin,
    CertifyingAuditorRequiredMixin,
    SingleAuditChecklistAccessRequiredMixin,
)
from audit.models import (
    Access,
    ExcelFile,
    LateChangeError,
    SingleAuditChecklist,
    SingleAuditReportFile,
)

from .fixtures.excel import FORM_SECTIONS

logger = logging.getLogger(__name__)


class MySubmissions(LoginRequiredMixin, generic.View):
    redirect_field_name = "Home"

    def get(self, request, *args, **kwargs):
        template_name = "audit/my_submissions.html"
        new_link = "report_submission"
        edit_link = "audit:EditSubmission"

        data = MySubmissions.fetch_my_submissions(request.user)
        context = {
            "data": data,
            "new_link": new_link,
            "edit_link": edit_link,
        }
        return render(request, template_name, context)

    @classmethod
    def fetch_my_submissions(cls, user):
        """
        Get all submissions the user is associated with via Access objects.
        """
        accesses = Access.objects.filter(user=user)
        sac_ids = [access.sac.id for access in accesses]
        data = SingleAuditChecklist.objects.filter(id__in=sac_ids).values(
            "report_id",
            "submission_status",
            auditee_uei=F("general_information__auditee_uei"),
            auditee_name=F("general_information__auditee_name"),
            fiscal_year_end_date=F("general_information__auditee_fiscal_period_end"),
        )
        return data


class EditSubmission(LoginRequiredMixin, generic.View):
    redirect_field_name = "Home"

    def get(self, request, *args, **kwargs):
        report_id = kwargs["report_id"]
        return redirect(reverse("singleauditchecklist", args=[report_id]))


class ExcelFileHandlerView(SingleAuditChecklistAccessRequiredMixin, generic.View):
    FORM_SECTION_HANDLERS = {
        FORM_SECTIONS.FEDERAL_AWARDS_EXPENDED: {
            "extractor": extract_federal_awards,
            "field_name": "federal_awards",
            "validator": validate_federal_award_json,
        },
        FORM_SECTIONS.CORRECTIVE_ACTION_PLAN: {
            "extractor": extract_corrective_action_plan,
            "field_name": "corrective_action_plan",
            "validator": validate_corrective_action_plan_json,
        },
        FORM_SECTIONS.FINDINGS_UNIFORM_GUIDANCE: {
            "extractor": extract_findings_uniform_guidance,
            "field_name": "findings_uniform_guidance",
            "validator": validate_findings_uniform_guidance_json,
        },
        FORM_SECTIONS.FINDINGS_TEXT: {
            "extractor": extract_findings_text,
            "field_name": "findings_text",
            "validator": validate_findings_text_json,
        },
        FORM_SECTIONS.ADDITIONAL_UEIS: {
            "extractor": extract_additional_ueis,
            "field_name": "additional_ueis",
            "validator": validate_additional_ueis_json,
        },
        FORM_SECTIONS.SECONDARY_AUDITORS: {
            "extractor": extract_secondary_auditors,
            "field_name": "secondary_auditors",
            "validator": validate_secondary_auditors_json,
        },
        FORM_SECTIONS.NOTES_TO_SEFA: {
            "extractor": extract_notes_to_sefa,
            "field_name": "notes_to_sefa",
            "validator": validate_notes_to_sefa_json,
        },
    }

    def _create_excel_file(self, file, sac_id, form_section):
        excel_file = ExcelFile(
            **{
                "file": file,
                "filename": "temp",
                "sac_id": sac_id,
                "form_section": form_section,
            }
        )
        excel_file.full_clean()
        return excel_file

    def _extract_and_validate_data(self, form_section, excel_file):
        handler_info = self.FORM_SECTION_HANDLERS.get(form_section)
        if handler_info is None:
            logger.warning("No form section found with name %s", form_section)
            raise BadRequest()
        audit_data = handler_info["extractor"](excel_file.file)
        validator = handler_info.get("validator")
        if validator is not None and callable(validator):
            validator(audit_data)
        return audit_data

    def _save_audit_data(self, sac, form_section, audit_data):
        handler_info = self.FORM_SECTION_HANDLERS.get(form_section)
        if handler_info is not None:
            setattr(sac, handler_info["field_name"], audit_data)
            sac.save()

    # this is marked as csrf_exempt to enable by-hand testing via tools like Postman. Should be removed when the frontend form is implemented!
    @method_decorator(csrf_exempt)
    def dispatch(self, *args, **kwargs):
        return super(ExcelFileHandlerView, self).dispatch(*args, **kwargs)

    def post(self, request, *_args, **kwargs):
        """
        Handle Excel file upload:
        validate Excel, validate data, verify SAC exists, redirect.
        """
        try:
            report_id = kwargs["report_id"]

            form_section = kwargs["form_section"]

            sac = SingleAuditChecklist.objects.get(report_id=report_id)

            file = request.FILES["FILES"]

            excel_file = self._create_excel_file(file, sac.id, form_section)

            excel_file.save()

            audit_data = self._extract_and_validate_data(form_section, excel_file)

            self._save_audit_data(sac, form_section, audit_data)

            return redirect("/")
        except SingleAuditChecklist.DoesNotExist as err:
            logger.warning("no SingleAuditChecklist found with report ID %s", report_id)
            raise PermissionDenied() from err
        except ValidationError as err:
            # The good error, where bad rows/columns are sent back in the request.
            # These come back as tuples:
            # [(col1, row1, field1, link1, help-text1), (col2, row2, ...), ...]
            logger.warning("%s Excel upload failed validation: %s", form_section, err)
            return JsonResponse({"errors": list(err), "type": "error_row"}, status=400)
        except MultiValueDictKeyError as err:
            logger.warning("No file found in request")
            raise BadRequest() from err
        except KeyError as err:
            logger.warning("Field error. Field: %s", err)
            return JsonResponse({"errors": str(err), "type": "error_field"}, status=400)


class SingleAuditReportFileHandlerView(
    SingleAuditChecklistAccessRequiredMixin, generic.View
):
    # this is marked as csrf_exempt to enable by-hand testing via tools like Postman. Should be removed when the frontend form is implemented!
    @method_decorator(csrf_exempt)
    def dispatch(self, *args, **kwargs):
        return super(SingleAuditReportFileHandlerView, self).dispatch(*args, **kwargs)

    def post(self, request, *args, **kwargs):
        try:
            report_id = kwargs["report_id"]

            sac = SingleAuditChecklist.objects.get(report_id=report_id)

            file = request.FILES["FILES"]

            sar_file = SingleAuditReportFile(
                **{"file": file, "filename": "temp", "sac_id": sac.id}
            )

            sar_file.full_clean()
            sar_file.save()

            return redirect("/")

        except MultiValueDictKeyError:
            logger.warn("No file found in request")
            raise BadRequest()


class ReadyForCertificationView(SingleAuditChecklistAccessRequiredMixin, generic.View):
    def get(self, request, *args, **kwargs):
        report_id = kwargs["report_id"]

        try:
            sac = SingleAuditChecklist.objects.get(report_id=report_id)

            context = {
                "report_id": report_id,
                "submission_status": sac.submission_status,
            }
            return render(request, "audit/ready-for-certification.html", context)
        except SingleAuditChecklist.DoesNotExist:
            raise PermissionDenied("You do not have access to this audit.")

    def post(self, request, *args, **kwargs):
        report_id = kwargs["report_id"]

        try:
            sac = SingleAuditChecklist.objects.get(report_id=report_id)

            errors = sac.validate_cross()
            if not errors:
                sac.transition_to_ready_for_certification()
                sac.save()
                return redirect(reverse("audit:SubmissionProgress", args=[report_id]))

            context = {"report_id": report_id, "errors": errors}
            return render(request, "audit/not-ready-for-certification.html", context)

        except SingleAuditChecklist.DoesNotExist:
            raise PermissionDenied("You do not have access to this audit.")


class AuditorCertificationView(CertifyingAuditorRequiredMixin, generic.View):
    def get(self, request, *args, **kwargs):
        report_id = kwargs["report_id"]

        try:
            sac = SingleAuditChecklist.objects.get(report_id=report_id)

            context = {
                "report_id": report_id,
                "submission_status": sac.submission_status,
            }

            return render(request, "audit/auditor-certification.html", context)
        except SingleAuditChecklist.DoesNotExist:
            raise PermissionDenied("You do not have access to this audit.")

    def post(self, request, *args, **kwargs):
        report_id = kwargs["report_id"]

        try:
            sac = SingleAuditChecklist.objects.get(report_id=report_id)

            sac.transition_to_auditor_certified()
            sac.save()

            return redirect(reverse("audit:SubmissionProgress", args=[report_id]))

        except SingleAuditChecklist.DoesNotExist:
            raise PermissionDenied("You do not have access to this audit.")


class AuditeeCertificationView(CertifyingAuditeeRequiredMixin, generic.View):
    def get(self, request, *args, **kwargs):
        report_id = kwargs["report_id"]

        try:
            sac = SingleAuditChecklist.objects.get(report_id=report_id)

            context = {
                "report_id": report_id,
                "submission_status": sac.submission_status,
            }

            return render(request, "audit/auditee-certification.html", context)
        except SingleAuditChecklist.DoesNotExist:
            raise PermissionDenied("You do not have access to this audit.")

    def post(self, request, *args, **kwargs):
        report_id = kwargs["report_id"]

        try:
            sac = SingleAuditChecklist.objects.get(report_id=report_id)

            sac.transition_to_auditee_certified()
            sac.save()

            return redirect(reverse("audit:SubmissionProgress", args=[report_id]))

        except SingleAuditChecklist.DoesNotExist:
            raise PermissionDenied("You do not have access to this audit.")


class CertificationView(CertifyingAuditeeRequiredMixin, generic.View):
    def get(self, request, *args, **kwargs):
        report_id = kwargs["report_id"]

        try:
            sac = SingleAuditChecklist.objects.get(report_id=report_id)

            context = {
                "report_id": report_id,
                "submission_status": sac.submission_status,
            }

            return render(request, "audit/certification.html", context)
        except SingleAuditChecklist.DoesNotExist:
            raise PermissionDenied("You do not have access to this audit.")

    def post(self, request, *args, **kwargs):
        report_id = kwargs["report_id"]

        try:
            sac = SingleAuditChecklist.objects.get(report_id=report_id)

            sac.transition_to_certified()
            sac.save()

            return redirect(reverse("audit:SubmissionProgress", args=[report_id]))

        except SingleAuditChecklist.DoesNotExist:
            raise PermissionDenied("You do not have access to this audit.")


class SubmissionView(CertifyingAuditeeRequiredMixin, generic.View):
    def get(self, request, *args, **kwargs):
        report_id = kwargs["report_id"]

        try:
            sac = SingleAuditChecklist.objects.get(report_id=report_id)

            context = {
                "report_id": report_id,
                "submission_status": sac.submission_status,
            }

            return render(request, "audit/submission.html", context)
        except SingleAuditChecklist.DoesNotExist:
            raise PermissionDenied("You do not have access to this audit.")

    def post(self, request, *args, **kwargs):
        report_id = kwargs["report_id"]

        try:
            sac = SingleAuditChecklist.objects.get(report_id=report_id)

            sac.transition_to_submitted()
            sac.save()

            return redirect(reverse("audit:SubmissionProgress", args=[report_id]))

        except SingleAuditChecklist.DoesNotExist:
            raise PermissionDenied("You do not have access to this audit.")


class SubmissionProgressView(SingleAuditChecklistAccessRequiredMixin, generic.View):
    def get(self, request, *args, **kwargs):
        report_id = kwargs["report_id"]

        try:
            sac = SingleAuditChecklist.objects.get(report_id=report_id)

            # TODO: Ensure the correct SAC elements are used to determine what's complete.
            context = {
                "single_audit_checklist": {
                    "created": True,
                    "created_date": sac.date_created,
                    "created_by": sac.submitted_by,
                    "completed": False,
                    "completed_date": None,
                    "completed_by": None,
                },
                "federal_awards_workbook": {
                    "completed": True if (sac.federal_awards) else False,
                    "completed_date": None,
                    "completed_by": None,
                },
                "audit_information_form": {
                    "completed": False,
                    "completed_date": None,
                    "completed_by": None,
                },
                "findings_text_workbook": {
                    "completed": True if (sac.findings_text) else False,
                    "completed_date": None,
                    "completed_by": None,
                },
                "audit_findings_workbook": {
                    "completed": True if (sac.findings_uniform_guidance) else False,
                    "completed_date": None,
                    "completed_by": None,
                },
                "CAP_workbook": {
                    "completed": True if (sac.corrective_action_plan) else False,
                    "completed_date": None,
                    "completed_by": None,
                },
                "additional_UEIs_workbook": {
                    "completed": False,
                    "completed_date": None,
                    "completed_by": None,
                },
                "secondary_auditors_workbook": {
                    "completed": False,
                    "completed_date": None,
                    "completed_by": None,
                },
                "audit_report": {
                    "completed": False,
                    "completed_date": None,
                    "completed_by": None,
                },
                "certification": {
                    "auditee_certified": sac.is_auditee_certified,
                    "auditor_certified": sac.is_auditor_certified,
                },
                "submission": {
                    "completed": sac.is_submitted,
                    "completed_date": None,
                    "completed_by": None,
                },
                "report_id": report_id,
                "auditee_name": sac.auditee_name,
                "auditee_uei": sac.auditee_uei,
                "user_provided_organization_type": sac.user_provided_organization_type,
            }
            # Add all SF-SAC uploads to determine if the process is complete or not
            context["SF_SAC_completed"] = (
                context["federal_awards_workbook"]["completed"]
                and context["audit_information_form"]["completed"]
                and context["findings_text_workbook"]["completed"]
                and context["CAP_workbook"]["completed"]
                and context["additional_UEIs_workbook"]["completed"]
                and context["secondary_auditors_workbook"]["completed"]
            )

            return render(request, "audit/submission-progress.html", context)
        except SingleAuditChecklist.DoesNotExist:
            raise PermissionDenied("You do not have access to this audit.")


class AuditInfoFormView(SingleAuditChecklistAccessRequiredMixin, generic.View):
    def get(self, request, *args, **kwargs):
        report_id = kwargs["report_id"]
        try:
            sac = SingleAuditChecklist.objects.get(report_id=report_id)

            context = {
                "auditee_name": sac.auditee_name,
                "report_id": report_id,
                "auditee_uei": sac.auditee_uei,
                "user_provided_organization_type": sac.user_provided_organization_type,
                "agency_names": get_agency_names(),
            }

            # TODO: check if there's already a form in the DB and let the user know
            # context['already_submitted'] = ...

            return render(request, "audit/audit-info-form.html", context)
        except SingleAuditChecklist.DoesNotExist:
            raise PermissionDenied("You do not have access to this audit.")
        except Exception as e:
            logger.info("Enexpected error in AuditInfoFormView get.\n", e)
            raise BadRequest()

    def post(self, request, *args, **kwargs):
        report_id = kwargs["report_id"]

        try:
            sac = SingleAuditChecklist.objects.get(report_id=report_id)
            form = AuditInfoForm(request.POST, request.FILES)

            if form.is_valid():
                # Save the form, yay!
                logger.info("Audit info form passed validation.")
                return redirect(reverse("audit:SubmissionProgress", args=[report_id]))
            else:
                form.clean_booleans()
                context = {
                    "auditee_name": sac.auditee_name,
                    "report_id": report_id,
                    "auditee_uei": sac.auditee_uei,
                    "user_provided_organization_type": sac.user_provided_organization_type,
                    "agency_names": get_agency_names(),
                    "form": form,
                }
                return render(request, "audit/audit-info-form.html", context)

        except SingleAuditChecklist.DoesNotExist:
            raise PermissionDenied("You do not have access to this audit.")
        except Exception as e:
            logger.info("Enexpected error in AuditInfoFormView post.\n", e)
            raise BadRequest()


class PageInput:
    def __init__(self, text="", id="", required=True, hint=None):
        self.text = text
        self.id = id
        self.required = required
        self.hint = hint


class UploadReportView(SingleAuditChecklistAccessRequiredMixin, generic.View):
    def page_number_inputs(self):
        return [
            PageInput(
                "Financial Statement(s) 2 CFR 200.Sl0(a)", "financial_statements"
            ),
            PageInput(
                "Opinion on Financial Statements 2 CFR 200.SlS(a)",
                "financial_statements_opinion",
            ),
            PageInput(
                "Schedule of Expenditures of Federal Awards 2 CFR 200.Sl0(b)",
                "schedule_expenditures",
            ),
            PageInput(
                "Opinion or Disclaimer of Opinion on Schedule of Federal Awards 2 CFR 200.SlS(a)",
                "schedule_expenditures_opinion",
            ),
            PageInput(
                "Uniform Guidance Report on Internal Control 2 CFR 200.SlS(b)",
                "uniform_guidance_control",
            ),
            PageInput(
                "Uniform Guidance Report on Compliance 2 CFR 200.SlS(c)",
                "uniform_guidance_compliance",
            ),
            PageInput("GAS Report on Internal Control 2 CFR 200.SlS(b)", "GAS_control"),
            PageInput(
                "GAS Report on Internal Compliance 2 CFR 200.SlS(b)", "GAS_compliance"
            ),
            PageInput(
                "Schedule of Findings and Questioned Costs 2 CFR 200.SlS(d)",
                "schedule_findings",
            ),
            PageInput(
                "Summary Schedule of Prior Audit Findings 2 CFR 200.Sll(b)",
                "schedule_prior_findings",
                required=False,
                hint="Only required if prior audit findings exist",
            ),
            PageInput(
                "Corrective Action Plan (if findings) 2 CFR 200.Sll(c)",
                "CAP_page",
                required=False,
                hint="Only required if findings exist",
            ),
        ]

    def get(self, request, *args, **kwargs):
        report_id = kwargs["report_id"]
        try:
            sac = SingleAuditChecklist.objects.get(report_id=report_id)

            context = {
                "auditee_name": sac.auditee_name,
                "report_id": report_id,
                "auditee_uei": sac.auditee_uei,
                "user_provided_organization_type": sac.user_provided_organization_type,
                "page_number_inputs": self.page_number_inputs(),
            }

            # TODO: check if there's already a PDF in the DB and let the user know
            # context['already_submitted'] = ...

            return render(request, "audit/upload-report.html", context)
        except SingleAuditChecklist.DoesNotExist:
            raise PermissionDenied("You do not have access to this audit.")
        except Exception as e:
            logger.info("Enexpected error in UploadReportView get.\n", e)
            raise BadRequest()

    def post(self, request, *args, **kwargs):
        report_id = kwargs["report_id"]

        try:
            sac = SingleAuditChecklist.objects.get(report_id=report_id)
            form = UploadReportForm(request.POST, request.FILES)

            if form.is_valid():
                file = request.FILES["upload_report"]

                sar_file = SingleAuditReportFile(
                    **{"file": file, "filename": file.name, "sac_id": sac.id}
                )

                sar_file.full_clean()
                sar_file.save()

                # PDF issues can be communicated to the user with form.errors["upload_report"]
                return redirect(reverse("audit:SubmissionProgress", args=[report_id]))
            else:
                context = {
                    "auditee_name": sac.auditee_name,
                    "report_id": report_id,
                    "auditee_uei": sac.auditee_uei,
                    "user_provided_organization_type": sac.user_provided_organization_type,
                    "page_number_inputs": self.page_number_inputs(),
                    "form": form,
                }
                return render(request, "audit/upload-report.html", context)
        except SingleAuditChecklist.DoesNotExist:
            raise PermissionDenied("You do not have access to this audit.")
        except LateChangeError:
            return render(request, "audit/no-late-changes.html")

        except Exception as err:
            logger.info("Unexpected error in UploadReportView post.\n", err)
            raise BadRequest() from err<|MERGE_RESOLUTION|>--- conflicted
+++ resolved
@@ -20,7 +20,6 @@
     extract_secondary_auditors,
     extract_notes_to_sefa,
 )
-<<<<<<< HEAD
 from audit.validators import (
     validate_additional_ueis_json,
     validate_federal_award_json,
@@ -30,10 +29,8 @@
     validate_secondary_auditors_json,
     validate_notes_to_sefa_json,
 )
-=======
 from audit.forms import UploadReportForm, AuditInfoForm
 from audit.get_agency_names import get_agency_names
->>>>>>> 7f73f773
 from audit.mixins import (
     CertifyingAuditeeRequiredMixin,
     CertifyingAuditorRequiredMixin,
