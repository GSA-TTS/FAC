import logging

from django.views import generic
from django.views.decorators.csrf import csrf_exempt
from django.shortcuts import render, redirect
from django.db.models import F
from django.core.exceptions import BadRequest, PermissionDenied, ValidationError
from django.contrib.auth.mixins import LoginRequiredMixin
from django.urls import reverse
from django.utils.datastructures import MultiValueDictKeyError
from django.utils.decorators import method_decorator
from django.http import JsonResponse

from audit.forms import UploadReportForm

from .fixtures.excel import FORM_SECTIONS

from audit.excel import (
    extract_additional_ueis,
    extract_federal_awards,
    extract_corrective_action_plan,
    extract_findings_text,
    extract_findings_uniform_guidance,
<<<<<<< HEAD
    extract_secondary_auditors,
=======
    extract_notes_to_sefa,
>>>>>>> 70a0ef04
)
from audit.mixins import (
    CertifyingAuditeeRequiredMixin,
    CertifyingAuditorRequiredMixin,
    SingleAuditChecklistAccessRequiredMixin,
)

from audit.models import Access, ExcelFile, SingleAuditChecklist, SingleAuditReportFile

logger = logging.getLogger(__name__)


class MySubmissions(LoginRequiredMixin, generic.View):
    redirect_field_name = "Home"

    def get(self, request, *args, **kwargs):
        template_name = "audit/my_submissions.html"
        new_link = "report_submission"
        edit_link = "audit:EditSubmission"

        data = MySubmissions.fetch_my_submissions(request.user)
        context = {
            "data": data,
            "new_link": new_link,
            "edit_link": edit_link,
        }
        return render(request, template_name, context)

    @classmethod
    def fetch_my_submissions(cls, user):
        """
        Get all submissions the user is associated with via Access objects.
        """
        accesses = Access.objects.filter(user=user)
        sac_ids = [access.sac.id for access in accesses]
        data = SingleAuditChecklist.objects.filter(id__in=sac_ids).values(
            "report_id",
            "submission_status",
            auditee_uei=F("general_information__auditee_uei"),
            auditee_name=F("general_information__auditee_name"),
            fiscal_year_end_date=F("general_information__auditee_fiscal_period_end"),
        )
        return data


class EditSubmission(LoginRequiredMixin, generic.View):
    redirect_field_name = "Home"

    def get(self, request, *args, **kwargs):
        report_id = kwargs["report_id"]
        return redirect(reverse("singleauditchecklist", args=[report_id]))


class ExcelFileHandlerView(SingleAuditChecklistAccessRequiredMixin, generic.View):
    FORM_SECTION_HANDLERS = {
        FORM_SECTIONS.FEDERAL_AWARDS_EXPENDED: (
            extract_federal_awards,
            "federal_awards",
        ),
        FORM_SECTIONS.CORRECTIVE_ACTION_PLAN: (
            extract_corrective_action_plan,
            "corrective_action_plan",
        ),
        FORM_SECTIONS.FINDINGS_UNIFORM_GUIDANCE: (
            extract_findings_uniform_guidance,
            "findings_uniform_guidance",
        ),
        FORM_SECTIONS.FINDINGS_TEXT: (extract_findings_text, "findings_text"),
        FORM_SECTIONS.ADDITIONAL_UEIS: (extract_additional_ueis, "additional_ueis"),
<<<<<<< HEAD
        FORM_SECTIONS.SECONDARY_AUDITORS: (extract_secondary_auditors, "secondary_auditors"),
=======
        FORM_SECTIONS.NOTES_TO_SEFA: (extract_notes_to_sefa, "notes_to_sefa"),
>>>>>>> 70a0ef04
    }

    # this is marked as csrf_exempt to enable by-hand testing via tools like Postman. Should be removed when the frontend form is implemented!
    @method_decorator(csrf_exempt)
    def dispatch(self, *args, **kwargs):
        return super(ExcelFileHandlerView, self).dispatch(*args, **kwargs)

    def post(self, request, *_args, **kwargs):
        """
        Handle Excel file upload:
        validate Excel, validate data, verify SAC exists, redirect.
        """
        try:
            report_id = kwargs["report_id"]

            form_section = kwargs["form_section"]

            sac = SingleAuditChecklist.objects.get(report_id=report_id)

            file = request.FILES["FILES"]

            excel_file = ExcelFile(
                **{
                    "file": file,
                    "filename": "temp",
                    "sac_id": sac.id,
                    "form_section": form_section,
                }
            )

            excel_file.full_clean()
            excel_file.save()
            handler, field_name = self.FORM_SECTION_HANDLERS.get(
                form_section, (None, None)
            )
            if handler is None:
                logger.warning("no form section found with name %s", form_section)
                raise BadRequest()

            audit_data = handler(excel_file.file)
            validate_function = f"validate_{field_name}_json"
            if validate_function in globals() and callable(
                globals()[validate_function]
            ):
                globals()[validate_function](audit_data)

            setattr(sac, field_name, audit_data)
            sac.save()

            return redirect("/")
        except SingleAuditChecklist.DoesNotExist as err:
            logger.warning("no SingleAuditChecklist found with report ID %s", report_id)
            raise PermissionDenied() from err
        except ValidationError as err:
            # The good error, where bad rows/columns are sent back in the request.
            # These come back as tuples:
            # [(col1, row1, field1, link1, help-text1), (col2, row2, ...), ...]
            logger.warning("%s Excel upload failed validation: %s", form_section, err)
            return JsonResponse({"errors": list(err), "type": "error_row"}, status=400)
        except MultiValueDictKeyError as err:
            logger.warning("No file found in request")
            raise BadRequest() from err
        except KeyError as err:
            logger.warning("Field error. Field: %s", err)
            return JsonResponse({"errors": str(err), "type": "error_field"}, status=400)


class SingleAuditReportFileHandlerView(
    SingleAuditChecklistAccessRequiredMixin, generic.View
):
    # this is marked as csrf_exempt to enable by-hand testing via tools like Postman. Should be removed when the frontend form is implemented!
    @method_decorator(csrf_exempt)
    def dispatch(self, *args, **kwargs):
        return super(SingleAuditReportFileHandlerView, self).dispatch(*args, **kwargs)

    def post(self, request, *args, **kwargs):
        try:
            report_id = kwargs["report_id"]

            sac = SingleAuditChecklist.objects.get(report_id=report_id)

            file = request.FILES["FILES"]

            sar_file = SingleAuditReportFile(
                **{"file": file, "filename": "temp", "sac_id": sac.id}
            )

            sar_file.full_clean()
            sar_file.save()

            return redirect("/")

        except MultiValueDictKeyError:
            logger.warn("No file found in request")
            raise BadRequest()


class ReadyForCertificationView(SingleAuditChecklistAccessRequiredMixin, generic.View):
    def get(self, request, *args, **kwargs):
        report_id = kwargs["report_id"]

        try:
            sac = SingleAuditChecklist.objects.get(report_id=report_id)

            context = {
                "report_id": report_id,
                "submission_status": sac.submission_status,
            }
            return render(request, "audit/ready-for-certification.html", context)
        except SingleAuditChecklist.DoesNotExist:
            raise PermissionDenied("You do not have access to this audit.")

    def post(self, request, *args, **kwargs):
        report_id = kwargs["report_id"]

        try:
            sac = SingleAuditChecklist.objects.get(report_id=report_id)

            sac.transition_to_ready_for_certification()
            sac.save()

            return redirect(reverse("audit:SubmissionProgress", args=[report_id]))

        except SingleAuditChecklist.DoesNotExist:
            raise PermissionDenied("You do not have access to this audit.")


class AuditorCertificationView(CertifyingAuditorRequiredMixin, generic.View):
    def get(self, request, *args, **kwargs):
        report_id = kwargs["report_id"]

        try:
            sac = SingleAuditChecklist.objects.get(report_id=report_id)

            context = {
                "report_id": report_id,
                "submission_status": sac.submission_status,
            }

            return render(request, "audit/auditor-certification.html", context)
        except SingleAuditChecklist.DoesNotExist:
            raise PermissionDenied("You do not have access to this audit.")

    def post(self, request, *args, **kwargs):
        report_id = kwargs["report_id"]

        try:
            sac = SingleAuditChecklist.objects.get(report_id=report_id)

            sac.transition_to_auditor_certified()
            sac.save()

            return redirect(reverse("audit:SubmissionProgress", args=[report_id]))

        except SingleAuditChecklist.DoesNotExist:
            raise PermissionDenied("You do not have access to this audit.")


class AuditeeCertificationView(CertifyingAuditeeRequiredMixin, generic.View):
    def get(self, request, *args, **kwargs):
        report_id = kwargs["report_id"]

        try:
            sac = SingleAuditChecklist.objects.get(report_id=report_id)

            context = {
                "report_id": report_id,
                "submission_status": sac.submission_status,
            }

            return render(request, "audit/auditee-certification.html", context)
        except SingleAuditChecklist.DoesNotExist:
            raise PermissionDenied("You do not have access to this audit.")

    def post(self, request, *args, **kwargs):
        report_id = kwargs["report_id"]

        try:
            sac = SingleAuditChecklist.objects.get(report_id=report_id)

            sac.transition_to_auditee_certified()
            sac.save()

            return redirect(reverse("audit:SubmissionProgress", args=[report_id]))

        except SingleAuditChecklist.DoesNotExist:
            raise PermissionDenied("You do not have access to this audit.")


class CertificationView(CertifyingAuditeeRequiredMixin, generic.View):
    def get(self, request, *args, **kwargs):
        report_id = kwargs["report_id"]

        try:
            sac = SingleAuditChecklist.objects.get(report_id=report_id)

            context = {
                "report_id": report_id,
                "submission_status": sac.submission_status,
            }

            return render(request, "audit/certification.html", context)
        except SingleAuditChecklist.DoesNotExist:
            raise PermissionDenied("You do not have access to this audit.")

    def post(self, request, *args, **kwargs):
        report_id = kwargs["report_id"]

        try:
            sac = SingleAuditChecklist.objects.get(report_id=report_id)

            sac.transition_to_certified()
            sac.save()

            return redirect(reverse("audit:SubmissionProgress", args=[report_id]))

        except SingleAuditChecklist.DoesNotExist:
            raise PermissionDenied("You do not have access to this audit.")


class SubmissionView(CertifyingAuditeeRequiredMixin, generic.View):
    def get(self, request, *args, **kwargs):
        report_id = kwargs["report_id"]

        try:
            sac = SingleAuditChecklist.objects.get(report_id=report_id)

            context = {
                "report_id": report_id,
                "submission_status": sac.submission_status,
            }

            return render(request, "audit/submission.html", context)
        except SingleAuditChecklist.DoesNotExist:
            raise PermissionDenied("You do not have access to this audit.")

    def post(self, request, *args, **kwargs):
        report_id = kwargs["report_id"]

        try:
            sac = SingleAuditChecklist.objects.get(report_id=report_id)

            sac.transition_to_submitted()
            sac.save()

            return redirect(reverse("audit:SubmissionProgress", args=[report_id]))

        except SingleAuditChecklist.DoesNotExist:
            raise PermissionDenied("You do not have access to this audit.")


class SubmissionProgressView(SingleAuditChecklistAccessRequiredMixin, generic.View):
    def get(self, request, *args, **kwargs):
        report_id = kwargs["report_id"]

        try:
            sac = SingleAuditChecklist.objects.get(report_id=report_id)

            context = {
                "single_audit_checklist": {
                    "created": True,
                    "created_date": sac.date_created,
                    "created_by": sac.submitted_by,
                    "completed": False,
                    "completed_date": None,
                    "completed_by": None,
                },
                "federal_awards_workbook": {
                    "completed": True if (sac.federal_awards) else False,
                    "completed_date": None,
                    "completed_by": None,
                },
                "audit_information_workbook": {
                    "completed": False,
                    "completed_date": None,
                    "completed_by": None,
                },
                "findings_text_workbook": {
                    "completed": True if (sac.findings_text) else False,
                    "completed_date": None,
                    "completed_by": None,
                },
                "audit_findings_workbook": {
                    "completed": True if (sac.findings_uniform_guidance) else False,
                    "completed_date": None,
                    "completed_by": None,
                },
                "CAP_workbook": {
                    "completed": True if (sac.corrective_action_plan) else False,
                    "completed_date": None,
                    "completed_by": None,
                },
                "additional_UEIs_workbook": {
                    "completed": False,
                    "completed_date": None,
                    "completed_by": None,
                },
                "secondary_auditors_workbook": {
                    "completed": False,
                    "completed_date": None,
                    "completed_by": None,
                },
                "audit_report": {
                    "completed": False,
                    "completed_date": None,
                    "completed_by": None,
                },
                "certification": {
                    "auditee_certified": sac.is_auditee_certified,
                    "auditor_certified": sac.is_auditor_certified,
                },
                "submission": {
                    "completed": sac.is_submitted,
                    "completed_date": None,
                    "completed_by": None,
                },
                "report_id": report_id,
                "auditee_name": sac.auditee_name,
                "auditee_uei": sac.auditee_uei,
                "user_provided_organization_type": sac.user_provided_organization_type,
            }
            # Add all SF-SAC uploads to determine if the process is complete or not
            context["SF_SAC_completed"] = (
                context["federal_awards_workbook"]["completed"]
                and context["audit_information_workbook"]["completed"]
                and context["findings_text_workbook"]["completed"]
                and context["CAP_workbook"]["completed"]
                and context["additional_UEIs_workbook"]["completed"]
                and context["secondary_auditors_workbook"]["completed"]
            )

            return render(request, "audit/submission-progress.html", context)
        except SingleAuditChecklist.DoesNotExist:
            raise PermissionDenied("You do not have access to this audit.")


class PageInput:
    def __init__(self, text="", id="", required=True, hint=None):
        self.text = text
        self.id = id
        self.required = required
        self.hint = hint


class UploadReportView(SingleAuditChecklistAccessRequiredMixin, generic.View):
    def page_number_inputs(self):
        return [
            PageInput(
                "Financial Statement(s) 2 CFR 200.Sl0(a)", "financial_statements"
            ),
            PageInput(
                "Opinion on Financial Statements 2 CFR 200.SlS(a)",
                "financial_statements_opinion",
            ),
            PageInput(
                "Schedule of Expenditures of Federal Awards 2 CFR 200.Sl0(b)",
                "schedule_expenditures",
            ),
            PageInput(
                "Opinion or Disclaimer of Opinion on Schedule of Federal Awards 2 CFR 200.SlS(a)",
                "schedule_expenditures_opinion",
            ),
            PageInput(
                "Uniform Guidance Report on Internal Control 2 CFR 200.SlS(b)",
                "uniform_guidance_control",
            ),
            PageInput(
                "Uniform Guidance Report on Compliance 2 CFR 200.SlS(c)",
                "uniform_guidance_compliance",
            ),
            PageInput("GAS Report on Internal Control 2 CFR 200.SlS(b)", "GAS_control"),
            PageInput(
                "GAS Report on Internal Compliance 2 CFR 200.SlS(b)", "GAS_compliance"
            ),
            PageInput(
                "Schedule of Findings and Questioned Costs 2 CFR 200.SlS(d)",
                "schedule_findings",
            ),
            PageInput(
                "Summary Schedule of Prior Audit Findings 2 CFR 200.Sll(b)",
                "schedule_prior_findings",
                required=False,
                hint="Only required if prior audit findings exist",
            ),
            PageInput(
                "Corrective Action Plan (if findings) 2 CFR 200.Sll(c)",
                "CAP_page",
                required=False,
                hint="Only required if findings exist",
            ),
        ]

    def get(self, request, *args, **kwargs):
        report_id = kwargs["report_id"]
        try:
            sac = SingleAuditChecklist.objects.get(report_id=report_id)

            context = {
                "auditee_name": sac.auditee_name,
                "report_id": report_id,
                "auditee_uei": sac.auditee_uei,
                "user_provided_organization_type": sac.user_provided_organization_type,
                "page_number_inputs": self.page_number_inputs(),
            }

            # TODO: check if there's already a PDF in the DB and let the user know

            return render(request, "audit/upload-report.html", context)
        except SingleAuditChecklist.DoesNotExist:
            raise PermissionDenied("You do not have access to this audit.")
        except Exception as e:
            logger.info("Enexpected error in UploadReportView get.\n", e)
            raise BadRequest()

    def post(self, request, *args, **kwargs):
        report_id = kwargs["report_id"]

        try:
            sac = SingleAuditChecklist.objects.get(report_id=report_id)
            form = UploadReportForm(request.POST, request.FILES)

            if form.is_valid():
                file = request.FILES["upload_report"]

                sar_file = SingleAuditReportFile(
                    **{"file": file, "filename": "temp", "sac_id": sac.id}
                )

                sar_file.full_clean()
                sar_file.save()

                # PDF issues can be communicated to the user with form.errors["upload_report"]
                print("Saving form!")
                return redirect(reverse("audit:SubmissionProgress", args=[report_id]))
            else:
                context = {
                    "auditee_name": sac.auditee_name,
                    "report_id": report_id,
                    "auditee_uei": sac.auditee_uei,
                    "user_provided_organization_type": sac.user_provided_organization_type,
                    "page_number_inputs": self.page_number_inputs(),
                    "form": form,
                }
                return render(request, "audit/upload-report.html", context)

        except Exception as e:
            logger.info("Unexpected error in UploadReportView post.\n", e)
            raise BadRequest()<|MERGE_RESOLUTION|>--- conflicted
+++ resolved
@@ -21,11 +21,8 @@
     extract_corrective_action_plan,
     extract_findings_text,
     extract_findings_uniform_guidance,
-<<<<<<< HEAD
     extract_secondary_auditors,
-=======
     extract_notes_to_sefa,
->>>>>>> 70a0ef04
 )
 from audit.mixins import (
     CertifyingAuditeeRequiredMixin,
@@ -95,11 +92,8 @@
         ),
         FORM_SECTIONS.FINDINGS_TEXT: (extract_findings_text, "findings_text"),
         FORM_SECTIONS.ADDITIONAL_UEIS: (extract_additional_ueis, "additional_ueis"),
-<<<<<<< HEAD
         FORM_SECTIONS.SECONDARY_AUDITORS: (extract_secondary_auditors, "secondary_auditors"),
-=======
         FORM_SECTIONS.NOTES_TO_SEFA: (extract_notes_to_sefa, "notes_to_sefa"),
->>>>>>> 70a0ef04
     }
 
     # this is marked as csrf_exempt to enable by-hand testing via tools like Postman. Should be removed when the frontend form is implemented!
