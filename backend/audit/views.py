import logging

from django.views import generic
from django.views.decorators.csrf import csrf_exempt
from django.shortcuts import render, redirect
from django.db.models import F
from django.core.exceptions import BadRequest, PermissionDenied, ValidationError
from django.contrib.auth.mixins import LoginRequiredMixin
from django.urls import reverse
from django.utils.datastructures import MultiValueDictKeyError
from django.utils.decorators import method_decorator
from django.http import JsonResponse

from audit.forms import UploadReportForm

from .fixtures.excel import FORM_SECTIONS

from audit.excel import (
    extract_additional_ueis,
    extract_federal_awards,
    extract_corrective_action_plan,
    extract_findings_text,
    extract_findings_uniform_guidance,
)
from audit.mixins import (
    CertifyingAuditeeRequiredMixin,
    CertifyingAuditorRequiredMixin,
    SingleAuditChecklistAccessRequiredMixin,
)
<<<<<<< HEAD

from audit.models import Access, ExcelFile, SingleAuditChecklist, SingleAuditReportFile

from audit.validators import (
    validate_federal_award_json,
    validate_corrective_action_plan_json,
    validate_findings_text_json,
    validate_findings_uniform_guidance_json,
)
=======
from audit.models import Access, ExcelFile, SingleAuditChecklist
>>>>>>> bb943612

logger = logging.getLogger(__name__)


class MySubmissions(LoginRequiredMixin, generic.View):
    redirect_field_name = "Home"

    def get(self, request, *args, **kwargs):
        template_name = "audit/my_submissions.html"
        new_link = "report_submission"
        edit_link = "audit:EditSubmission"

        data = MySubmissions.fetch_my_submissions(request.user)
        context = {
            "data": data,
            "new_link": new_link,
            "edit_link": edit_link,
        }
        return render(request, template_name, context)

    @classmethod
    def fetch_my_submissions(cls, user):
        """
        Get all submissions the user is associated with via Access objects.
        """
        accesses = Access.objects.filter(user=user)
        sac_ids = [access.sac.id for access in accesses]
        data = SingleAuditChecklist.objects.filter(id__in=sac_ids).values(
            "report_id",
            "submission_status",
            auditee_uei=F("general_information__auditee_uei"),
            auditee_name=F("general_information__auditee_name"),
            fiscal_year_end_date=F("general_information__auditee_fiscal_period_end"),
        )
        return data


class EditSubmission(LoginRequiredMixin, generic.View):
    redirect_field_name = "Home"

    def get(self, request, *args, **kwargs):
        report_id = kwargs["report_id"]
        return redirect(reverse("singleauditchecklist", args=[report_id]))


class ExcelFileHandlerView(SingleAuditChecklistAccessRequiredMixin, generic.View):
    FORM_SECTION_HANDLERS = {
        FORM_SECTIONS.FEDERAL_AWARDS_EXPENDED: (
            extract_federal_awards,
            "federal_awards",
        ),
        FORM_SECTIONS.CORRECTIVE_ACTION_PLAN: (
            extract_corrective_action_plan,
            "corrective_action_plan",
        ),
        FORM_SECTIONS.FINDINGS_UNIFORM_GUIDANCE: (
            extract_findings_uniform_guidance,
            "findings_uniform_guidance",
        ),
        FORM_SECTIONS.FINDINGS_TEXT: (extract_findings_text, "findings_text"),
        FORM_SECTIONS.ADDITIONAL_UEIS: (extract_additional_ueis, "additional_ueis"),
    }

    # this is marked as csrf_exempt to enable by-hand testing via tools like Postman. Should be removed when the frontend form is implemented!
    @method_decorator(csrf_exempt)
    def dispatch(self, *args, **kwargs):
        return super(ExcelFileHandlerView, self).dispatch(*args, **kwargs)

    def post(self, request, *args, **kwargs):
        try:
            report_id = kwargs["report_id"]

            form_section = kwargs["form_section"]

            sac = SingleAuditChecklist.objects.get(report_id=report_id)

            file = request.FILES["FILES"]

            excel_file = ExcelFile(
                **{
                    "file": file,
                    "filename": "temp",
                    "sac_id": sac.id,
                    "form_section": form_section,
                }
            )

            excel_file.full_clean()
            excel_file.save()
            handler, field_name = self.FORM_SECTION_HANDLERS.get(
                form_section, (None, None)
            )
            if handler is None:
                logger.warn(f"no form section found with name {form_section}")
                raise BadRequest()

            audit_data = handler(excel_file.file)
            validate_function = f"validate_{field_name}_json"
            if validate_function in globals() and callable(
                globals()[validate_function]
            ):
                globals()[validate_function](audit_data)

            SingleAuditChecklist.objects.filter(pk=sac.id).update(
                **{field_name: audit_data}
            )

            return redirect("/")
        except SingleAuditChecklist.DoesNotExist:
            logger.warn(f"no SingleAuditChecklist found with report ID {report_id}")
            raise PermissionDenied()
        except ValidationError as e:
            # The good error, where bad rows/columns are sent back in the request.
            # These come back as tuples:
            # [(col1, row1, field1, link1, help-text1), (col2, row2, ...), ...]
            logger.warn(f"{form_section} Excel upload failed validation: {e}")
            return JsonResponse({"errors": list(e), "type": "error_row"}, status=400)
        except MultiValueDictKeyError:
            logger.warn("No file found in request")
            raise BadRequest()
        except KeyError as e:
            logger.warn(f"Field error. Field: {e}")
            return JsonResponse({"errors": str(e), "type": "error_field"}, status=400)


class SingleAuditReportFileHandlerView(
    SingleAuditChecklistAccessRequiredMixin, generic.View
):
    # this is marked as csrf_exempt to enable by-hand testing via tools like Postman. Should be removed when the frontend form is implemented!
    @method_decorator(csrf_exempt)
    def dispatch(self, *args, **kwargs):
        return super(SingleAuditReportFileHandlerView, self).dispatch(*args, **kwargs)

    def post(self, request, *args, **kwargs):
        try:
            report_id = kwargs["report_id"]

            sac = SingleAuditChecklist.objects.get(report_id=report_id)

            file = request.FILES["FILES"]

            sar_file = SingleAuditReportFile(
                **{"file": file, "filename": "temp", "sac_id": sac.id}
            )

            sar_file.full_clean()
            sar_file.save()

            return redirect("/")

        except MultiValueDictKeyError:
            logger.warn("No file found in request")
            raise BadRequest()


class ReadyForCertificationView(SingleAuditChecklistAccessRequiredMixin, generic.View):
    def get(self, request, *args, **kwargs):
        report_id = kwargs["report_id"]

        try:
            sac = SingleAuditChecklist.objects.get(report_id=report_id)

            context = {
                "report_id": report_id,
                "submission_status": sac.submission_status,
            }
            return render(request, "audit/ready-for-certification.html", context)
        except SingleAuditChecklist.DoesNotExist:
            raise PermissionDenied("You do not have access to this audit.")

    def post(self, request, *args, **kwargs):
        report_id = kwargs["report_id"]

        try:
            sac = SingleAuditChecklist.objects.get(report_id=report_id)

            sac.transition_to_ready_for_certification()
            sac.save()

            return redirect(reverse("audit:SubmissionProgress", args=[report_id]))

        except SingleAuditChecklist.DoesNotExist:
            raise PermissionDenied("You do not have access to this audit.")


class AuditorCertificationView(CertifyingAuditorRequiredMixin, generic.View):
    def get(self, request, *args, **kwargs):
        report_id = kwargs["report_id"]

        try:
            sac = SingleAuditChecklist.objects.get(report_id=report_id)

            context = {
                "report_id": report_id,
                "submission_status": sac.submission_status,
            }

            return render(request, "audit/auditor-certification.html", context)
        except SingleAuditChecklist.DoesNotExist:
            raise PermissionDenied("You do not have access to this audit.")

    def post(self, request, *args, **kwargs):
        report_id = kwargs["report_id"]

        try:
            sac = SingleAuditChecklist.objects.get(report_id=report_id)

            sac.transition_to_auditor_certified()
            sac.save()

            return redirect(reverse("audit:SubmissionProgress", args=[report_id]))

        except SingleAuditChecklist.DoesNotExist:
            raise PermissionDenied("You do not have access to this audit.")


class AuditeeCertificationView(CertifyingAuditeeRequiredMixin, generic.View):
    def get(self, request, *args, **kwargs):
        report_id = kwargs["report_id"]

        try:
            sac = SingleAuditChecklist.objects.get(report_id=report_id)

            context = {
                "report_id": report_id,
                "submission_status": sac.submission_status,
            }

            return render(request, "audit/auditee-certification.html", context)
        except SingleAuditChecklist.DoesNotExist:
            raise PermissionDenied("You do not have access to this audit.")

    def post(self, request, *args, **kwargs):
        report_id = kwargs["report_id"]

        try:
            sac = SingleAuditChecklist.objects.get(report_id=report_id)

            sac.transition_to_auditee_certified()
            sac.save()

            return redirect(reverse("audit:SubmissionProgress", args=[report_id]))

        except SingleAuditChecklist.DoesNotExist:
            raise PermissionDenied("You do not have access to this audit.")


class CertificationView(CertifyingAuditeeRequiredMixin, generic.View):
    def get(self, request, *args, **kwargs):
        report_id = kwargs["report_id"]

        try:
            sac = SingleAuditChecklist.objects.get(report_id=report_id)

            context = {
                "report_id": report_id,
                "submission_status": sac.submission_status,
            }

            return render(request, "audit/certification.html", context)
        except SingleAuditChecklist.DoesNotExist:
            raise PermissionDenied("You do not have access to this audit.")

    def post(self, request, *args, **kwargs):
        report_id = kwargs["report_id"]

        try:
            sac = SingleAuditChecklist.objects.get(report_id=report_id)

            sac.transition_to_certified()
            sac.save()

            return redirect(reverse("audit:SubmissionProgress", args=[report_id]))

        except SingleAuditChecklist.DoesNotExist:
            raise PermissionDenied("You do not have access to this audit.")


class SubmissionView(CertifyingAuditeeRequiredMixin, generic.View):
    def get(self, request, *args, **kwargs):
        report_id = kwargs["report_id"]

        try:
            sac = SingleAuditChecklist.objects.get(report_id=report_id)

            context = {
                "report_id": report_id,
                "submission_status": sac.submission_status,
            }

            return render(request, "audit/submission.html", context)
        except SingleAuditChecklist.DoesNotExist:
            raise PermissionDenied("You do not have access to this audit.")

    def post(self, request, *args, **kwargs):
        report_id = kwargs["report_id"]

        try:
            sac = SingleAuditChecklist.objects.get(report_id=report_id)

            sac.transition_to_submitted()
            sac.save()

            return redirect(reverse("audit:SubmissionProgress", args=[report_id]))

        except SingleAuditChecklist.DoesNotExist:
            raise PermissionDenied("You do not have access to this audit.")


class SubmissionProgressView(SingleAuditChecklistAccessRequiredMixin, generic.View):
    def get(self, request, *args, **kwargs):
        report_id = kwargs["report_id"]

        try:
            sac = SingleAuditChecklist.objects.get(report_id=report_id)

            context = {
                "single_audit_checklist": {
                    "created": True,
                    "created_date": sac.date_created,
                    "created_by": sac.submitted_by,
                    "completed": False,
                    "completed_date": None,
                    "completed_by": None,
                },
                "federal_awards_workbook": {
                    "completed": True if (sac.federal_awards) else False,
                    "completed_date": None,
                    "completed_by": None,
                },
                "audit_information_workbook": {
                    "completed": False,
                    "completed_date": None,
                    "completed_by": None,
                },
                "findings_text_workbook": {
                    "completed": True if (sac.findings_text) else False,
                    "completed_date": None,
                    "completed_by": None,
                },
                "audit_findings_workbook": {
                    "completed": True if (sac.findings_uniform_guidance) else False,
                    "completed_date": None,
                    "completed_by": None,
                },
                "CAP_workbook": {
                    "completed": True if (sac.corrective_action_plan) else False,
                    "completed_date": None,
                    "completed_by": None,
                },
                "additional_UEIs_workbook": {
                    "completed": False,
                    "completed_date": None,
                    "completed_by": None,
                },
                "secondary_auditors_workbook": {
                    "completed": False,
                    "completed_date": None,
                    "completed_by": None,
                },
                "audit_report": {
                    "completed": False,
                    "completed_date": None,
                    "completed_by": None,
                },
                "certification": {
                    "auditee_certified": sac.is_auditee_certified,
                    "auditor_certified": sac.is_auditor_certified,
                },
                "submission": {
                    "completed": sac.is_submitted,
                    "completed_date": None,
                    "completed_by": None,
                },
                "report_id": report_id,
                "auditee_name": sac.auditee_name,
                "auditee_uei": sac.auditee_uei,
                "user_provided_organization_type": sac.user_provided_organization_type,
            }
            # Add all SF-SAC uploads to determine if the process is complete or not
            context["SF_SAC_completed"] = (
                context["federal_awards_workbook"]["completed"]
                and context["audit_information_workbook"]["completed"]
                and context["findings_text_workbook"]["completed"]
                and context["CAP_workbook"]["completed"]
                and context["additional_UEIs_workbook"]["completed"]
                and context["secondary_auditors_workbook"]["completed"]
            )

            return render(request, "audit/submission-progress.html", context)
        except SingleAuditChecklist.DoesNotExist:
            raise PermissionDenied("You do not have access to this audit.")


class PageInput:
    def __init__(self, text="", id="", required=True, hint=None):
        self.text = text
        self.id = id
        self.required = required
        self.hint = hint


class UploadReportView(SingleAuditChecklistAccessRequiredMixin, generic.View):
    def page_number_inputs(self):
        return [
            PageInput(
                "Financial Statement(s) 2 CFR 200.Sl0(a)", "financial_statements"
            ),
            PageInput(
                "Opinion on Financial Statements 2 CFR 200.SlS(a)",
                "financial_statements_opinion",
            ),
            PageInput(
                "Schedule of Expenditures of Federal Awards 2 CFR 200.Sl0(b)",
                "schedule_expenditures",
            ),
            PageInput(
                "Opinion or Disclaimer of Opinion on Schedule of Federal Awards 2 CFR 200.SlS(a)",
                "schedule_expenditures_opinion",
            ),
            PageInput(
                "Uniform Guidance Report on Internal Control 2 CFR 200.SlS(b)",
                "uniform_guidance_control",
            ),
            PageInput(
                "Uniform Guidance Report on Compliance 2 CFR 200.SlS(c)",
                "uniform_guidance_compliance",
            ),
            PageInput("GAS Report on Internal Control 2 CFR 200.SlS(b)", "GAS_control"),
            PageInput(
                "GAS Report on Internal Compliance 2 CFR 200.SlS(b)", "GAS_compliance"
            ),
            PageInput(
                "Schedule of Findings and Questioned Costs 2 CFR 200.SlS(d)",
                "schedule_findings",
            ),
            PageInput(
                "Summary Schedule of Prior Audit Findings 2 CFR 200.Sll(b)",
                "schedule_prior_findings",
                required=False,
                hint="Only required if prior audit findings exist",
            ),
            PageInput(
                "Corrective Action Plan (if findings) 2 CFR 200.Sll(c)",
                "CAP_page",
                required=False,
                hint="Only required if findings exist",
            ),
        ]

    def get(self, request, *args, **kwargs):
        report_id = kwargs["report_id"]
        try:
            sac = SingleAuditChecklist.objects.get(report_id=report_id)

            context = {
                "auditee_name": sac.auditee_name,
                "report_id": report_id,
                "auditee_uei": sac.auditee_uei,
                "user_provided_organization_type": sac.user_provided_organization_type,
                "page_number_inputs": self.page_number_inputs(),
            }

            # TODO: check if there's already a PDF in the DB and let the user know

            return render(request, "audit/upload-report.html", context)
        except SingleAuditChecklist.DoesNotExist:
            raise PermissionDenied("You do not have access to this audit.")
        except Exception as e:
            logger.info("Enexpected error in UploadReportView get.\n", e)
            raise BadRequest()

    def post(self, request, *args, **kwargs):
        report_id = kwargs["report_id"]

        try:
            sac = SingleAuditChecklist.objects.get(report_id=report_id)
            form = UploadReportForm(request.POST, request.FILES)

            if form.is_valid():
                file = request.FILES["upload_report"]

                sar_file = SingleAuditReportFile(
                    **{"file": file, "filename": "temp", "sac_id": sac.id}
                )

                sar_file.full_clean()
                sar_file.save()

                # PDF issues can be communicated to the user with form.errors["upload_report"]
                print("Saving form!")
                return redirect(reverse("audit:SubmissionProgress", args=[report_id]))
            else:
                context = {
                    "auditee_name": sac.auditee_name,
                    "report_id": report_id,
                    "auditee_uei": sac.auditee_uei,
                    "user_provided_organization_type": sac.user_provided_organization_type,
                    "page_number_inputs": self.page_number_inputs(),
                    "form": form,
                }
                return render(request, "audit/upload-report.html", context)

        except Exception as e:
            logger.info("Unexpected error in UploadReportView post.\n", e)
            raise BadRequest()<|MERGE_RESOLUTION|>--- conflicted
+++ resolved
@@ -27,7 +27,6 @@
     CertifyingAuditorRequiredMixin,
     SingleAuditChecklistAccessRequiredMixin,
 )
-<<<<<<< HEAD
 
 from audit.models import Access, ExcelFile, SingleAuditChecklist, SingleAuditReportFile
 
@@ -37,9 +36,7 @@
     validate_findings_text_json,
     validate_findings_uniform_guidance_json,
 )
-=======
 from audit.models import Access, ExcelFile, SingleAuditChecklist
->>>>>>> bb943612
 
 logger = logging.getLogger(__name__)
 
