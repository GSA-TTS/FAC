--- conflicted
+++ resolved
@@ -25,17 +25,7 @@
     CertifyingAuditorRequiredMixin,
     SingleAuditChecklistAccessRequiredMixin,
 )
-<<<<<<< HEAD
-from audit.models import ExcelFile, SingleAuditChecklist
-=======
 from audit.models import Access, ExcelFile, SingleAuditChecklist
-from audit.validators import (
-    validate_federal_award_json,
-    validate_corrective_action_plan_json,
-    validate_findings_text_json,
-    validate_findings_uniform_guidance_json,
-)
->>>>>>> 6b9cf8b3
 
 logger = logging.getLogger(__name__)
 
