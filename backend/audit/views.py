import logging

from django.views import generic
from django.views.decorators.csrf import csrf_exempt
from django.shortcuts import render, redirect
from django.db.models import F
from django.core.exceptions import BadRequest, PermissionDenied, ValidationError
from django.contrib.auth.mixins import LoginRequiredMixin
from django.urls import reverse
from django.utils.datastructures import MultiValueDictKeyError
from django.utils.decorators import method_decorator
from django.http import JsonResponse

from config.settings import AGENCY_NAMES, GAAP_RESULTS
<<<<<<< HEAD
from audit.cross_validation import sac_validation_shape
=======
from .fixtures.excel import FORM_SECTIONS, UNKNOWN_WORKBOOK

>>>>>>> d0f53283
from audit.excel import (
    extract_additional_ueis,
    extract_federal_awards,
    extract_corrective_action_plan,
    extract_findings_text,
    extract_findings_uniform_guidance,
    extract_secondary_auditors,
    extract_notes_to_sefa,
)
from audit.forms import (
    UploadReportForm,
    AuditInfoForm,
    AuditorCertificationStep1Form,
    AuditorCertificationStep2Form,
    AuditeeCertificationStep1Form,
    AuditeeCertificationStep2Form,
)
from audit.mixins import (
    CertifyingAuditeeRequiredMixin,
    CertifyingAuditorRequiredMixin,
    SingleAuditChecklistAccessRequiredMixin,
)
from audit.models import (
    Access,
    ExcelFile,
    LateChangeError,
    SingleAuditChecklist,
    SingleAuditReportFile,
)
<<<<<<< HEAD
from audit.validators import (
    validate_additional_ueis_json,
    validate_audit_information_json,
    validate_auditee_certification_json,
    validate_auditor_certification_json,
    validate_corrective_action_plan_json,
    validate_federal_award_json,
    validate_findings_text_json,
    validate_findings_uniform_guidance_json,
    validate_notes_to_sefa_json,
    validate_secondary_auditors_json,
)
from .fixtures.excel import FORM_SECTIONS

=======
from audit.validators import validate_audit_information_json
from audit.utils import ExcelExtractionError
>>>>>>> d0f53283

logger = logging.getLogger(__name__)


class MySubmissions(LoginRequiredMixin, generic.View):
    redirect_field_name = "Home"

    def get(self, request, *args, **kwargs):
        template_name = "audit/my_submissions.html"
        new_link = "report_submission"
        edit_link = "audit:EditSubmission"

        data = MySubmissions.fetch_my_submissions(request.user)
        context = {
            "data": data,
            "new_link": new_link,
            "edit_link": edit_link,
        }
        return render(request, template_name, context)

    @classmethod
    def fetch_my_submissions(cls, user):
        """
        Get all submissions the user is associated with via Access objects.
        """
        accesses = Access.objects.filter(user=user)
        sac_ids = [access.sac.id for access in accesses]
        data = SingleAuditChecklist.objects.filter(id__in=sac_ids).values(
            "report_id",
            "submission_status",
            auditee_uei=F("general_information__auditee_uei"),
            auditee_name=F("general_information__auditee_name"),
            fiscal_year_end_date=F("general_information__auditee_fiscal_period_end"),
        )
        return data


class EditSubmission(LoginRequiredMixin, generic.View):
    redirect_field_name = "Home"

    def get(self, request, *args, **kwargs):
        report_id = kwargs["report_id"]
        return redirect(reverse("singleauditchecklist", args=[report_id]))


class ExcelFileHandlerView(SingleAuditChecklistAccessRequiredMixin, generic.View):
    FORM_SECTION_HANDLERS = {
        FORM_SECTIONS.FEDERAL_AWARDS_EXPENDED: {
            "extractor": extract_federal_awards,
            "field_name": "federal_awards",
            "validator": validate_federal_award_json,
        },
        FORM_SECTIONS.CORRECTIVE_ACTION_PLAN: {
            "extractor": extract_corrective_action_plan,
            "field_name": "corrective_action_plan",
            "validator": validate_corrective_action_plan_json,
        },
        FORM_SECTIONS.FINDINGS_UNIFORM_GUIDANCE: {
            "extractor": extract_findings_uniform_guidance,
            "field_name": "findings_uniform_guidance",
            "validator": validate_findings_uniform_guidance_json,
        },
        FORM_SECTIONS.FINDINGS_TEXT: {
            "extractor": extract_findings_text,
            "field_name": "findings_text",
            "validator": validate_findings_text_json,
        },
        FORM_SECTIONS.ADDITIONAL_UEIS: {
            "extractor": extract_additional_ueis,
            "field_name": "additional_ueis",
            "validator": validate_additional_ueis_json,
        },
        FORM_SECTIONS.SECONDARY_AUDITORS: {
            "extractor": extract_secondary_auditors,
            "field_name": "secondary_auditors",
            "validator": validate_secondary_auditors_json,
        },
        FORM_SECTIONS.NOTES_TO_SEFA: {
            "extractor": extract_notes_to_sefa,
            "field_name": "notes_to_sefa",
            "validator": validate_notes_to_sefa_json,
        },
    }

    def _create_excel_file(self, file, sac_id, form_section):
        excel_file = ExcelFile(
            **{
                "file": file,
                "filename": "temp",
                "sac_id": sac_id,
                "form_section": form_section,
            }
        )
        excel_file.full_clean()
        return excel_file

    def _extract_and_validate_data(self, form_section, excel_file):
        handler_info = self.FORM_SECTION_HANDLERS.get(form_section)
        if handler_info is None:
            logger.warning("No form section found with name %s", form_section)
            raise BadRequest()
        audit_data = handler_info["extractor"](excel_file.file)
        validator = handler_info.get("validator")
        if validator is not None and callable(validator):
            validator(audit_data)
        return audit_data

    def _save_audit_data(self, sac, form_section, audit_data):
        handler_info = self.FORM_SECTION_HANDLERS.get(form_section)
        if handler_info is not None:
            setattr(sac, handler_info["field_name"], audit_data)
            sac.save()

    # this is marked as csrf_exempt to enable by-hand testing via tools like Postman. Should be removed when the frontend form is implemented!
    @method_decorator(csrf_exempt)
    def dispatch(self, *args, **kwargs):
        return super(ExcelFileHandlerView, self).dispatch(*args, **kwargs)

    def post(self, request, *_args, **kwargs):
        """
        Handle Excel file upload:
        validate Excel, validate data, verify SAC exists, redirect.
        """
        try:
            report_id = kwargs["report_id"]

            form_section = kwargs["form_section"]

            sac = SingleAuditChecklist.objects.get(report_id=report_id)

            file = request.FILES["FILES"]

            excel_file = self._create_excel_file(file, sac.id, form_section)

            excel_file.save()

            audit_data = self._extract_and_validate_data(form_section, excel_file)

            self._save_audit_data(sac, form_section, audit_data)

            return redirect("/")

        except SingleAuditChecklist.DoesNotExist as err:
            logger.warning("no SingleAuditChecklist found with report ID %s", report_id)
            raise PermissionDenied() from err
        except ValidationError as err:
            # The good error, where bad rows/columns are sent back in the request.
            # These come back as tuples:
            # [(col1, row1, field1, link1, help-text1), (col2, row2, ...), ...]
            logger.warning("%s Excel upload failed validation: %s", form_section, err)
            return JsonResponse({"errors": list(err), "type": "error_row"}, status=400)
        except MultiValueDictKeyError as err:
            logger.warning("No file found in request")
            raise BadRequest() from err
        except KeyError as err:
            logger.warning("Field error. Field: %s", err)
            return JsonResponse({"errors": str(err), "type": "error_field"}, status=400)
        except ExcelExtractionError as err:
            if err.error_key == UNKNOWN_WORKBOOK:
                return JsonResponse(
                    {"errors": str(err), "type": UNKNOWN_WORKBOOK}, status=400
                )
            raise JsonResponse({"errors": list(err), "type": "error_row"}, status=400)
        except LateChangeError:
            logger.warning("Attempted late change.")
            return JsonResponse(
                {
                    "errors": "Access denied. Further changes to audits that have been marked ready for certification are not permitted.",
                    "type": "no_late_changes",
                },
                status=400,
            )


class SingleAuditReportFileHandlerView(
    SingleAuditChecklistAccessRequiredMixin, generic.View
):
    # this is marked as csrf_exempt to enable by-hand testing via tools like Postman. Should be removed when the frontend form is implemented!
    @method_decorator(csrf_exempt)
    def dispatch(self, *args, **kwargs):
        return super(SingleAuditReportFileHandlerView, self).dispatch(*args, **kwargs)

    def post(self, request, *args, **kwargs):
        try:
            report_id = kwargs["report_id"]

            sac = SingleAuditChecklist.objects.get(report_id=report_id)

            file = request.FILES["FILES"]

            sar_file = SingleAuditReportFile(
                **{"file": file, "filename": "temp", "sac_id": sac.id}
            )

            sar_file.full_clean()
            sar_file.save()

            return redirect("/")

        except MultiValueDictKeyError:
            logger.warn("No file found in request")
            raise BadRequest()


class CrossValidationView(SingleAuditChecklistAccessRequiredMixin, generic.View):
    def get(self, request, *args, **kwargs):
        report_id = kwargs["report_id"]

        try:
            sac = SingleAuditChecklist.objects.get(report_id=report_id)

            context = {
                "report_id": report_id,
                "submission_status": sac.submission_status,
            }
            return render(request, "audit/cross-validation.html", context)
        except SingleAuditChecklist.DoesNotExist:
            raise PermissionDenied("You do not have access to this audit.")

    def post(self, request, *args, **kwargs):
        report_id = kwargs["report_id"]

        try:
            sac = SingleAuditChecklist.objects.get(report_id=report_id)

            errors = sac.validate_full()

            context = {"report_id": report_id, "errors": errors}

            return render(request, "audit/cross-validation-results.html", context)

        except SingleAuditChecklist.DoesNotExist:
            raise PermissionDenied("You do not have access to this audit.")


class ReadyForCertificationView(SingleAuditChecklistAccessRequiredMixin, generic.View):
    def get(self, request, *args, **kwargs):
        report_id = kwargs["report_id"]

        try:
            sac = SingleAuditChecklist.objects.get(report_id=report_id)

            context = {
                "report_id": report_id,
                "submission_status": sac.submission_status,
            }
            return render(request, "audit/ready-for-certification.html", context)
        except SingleAuditChecklist.DoesNotExist:
            raise PermissionDenied("You do not have access to this audit.")

    def post(self, request, *args, **kwargs):
        report_id = kwargs["report_id"]

        try:
            sac = SingleAuditChecklist.objects.get(report_id=report_id)

            errors = sac.validate_full()
            if not errors:
                sac.transition_to_ready_for_certification()
                sac.save()
                return redirect(reverse("audit:SubmissionProgress", args=[report_id]))

            context = {"report_id": report_id, "errors": errors}
            return render(request, "audit/cross-validation-results.html", context)

        except SingleAuditChecklist.DoesNotExist:
            raise PermissionDenied("You do not have access to this audit.")


class AuditorCertificationStep1View(CertifyingAuditorRequiredMixin, generic.View):
    def get(self, request, *args, **kwargs):
        report_id = kwargs["report_id"]

        try:
            sac = SingleAuditChecklist.objects.get(report_id=report_id)
            initial = {
                "AuditorCertificationStep1Session": request.session.get(
                    "AuditorCertificationStep1Session", None
                )
            }
            form = AuditorCertificationStep1Form(request.POST or None, initial=initial)
            context = {
                "auditee_uei": sac.auditee_uei,
                "auditee_name": sac.auditee_name,
                "report_id": report_id,
                "submission_status": sac.submission_status,
                "form": form,
            }
            return render(request, "audit/auditor-certification-step-1.html", context)

        except SingleAuditChecklist.DoesNotExist:
            raise PermissionDenied("You do not have access to this audit.")

    def post(self, request, *args, **kwargs):
        report_id = kwargs["report_id"]

        try:
            sac = SingleAuditChecklist.objects.get(report_id=report_id)
            initial = {
                "AuditorCertificationStep1Session": request.session.get(
                    "AuditorCertificationStep1Session", None
                )
            }
            form = AuditorCertificationStep1Form(request.POST or None, initial=initial)
            context = {
                "auditee_uei": sac.auditee_uei,
                "auditee_name": sac.auditee_name,
                "report_id": report_id,
                "submission_status": sac.submission_status,
            }

            if form.is_valid():
                # Save to session. Retrieved and saved after step 2.
                request.session["AuditorCertificationStep1Session"] = form.cleaned_data
                return redirect(
                    reverse("audit:AuditorCertificationConfirm", args=[report_id])
                )

            context["form"] = form
            return render(request, "audit/auditor-certification-step-1.html", context)

        except SingleAuditChecklist.DoesNotExist:
            raise PermissionDenied("You do not have access to this audit.")


class AuditorCertificationStep2View(CertifyingAuditorRequiredMixin, generic.View):
    def get(self, request, *args, **kwargs):
        report_id = kwargs["report_id"]

        try:
            sac = SingleAuditChecklist.objects.get(report_id=report_id)
            initial = {
                "AuditorCertificationStep2Session": request.session.get(
                    "AuditorCertificationStep2Session", None
                )
            }
            form = AuditorCertificationStep2Form(request.POST or None, initial=initial)

            # Suggests a load/reload on step 2, which means we don't have step 1 session information.
            # Send them back.
            form1_cleaned = request.session.get(
                "AuditorCertificationStep1Session", None
            )
            if form1_cleaned is None:
                return redirect(reverse("audit:AuditorCertification", args=[report_id]))

            context = {
                "auditee_uei": sac.auditee_uei,
                "auditee_name": sac.auditee_name,
                "report_id": report_id,
                "submission_status": sac.submission_status,
                "form": form,
            }
            return render(request, "audit/auditor-certification-step-2.html", context)

        except SingleAuditChecklist.DoesNotExist:
            raise PermissionDenied("You do not have access to this audit.")

    def post(self, request, *args, **kwargs):
        report_id = kwargs["report_id"]

        try:
            sac = SingleAuditChecklist.objects.get(report_id=report_id)
            form1_cleaned = request.session.get(
                "AuditorCertificationStep1Session", None
            )
            form2 = AuditorCertificationStep2Form(request.POST or None)

            context = {
                "auditee_uei": sac.auditee_uei,
                "auditee_name": sac.auditee_name,
                "report_id": report_id,
                "submission_status": sac.submission_status,
            }

            if form2.is_valid():
                form_cleaned = {
                    "auditor_certification": form1_cleaned,
                    "auditor_signature": form2.cleaned_data,
                }
                form_cleaned["auditor_signature"][
                    "auditor_certification_date_signed"
                ] = form_cleaned["auditor_signature"][
                    "auditor_certification_date_signed"
                ].strftime(
                    "%d/%m/%Y"
                )
                auditor_certification = sac.auditor_certification or {}
                auditor_certification.update(form_cleaned)
                validated = validate_auditor_certification_json(auditor_certification)
                sac.auditor_certification = validated
                sac.transition_to_auditor_certified()
                sac.save()
                logger.info("Auditor certification saved.", auditor_certification)
                return redirect(reverse("audit:SubmissionProgress", args=[report_id]))

            context["form"] = form2
            return render(request, "audit/auditor-certification-step-2.html", context)

        except SingleAuditChecklist.DoesNotExist:
            raise PermissionDenied("You do not have access to this audit.")


class AuditeeCertificationStep1View(CertifyingAuditeeRequiredMixin, generic.View):
    def get(self, request, *args, **kwargs):
        report_id = kwargs["report_id"]

        try:
            sac = SingleAuditChecklist.objects.get(report_id=report_id)
            initial = {
                "AuditeeCertificationStep1Session": request.session.get(
                    "AuditeeCertificationStep1Session", None
                )
            }
            form = AuditeeCertificationStep1Form(request.POST or None, initial=initial)
            context = {
                "auditee_uei": sac.auditee_uei,
                "auditee_name": sac.auditee_name,
                "report_id": report_id,
                "submission_status": sac.submission_status,
                "form": form,
            }
            return render(request, "audit/auditee-certification-step-1.html", context)

        except SingleAuditChecklist.DoesNotExist:
            raise PermissionDenied("You do not have access to this audit.")

    def post(self, request, *args, **kwargs):
        report_id = kwargs["report_id"]

        try:
            sac = SingleAuditChecklist.objects.get(report_id=report_id)
            initial = {
                "AuditeeCertificationStep1Session": request.session.get(
                    "AuditeeCertificationStep1Session", None
                )
            }
            form = AuditeeCertificationStep1Form(request.POST or None, initial=initial)
            context = {
                "auditee_uei": sac.auditee_uei,
                "auditee_name": sac.auditee_name,
                "report_id": report_id,
                "submission_status": sac.submission_status,
            }

            if form.is_valid():
                # Save to session. Retrieved and saved after step 2.
                request.session["AuditeeCertificationStep1Session"] = form.cleaned_data
                return redirect(
                    reverse("audit:AuditeeCertificationConfirm", args=[report_id])
                )

            context["form"] = form
            return render(request, "audit/auditee-certification-step-1.html", context)

        except SingleAuditChecklist.DoesNotExist:
            raise PermissionDenied("You do not have access to this audit.")


class AuditeeCertificationStep2View(CertifyingAuditeeRequiredMixin, generic.View):
    def get(self, request, *args, **kwargs):
        report_id = kwargs["report_id"]

        try:
            sac = SingleAuditChecklist.objects.get(report_id=report_id)
            initial = {
                "AuditeeCertificationStep2Session": request.session.get(
                    "AuditeeCertificationStep2Session", None
                )
            }
            form = AuditeeCertificationStep2Form(request.POST or None, initial=initial)

            # Suggests a load/reload on step 2, which means we don't have step 1 session information.
            # Send them back.
            form1_cleaned = request.session.get(
                "AuditeeCertificationStep1Session", None
            )
            if form1_cleaned is None:
                return redirect(reverse("audit:AuditeeCertification", args=[report_id]))

            context = {
                "auditee_uei": sac.auditee_uei,
                "auditee_name": sac.auditee_name,
                "report_id": report_id,
                "submission_status": sac.submission_status,
                "form": form,
            }
            return render(request, "audit/auditee-certification-step-2.html", context)

        except SingleAuditChecklist.DoesNotExist:
            raise PermissionDenied("You do not have access to this audit.")

    def post(self, request, *args, **kwargs):
        report_id = kwargs["report_id"]

        try:
            sac = SingleAuditChecklist.objects.get(report_id=report_id)
            form1_cleaned = request.session.get(
                "AuditeeCertificationStep1Session", None
            )
            form2 = AuditeeCertificationStep2Form(request.POST or None)

            context = {
                "auditee_uei": sac.auditee_uei,
                "auditee_name": sac.auditee_name,
                "report_id": report_id,
                "submission_status": sac.submission_status,
            }

            if form2.is_valid():
                form_cleaned = {
                    "auditee_certification": form1_cleaned,
                    "auditee_signature": form2.cleaned_data,
                }
                form_cleaned["auditee_signature"][
                    "auditee_certification_date_signed"
                ] = form_cleaned["auditee_signature"][
                    "auditee_certification_date_signed"
                ].strftime(
                    "%d/%m/%Y"
                )
                auditee_certification = sac.auditee_certification or {}
                auditee_certification.update(form_cleaned)
                validated = validate_auditee_certification_json(auditee_certification)
                sac.auditee_certification = validated
                sac.transition_to_auditee_certified()
                sac.save()
                logger.info("Auditee certification saved.", auditee_certification)
                return redirect(reverse("audit:SubmissionProgress", args=[report_id]))

            context["form"] = form2
            return render(request, "audit/auditee-certification-step-2.html", context)

        except SingleAuditChecklist.DoesNotExist:
            raise PermissionDenied("You do not have access to this audit.")


class CertificationView(CertifyingAuditeeRequiredMixin, generic.View):
    def get(self, request, *args, **kwargs):
        report_id = kwargs["report_id"]

        try:
            sac = SingleAuditChecklist.objects.get(report_id=report_id)

            context = {
                "report_id": report_id,
                "submission_status": sac.submission_status,
            }

            return render(request, "audit/certification.html", context)
        except SingleAuditChecklist.DoesNotExist:
            raise PermissionDenied("You do not have access to this audit.")

    def post(self, request, *args, **kwargs):
        report_id = kwargs["report_id"]

        try:
            sac = SingleAuditChecklist.objects.get(report_id=report_id)

            sac.transition_to_certified()
            sac.save()

            return redirect(reverse("audit:SubmissionProgress", args=[report_id]))

        except SingleAuditChecklist.DoesNotExist:
            raise PermissionDenied("You do not have access to this audit.")


class SubmissionView(CertifyingAuditeeRequiredMixin, generic.View):
    def get(self, request, *args, **kwargs):
        report_id = kwargs["report_id"]

        try:
            sac = SingleAuditChecklist.objects.get(report_id=report_id)

            context = {
                "report_id": report_id,
                "submission_status": sac.submission_status,
            }

            return render(request, "audit/submission.html", context)
        except SingleAuditChecklist.DoesNotExist:
            raise PermissionDenied("You do not have access to this audit.")

    def post(self, request, *args, **kwargs):
        report_id = kwargs["report_id"]

        try:
            sac = SingleAuditChecklist.objects.get(report_id=report_id)

            sac.transition_to_submitted()
            sac.save()

            return redirect(reverse("audit:SubmissionProgress", args=[report_id]))

        except SingleAuditChecklist.DoesNotExist:
            raise PermissionDenied("You do not have access to this audit.")


def conditional_keys_progress_check(sac, sections):
    """
    Support function for submission_progress_check; handles the conditional sections.
    """
    conditional_keys = {
        "additional_ueis": sac.multiple_ueis_covered,
        "additional_eins": sac.multiple_eins_covered,
        "secondary_auditors": False,  # update this once we have the question in.
    }
    output = {}
    for key, value in conditional_keys.items():
        current = "incomplete"
        if not value:
            current = "hidden"
        elif sections.get(key):
            current = "complete"
        info = {"display": current, "completed": current == "completed"}
        output[key] = info
    return output


def mandatory_keys_progress_check(sections, conditional_keys):
    """
    Support function for submission_progress_check; handles the mandatory sections.
    """
    other_keys = [k for k in sections if k not in conditional_keys]
    output = {}
    for k in other_keys:
        if bool(sections[k]):
            info = {"display": "complete", "completed": True}
        else:
            info = {"display": "incomplete", "completed": False}
        output[k] = info
    return output


def submission_progress_check(
    sac: SingleAuditChecklist, sar: SingleAuditReportFile
) -> dict:
    """
    Given a SingleAuditChecklist instance and a SingleAuditReportFile instance,
    return information about submission progress.

    Returns this shape:

        {
            "complete": [bool],
            "single_audit_report": [progress_dict],
            "additional_ueis": [progress_dict],
            ...
            "general_information": [progress_dict],
        }

    Where each of the sections is represented at the top level, along with
    single_audit_report, and [progress_dict] is:

        {
            "display": "hidden"/"incomplete"/"complete",
            "completed": [bool],
            "completed_by": [email],
            "completed_date": [date],
        }
    """
    # Use sac_validation_shape as source of truth for list of sections:
    shaped_sac = sac_validation_shape(sac)
    sections = shaped_sac["sf_sac_sections"]
    result = {k: None for k in sections}  # type: ignore
    progress = {
        "display": None,
        "completed": None,
        "completed_by": None,
        "completed_date": None,
    }

    cond_keys = conditional_keys_progress_check(sac, sections)
    for ckey, cvalue in cond_keys.items():
        result[ckey] = progress | cvalue

    mandatory_keys = mandatory_keys_progress_check(sections, cond_keys)
    for mkey, mvalue in mandatory_keys.items():
        result[mkey] = progress | mvalue
    # TODO: remove this once Notes to SEFA is integrated
    del mandatory_keys["notes_to_sefa"]

    sar_progress = {
        "display": "complete" if bool(sar) else "incomplete",
        "completed": bool(sar),
    }

    result["single_audit_report"] = progress | sar_progress  # type: ignore

    complete = False

    def cond_pass(cond_key):
        passing = ("hidden", "complete")
        return result.get(cond_key, {}).get("display") in passing

    if all(bool(sections[k]) for k in mandatory_keys):
        if all(cond_pass(j) for j in cond_keys):
            complete = True

    result["complete"] = complete  # type: ignore

    return result


class SubmissionProgressView(SingleAuditChecklistAccessRequiredMixin, generic.View):
    """
    Display information about and the current status of the sections of the submission,
    including links to the pages for the sections.

    The following sections have three states, rather than two:

    +   Additionai UEIs
    +   Additionai EINs
    +   Secondary Auditors

    The states are:

    +   hidden
    +   incomplete
    +   complete

    In each case, they are hidden if the corresponding question in the General
    Information form has been answered with a negative response.
    """

    def get(self, request, *args, **kwargs):
        report_id = kwargs["report_id"]

        try:
            sac = SingleAuditChecklist.objects.get(report_id=report_id)
            try:
                audit_report = SingleAuditReportFile.objects.filter(
                    sac_id=sac.id
                ).latest("date_created")
            except SingleAuditReportFile.DoesNotExist:
                audit_report = None

            subcheck = submission_progress_check(sac, audit_report)

            context = {
                "single_audit_checklist": {
                    "created": True,
                    "created_date": sac.date_created,
                    "created_by": sac.submitted_by,
                    "completed": False,
                    "completed_date": None,
                    "completed_by": None,
                },
                "certification": {
                    "auditor_certified": bool(sac.auditor_certification),
                    "auditee_certified": sac.is_auditee_certified,
                },
                "submission": {
                    "completed": sac.submission_status == "submitted",
                    "completed_date": None,
                    "completed_by": None,
                },
                "report_id": report_id,
                "auditee_name": sac.auditee_name,
                "auditee_uei": sac.auditee_uei,
                "user_provided_organization_type": sac.user_provided_organization_type,
            }
            context = context | subcheck

            # Add all SF-SAC uploads to determine if the process is complete or not
            context["SF_SAC_completed"] = context["complete"]
            return render(request, "audit/submission-progress.html", context)
        except SingleAuditChecklist.DoesNotExist as err:
            raise PermissionDenied("You do not have access to this audit.") from err


class AuditInfoFormView(SingleAuditChecklistAccessRequiredMixin, generic.View):
    def get(self, request, *args, **kwargs):
        report_id = kwargs["report_id"]
        try:
            sac = SingleAuditChecklist.objects.get(report_id=report_id)
            current_info = {}
            if sac.audit_information:
                current_info = {
                    "cleaned_data": {
                        "gaap_results": sac.audit_information.get("gaap_results"),
                        "is_going_concern_included": sac.audit_information.get(
                            "is_going_concern_included"
                        ),
                        "is_internal_control_deficiency_disclosed": sac.audit_information.get(
                            "is_internal_control_deficiency_disclosed"
                        ),
                        "is_internal_control_material_weakness_disclosed": sac.audit_information.get(
                            "is_internal_control_material_weakness_disclosed"
                        ),
                        "is_material_noncompliance_disclosed": sac.audit_information.get(
                            "is_material_noncompliance_disclosed"
                        ),
                        "is_aicpa_audit_guide_included": sac.audit_information.get(
                            "is_aicpa_audit_guide_included"
                        ),
                        "dollar_threshold": sac.audit_information.get(
                            "dollar_threshold"
                        ),
                        "is_low_risk_auditee": sac.audit_information.get(
                            "is_low_risk_auditee"
                        ),
                        "agencies": sac.audit_information.get("agencies"),
                    }
                }

            context = {
                "auditee_name": sac.auditee_name,
                "report_id": report_id,
                "auditee_uei": sac.auditee_uei,
                "user_provided_organization_type": sac.user_provided_organization_type,
                "agency_names": AGENCY_NAMES,
                "gaap_results": GAAP_RESULTS,
                "form": current_info,
            }

            return render(request, "audit/audit-info-form.html", context)
        except SingleAuditChecklist.DoesNotExist:
            raise PermissionDenied("You do not have access to this audit.")
        except Exception as e:
            logger.info("Enexpected error in AuditInfoFormView get.\n", e)
            raise BadRequest()

    def post(self, request, *args, **kwargs):
        report_id = kwargs["report_id"]

        try:
            sac = SingleAuditChecklist.objects.get(report_id=report_id)
            form = AuditInfoForm(request.POST)

            if form.is_valid():
                form.clean_booleans()

                audit_information = sac.audit_information or {}
                audit_information.update(form.cleaned_data)
                validated = validate_audit_information_json(audit_information)
                sac.audit_information = validated
                sac.save()

                logger.info("Audit info form saved.", form.cleaned_data)

                return redirect(reverse("audit:SubmissionProgress", args=[report_id]))
            else:
                logger.warn(form.errors)
                form.clean_booleans()
                context = {
                    "auditee_name": sac.auditee_name,
                    "report_id": report_id,
                    "auditee_uei": sac.auditee_uei,
                    "user_provided_organization_type": sac.user_provided_organization_type,
                    "agency_names": AGENCY_NAMES,
                    "gaap_results": GAAP_RESULTS,
                    "form": form,
                }
                return render(request, "audit/audit-info-form.html", context)

        except SingleAuditChecklist.DoesNotExist:
            raise PermissionDenied("You do not have access to this audit.")
        except Exception as e:
            logger.info("Enexpected error in AuditInfoFormView post.\n", e)
            raise BadRequest()


class PageInput:
    def __init__(self, text="", id="", required=True, hint=None):
        self.text = text
        self.id = id
        self.required = required
        self.hint = hint


class UploadReportView(SingleAuditChecklistAccessRequiredMixin, generic.View):
    def page_number_inputs(self):
        return [
            PageInput(
                "Financial Statement(s) 2 CFR 200.Sl0(a)", "financial_statements"
            ),
            PageInput(
                "Opinion on Financial Statements 2 CFR 200.SlS(a)",
                "financial_statements_opinion",
            ),
            PageInput(
                "Schedule of Expenditures of Federal Awards 2 CFR 200.Sl0(b)",
                "schedule_expenditures",
            ),
            PageInput(
                "Opinion or Disclaimer of Opinion on Schedule of Federal Awards 2 CFR 200.SlS(a)",
                "schedule_expenditures_opinion",
            ),
            PageInput(
                "Uniform Guidance Report on Internal Control 2 CFR 200.SlS(b)",
                "uniform_guidance_control",
            ),
            PageInput(
                "Uniform Guidance Report on Compliance 2 CFR 200.SlS(c)",
                "uniform_guidance_compliance",
            ),
            PageInput("GAS Report on Internal Control 2 CFR 200.SlS(b)", "GAS_control"),
            PageInput(
                "GAS Report on Internal Compliance 2 CFR 200.SlS(b)", "GAS_compliance"
            ),
            PageInput(
                "Schedule of Findings and Questioned Costs 2 CFR 200.SlS(d)",
                "schedule_findings",
            ),
            PageInput(
                "Summary Schedule of Prior Audit Findings 2 CFR 200.Sll(b)",
                "schedule_prior_findings",
                required=False,
                hint="Only required if prior audit findings exist",
            ),
            PageInput(
                "Corrective Action Plan (if findings) 2 CFR 200.Sll(c)",
                "CAP_page",
                required=False,
                hint="Only required if findings exist",
            ),
        ]

    def get(self, request, *args, **kwargs):
        report_id = kwargs["report_id"]
        try:
            sac = SingleAuditChecklist.objects.get(report_id=report_id)

            context = {
                "auditee_name": sac.auditee_name,
                "report_id": report_id,
                "auditee_uei": sac.auditee_uei,
                "user_provided_organization_type": sac.user_provided_organization_type,
                "page_number_inputs": self.page_number_inputs(),
            }

            # TODO: check if there's already a PDF in the DB and let the user know
            # context['already_submitted'] = ...

            return render(request, "audit/upload-report.html", context)
        except SingleAuditChecklist.DoesNotExist:
            raise PermissionDenied("You do not have access to this audit.")
        except Exception as e:
            logger.info("Enexpected error in UploadReportView get.\n", e)
            raise BadRequest()

    def post(self, request, *args, **kwargs):
        report_id = kwargs["report_id"]

        try:
            sac = SingleAuditChecklist.objects.get(report_id=report_id)
            form = UploadReportForm(request.POST, request.FILES)

            if form.is_valid():
                file = request.FILES["upload_report"]

                component_page_numbers = {
                    "financial_statements": form.cleaned_data["financial_statements"],
                    "financial_statements_opinion": form.cleaned_data[
                        "financial_statements_opinion"
                    ],
                    "schedule_expenditures": form.cleaned_data["schedule_expenditures"],
                    "schedule_expenditures_opinion": form.cleaned_data[
                        "schedule_expenditures_opinion"
                    ],
                    "uniform_guidance_control": form.cleaned_data[
                        "uniform_guidance_control"
                    ],
                    "uniform_guidance_compliance": form.cleaned_data[
                        "uniform_guidance_compliance"
                    ],
                    "GAS_control": form.cleaned_data["GAS_control"],
                    "GAS_compliance": form.cleaned_data["GAS_compliance"],
                    "schedule_findings": form.cleaned_data["schedule_findings"],
                    # These two fields are optional on the part of the submitter
                    "schedule_prior_findings": form.cleaned_data[
                        "schedule_prior_findings"
                    ]
                    or None,
                    "CAP_page": form.cleaned_data["CAP_page"] or None,
                }

                sar_file = SingleAuditReportFile(
                    **{
                        "component_page_numbers": component_page_numbers,
                        "file": file,
                        "filename": file.name,
                        "sac_id": sac.id,
                    }
                )

                sar_file.full_clean()
                sar_file.save()

                # PDF issues can be communicated to the user with form.errors["upload_report"]
                return redirect(reverse("audit:SubmissionProgress", args=[report_id]))
            else:
                context = {
                    "auditee_name": sac.auditee_name,
                    "report_id": report_id,
                    "auditee_uei": sac.auditee_uei,
                    "user_provided_organization_type": sac.user_provided_organization_type,
                    "page_number_inputs": self.page_number_inputs(),
                    "form": form,
                }
                return render(request, "audit/upload-report.html", context)
        except SingleAuditChecklist.DoesNotExist:
            raise PermissionDenied("You do not have access to this audit.")
        except LateChangeError:
            return render(request, "audit/no-late-changes.html")

        except Exception as err:
            logger.info("Unexpected error in UploadReportView post.\n", err)
            raise BadRequest() from err<|MERGE_RESOLUTION|>--- conflicted
+++ resolved
@@ -12,12 +12,9 @@
 from django.http import JsonResponse
 
 from config.settings import AGENCY_NAMES, GAAP_RESULTS
-<<<<<<< HEAD
+from .fixtures.excel import FORM_SECTIONS, UNKNOWN_WORKBOOK
+
 from audit.cross_validation import sac_validation_shape
-=======
-from .fixtures.excel import FORM_SECTIONS, UNKNOWN_WORKBOOK
-
->>>>>>> d0f53283
 from audit.excel import (
     extract_additional_ueis,
     extract_federal_awards,
@@ -47,7 +44,7 @@
     SingleAuditChecklist,
     SingleAuditReportFile,
 )
-<<<<<<< HEAD
+from audit.utils import ExcelExtractionError
 from audit.validators import (
     validate_additional_ueis_json,
     validate_audit_information_json,
@@ -60,12 +57,8 @@
     validate_notes_to_sefa_json,
     validate_secondary_auditors_json,
 )
+
 from .fixtures.excel import FORM_SECTIONS
-
-=======
-from audit.validators import validate_audit_information_json
-from audit.utils import ExcelExtractionError
->>>>>>> d0f53283
 
 logger = logging.getLogger(__name__)
 
