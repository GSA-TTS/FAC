from unittest.mock import MagicMock, patch
from django.test import TestCase, RequestFactory
from django.contrib.admin.sites import AdminSite
from django.contrib.auth.models import User
from django.contrib.messages.storage.fallback import FallbackStorage
from .models import (
    Audit,
    AuditValidationWaiver,
    SacValidationWaiver,
    SingleAuditChecklist,
    History,
)
from .models.constants import STATUS, EventType
from .models.waivers import UeiValidationWaiver
from .admin import (
    AuditAdmin,
    AuditValidationWaiverAdmin,
    SacValidationWaiverAdmin,
    audit_delete_flagged_records,
    flag_audit_for_removal,
    audit_revert_to_in_progress,
)
from django.utils import timezone
from model_bakery import baker
from django.contrib.sessions.middleware import SessionMiddleware
from django.contrib.messages.middleware import MessageMiddleware


class MockRequest:
    def __init__(self, user):
        self.user = user
        self.session = {}
        self._messages = FallbackStorage(self)


class TestSacValidationWaiverAdmin(TestCase):

    def setUp(self):

        self.user = User.objects.create_user(
            username="testuser", password="12345"
        )  # nosec
        # Create a SingleAuditChecklist instance
        self.sac = baker.make(
            SingleAuditChecklist,
            submission_status=STATUS.READY_FOR_CERTIFICATION,
        )

        # Create a request object
        self.factory = RequestFactory()
        self.request = self.factory.post("/admin/audit/sacvalidationwaiver/add/")
        self.request.user = self.user

        # Add session and message middleware to the request
        self.middleware_process(self.request)

        # Set up the Admin site and Admin class
        self.site = AdminSite()
        self.admin = SacValidationWaiverAdmin(SacValidationWaiver, self.site)

    def middleware_process(self, request):
        """Apply middleware to the request object"""
        # Create and apply session middleware
        session_middleware = SessionMiddleware(lambda req: None)
        session_middleware.process_request(request)
        request.session.save()
        # Create and apply message middleware
        message_middleware = MessageMiddleware(lambda req: None)
        message_middleware.process_request(request)

    def test_save_model_auditor_certification(self):
        """Test the save_model method of the SacValidationWaiverAdmin class when the waiver is for auditor certification"""
        # Create a SacValidationWaiver instance
        waiver = baker.make(
            SacValidationWaiver,
            report_id=self.sac,
            timestamp=timezone.now(),
            approver_email="approver@example.com",
            approver_name="Approver Name",
            requester_email="requester@example.com",
            requester_name="Requester Name",
            justification="Test justification",
            waiver_types=[SacValidationWaiver.TYPES.AUDITOR_CERTIFYING_OFFICIAL],
        )

        form = SacValidationWaiverAdmin.form(instance=waiver)
        self.admin.save_model(self.request, waiver, form, change=False)

        # Checking results
        self.sac.refresh_from_db()
        self.assertEqual(self.sac.submission_status, STATUS.AUDITOR_CERTIFIED)

    def test_save_model_auditee_certification(self):
        """Test the save_model method of the SacValidationWaiverAdmin class when the waiver is for auditee certification"""
        # Set the SAC status to AUDITOR_CERTIFIED
        self.sac.submission_status = STATUS.AUDITOR_CERTIFIED
        self.sac.save()

        # Create a SacValidationWaiver instance
        waiver = baker.make(
            SacValidationWaiver,
            report_id=self.sac,
            timestamp=timezone.now(),
            approver_email="approver@example.com",
            approver_name="Approver Name",
            requester_email="requester@example.com",
            requester_name="Requester Name",
            justification="Test justification",
            waiver_types=[SacValidationWaiver.TYPES.AUDITEE_CERTIFYING_OFFICIAL],
        )

        form = SacValidationWaiverAdmin.form(instance=waiver)
        self.admin.save_model(self.request, waiver, form, change=False)

        # Checking results
        self.sac.refresh_from_db()
        self.assertEqual(self.sac.submission_status, STATUS.AUDITEE_CERTIFIED)

    def test_save_model_invalid_status(self):
        # Set SAC status to an invalid one
        self.sac.submission_status = "INVALID_STATUS"
        self.sac.save()

        # Create a SacValidationWaiver instance
        waiver = baker.make(
            SacValidationWaiver,
            report_id=self.sac,
            timestamp=timezone.now(),
            approver_email="approver@example.com",
            approver_name="Approver Name",
            requester_email="requester@example.com",
            requester_name="Requester Name",
            justification="Test justification",
            waiver_types=[SacValidationWaiver.TYPES.AUDITOR_CERTIFYING_OFFICIAL],
        )

        form = SacValidationWaiverAdmin.form(instance=waiver)
        self.admin.save_model(self.request, waiver, form, change=False)

        # Check if the expected error message was added
        messages = list(self.request._messages)
        self.assertEqual(len(messages), 1)
        self.assertIn("Cannot apply waiver to SAC with status", messages[0].message)

    def test_handle_auditor_certification(self):
        """Test the handle_auditor_certification method of the SacValidation"""
        # Simulating auditor certification
        waiver = baker.make(
            SacValidationWaiver,
            report_id=self.sac,
            timestamp=timezone.now(),
            waiver_types=[SacValidationWaiver.TYPES.AUDITOR_CERTIFYING_OFFICIAL],
        )
        self.admin.handle_auditor_certification(self.request, waiver, self.sac)

        # Checking results
        self.sac.refresh_from_db()
        self.assertEqual(self.sac.submission_status, STATUS.AUDITOR_CERTIFIED)

    def test_handle_auditee_certification(self):
        """Test the handle_auditee_certification method of the SacValidationWaiverAdmin class."""

        # Set SAC status to AUDITOR_CERTIFIED
        self.sac.submission_status = STATUS.AUDITOR_CERTIFIED
        self.sac.save()

        # Simulating auditee certification
        waiver = baker.make(
            SacValidationWaiver,
            report_id=self.sac,
            timestamp=timezone.now(),
            waiver_types=[SacValidationWaiver.TYPES.AUDITEE_CERTIFYING_OFFICIAL],
        )
        self.admin.handle_auditee_certification(self.request, waiver, self.sac)

        # Checking results
        self.sac.refresh_from_db()
        self.assertEqual(self.sac.submission_status, STATUS.AUDITEE_CERTIFIED)


class TestAuditValiationWaiverAdmin(TestCase):

    def setUp(self):

        self.user = User.objects.create_user(
            username="testuser", password="12345"
        )  # nosec
        # Create an Audit instance
        self.audit = baker.make(
            Audit,
            submission_status=STATUS.READY_FOR_CERTIFICATION,
            version=0,
        )

        # Create a request object
        self.factory = RequestFactory()
        self.request = self.factory.post("/admin/audit/auditvalidationwaiver/add/")
        self.request.user = self.user

        # Add session and message middleware to the request
        self.middleware_process(self.request)

        # Set up the Admin site and Admin class
        self.site = AdminSite()
        self.admin = AuditValidationWaiverAdmin(AuditValidationWaiver, self.site)

    def middleware_process(self, request):
        """Apply middleware to the request object"""
        # Create and apply session middleware
        session_middleware = SessionMiddleware(lambda req: None)
        session_middleware.process_request(request)
        request.session.save()
        # Create and apply message middleware
        message_middleware = MessageMiddleware(lambda req: None)
        message_middleware.process_request(request)

    def test_save_model_auditor_certification(self):
        """Test the save_model method of the AuditValidationWaiverAdmin class when the waiver is for auditor certification"""
        # Create a AuditValidationWaiver instance
        waiver = baker.make(
            AuditValidationWaiver,
            report_id=self.audit,
            timestamp=timezone.now(),
            approver_email="approver@example.com",
            approver_name="Approver Name",
            requester_email="requester@example.com",
            requester_name="Requester Name",
            justification="Test justification",
            waiver_types=[AuditValidationWaiver.TYPES.AUDITOR_CERTIFYING_OFFICIAL],
        )

        form = AuditValidationWaiverAdmin.form(instance=waiver)
        self.admin.save_model(self.request, waiver, form, change=False)

        # Checking results
        self.audit.refresh_from_db()
        self.assertEqual(self.audit.submission_status, STATUS.AUDITOR_CERTIFIED)

    def test_save_model_auditee_certification(self):
        """Test the save_model method of the AuditValidationWaiverAdmin class when the waiver is for auditee certification"""
        # Set the audit status to AUDITOR_CERTIFIED
        self.audit.submission_status = STATUS.AUDITOR_CERTIFIED
        self.audit.save()

        # Create a AuditValidationWaiver instance
        waiver = baker.make(
            AuditValidationWaiver,
            report_id=self.audit,
            timestamp=timezone.now(),
            approver_email="approver@example.com",
            approver_name="Approver Name",
            requester_email="requester@example.com",
            requester_name="Requester Name",
            justification="Test justification",
            waiver_types=[AuditValidationWaiver.TYPES.AUDITEE_CERTIFYING_OFFICIAL],
        )

        form = AuditValidationWaiverAdmin.form(instance=waiver)
        self.admin.save_model(self.request, waiver, form, change=False)

        # Checking results
        self.audit.refresh_from_db()
        self.assertEqual(self.audit.submission_status, STATUS.AUDITEE_CERTIFIED)

    def test_save_model_invalid_status(self):
        # Set audit status to an invalid one
        self.audit.submission_status = "INVALID_STATUS"
        self.audit.save()

        # Create a AuditValidationWaiver instance
        waiver = baker.make(
            AuditValidationWaiver,
            report_id=self.audit,
            timestamp=timezone.now(),
            approver_email="approver@example.com",
            approver_name="Approver Name",
            requester_email="requester@example.com",
            requester_name="Requester Name",
            justification="Test justification",
            waiver_types=[AuditValidationWaiver.TYPES.AUDITOR_CERTIFYING_OFFICIAL],
        )

        form = AuditValidationWaiverAdmin.form(instance=waiver)
        self.admin.save_model(self.request, waiver, form, change=False)

        # Check if the expected error message was added
        messages = list(self.request._messages)
        self.assertEqual(len(messages), 1)
        self.assertIn("Cannot apply waiver to Audit with status", messages[0].message)

    def test_handle_auditor_certification(self):
        """Test the handle_auditor_certification method of the AuditValidation"""
        # Simulating auditor certification
        waiver = baker.make(
            AuditValidationWaiver,
            report_id=self.audit,
            timestamp=timezone.now(),
            waiver_types=[AuditValidationWaiver.TYPES.AUDITOR_CERTIFYING_OFFICIAL],
        )
        self.admin.handle_auditor_certification(self.request, waiver, self.audit)

        # Checking results
        self.audit.refresh_from_db()
        self.assertEqual(self.audit.submission_status, STATUS.AUDITOR_CERTIFIED)

    def test_handle_auditee_certification(self):
        """Test the handle_auditee_certification method of the AuditValidationWaiverAdmin class."""

        # Set audit status to AUDITOR_CERTIFIED
        self.audit.submission_status = STATUS.AUDITOR_CERTIFIED
        self.audit.save()

        # Simulating auditee certification
        waiver = baker.make(
            AuditValidationWaiver,
            report_id=self.audit,
            timestamp=timezone.now(),
            waiver_types=[AuditValidationWaiver.TYPES.AUDITEE_CERTIFYING_OFFICIAL],
        )
        self.admin.handle_auditee_certification(self.request, waiver, self.audit)

        # Checking results
        self.audit.refresh_from_db()
        self.assertEqual(self.audit.submission_status, STATUS.AUDITEE_CERTIFIED)


class TestAdminActions(TestCase):
    def setUp(self):
        self.site = AdminSite()
        self.admin = AuditAdmin(Audit, self.site)
        self.request = RequestFactory().get("/admin/audit/audit/")
        self.request.user = baker.make(User, is_staff=True)
        self.request.session = {}
        self.request._messages = FallbackStorage(self.request)

        # Sample records
        self.report1 = baker.make(
            Audit,
            report_id="RPT001",
            submission_status=STATUS.FLAGGED_FOR_REMOVAL,
            version=0,
        )
        self.report2 = baker.make(
            Audit,
            report_id="RPT002",
            submission_status=STATUS.IN_PROGRESS,
            version=0,
        )

    def test_revert_to_in_progress_success(self):
        """
        When reverting to in progress, a report that is flagged_for_removal should become in_progress.
        """
        queryset = Audit.objects.filter(report_id="RPT001")
        audit_revert_to_in_progress(self.admin, self.request, queryset)

        self.report1.refresh_from_db()
        self.assertEqual(self.report1.submission_status, STATUS.IN_PROGRESS)
        messages = [m.message for m in self.request._messages]
        self.assertIn(
            "Successfully reverted report(s) (RPT001) back to In Progress.", messages
        )

    def test_revert_to_in_progress_failure(self):
        """
        When reverting to in progress, a report that is already in_progress should stay that way.
        """
        queryset = Audit.objects.filter(report_id="RPT002")
        audit_revert_to_in_progress(self.admin, self.request, queryset)

        self.report2.refresh_from_db()
        self.assertEqual(self.report2.submission_status, STATUS.IN_PROGRESS)
        messages = [m.message for m in self.request._messages]
        self.assertIn("Report RPT002 is not flagged for removal.", messages)

    def test_flag_for_removal_success(self):
        """
        When flagging a report for removal, a report that is in_progress should become flagged_for_removal.
        """
        queryset = Audit.objects.filter(report_id="RPT002")
        flag_audit_for_removal(self.admin, self.request, queryset)

        self.report2.refresh_from_db()
        self.assertEqual(self.report2.submission_status, STATUS.FLAGGED_FOR_REMOVAL)
        messages = [m.message for m in self.request._messages]
        self.assertIn("Successfully flagged report(s) (RPT002) for removal.", messages)

    def test_flag_for_removal_already_flagged(self):
        """
        When flagging a report for removal, a report that is already flagged should stay that way.
        """
        queryset = Audit.objects.filter(report_id="RPT001")
        flag_audit_for_removal(self.admin, self.request, queryset)

        self.report1.refresh_from_db()
        self.assertEqual(self.report1.submission_status, STATUS.FLAGGED_FOR_REMOVAL)
        messages = [m.message for m in self.request._messages]
        self.assertIn("Report(s) (RPT001) were already flagged.", messages)


class TestDeleteFlaggedRecordsAdminAction(TestCase):

    @patch("audit.admin.audit_remove_workbook_artifacts")
    @patch("audit.admin.audit_remove_singleauditreport_pdf")
    def test_delete_flagged_records_success(
        self,
        mock_audit_remove_workbook_artifacts,
        mock_audit_remove_singleauditreport_pd,
    ):
        AUDITEE_UEI = "ABCDHJH74DW7"
        REPORT_ID = "1900-01-GSAFAC-0000000001"
<<<<<<< HEAD
=======
        UPDATED_AT = "2023-03-01"
>>>>>>> d1caf9f7

        audit = baker.make(
            Audit,
            report_id=REPORT_ID,
            submission_status=STATUS.FLAGGED_FOR_REMOVAL,
            audit={"general_information": {"auditee_uei": AUDITEE_UEI}},
            version=0,
<<<<<<< HEAD
=======
            updated_at=UPDATED_AT,
>>>>>>> d1caf9f7
        )
        baker.make(
            History,
            event=EventType.FLAGGED_SUBMISSION_FOR_REMOVAL,
            report_id=REPORT_ID,
            version=audit.version,
<<<<<<< HEAD
            updated_at="2023-03-01",
=======
            updated_at=UPDATED_AT,
>>>>>>> d1caf9f7
            updated_by=audit.created_by,
            event_data=audit.audit,
        )
        baker.make(UeiValidationWaiver, uei=AUDITEE_UEI)
        baker.make(AuditValidationWaiver, report_id=audit)

        modeladmin = MagicMock()
        queryset = Audit.objects.filter(id=audit.id)

        audit_delete_flagged_records(modeladmin, None, queryset)

        # Assert that related objects and audit are deleted
        self.assertFalse(Audit.objects.filter(report_id=REPORT_ID).exists())
        self.assertFalse(UeiValidationWaiver.objects.filter(uei=AUDITEE_UEI).exists())
        self.assertFalse(
            AuditValidationWaiver.objects.filter(report_id=REPORT_ID).exists()
        )
        mock_audit_remove_singleauditreport_pd.assert_called_once()
        mock_audit_remove_workbook_artifacts.assert_called_once()

    @patch("audit.admin.remove_workbook_artifacts")
    @patch("audit.admin.remove_singleauditreport_pdf")
    def test_delete_flagged_records_skips_non_flagged(
        self, mock_remove_workbook_artifacts, mock_remove_singleauditreport_pd
    ):
        REPORT_ID = "1900-01-GSAFAC-0000000002"
        AUDITEE_UEI = "EFJHHJH74DW7"

        sac = baker.make(
            Audit,
            report_id=REPORT_ID,
            submission_status="in_progress",
            audit={"general_information": {"auditee_uei": AUDITEE_UEI}},
            version=0,
        )

        modeladmin = MagicMock()
        queryset = Audit.objects.filter(id=sac.id)

        audit_delete_flagged_records(modeladmin, None, queryset)

        # Assert that SAC is not deleted
        self.assertTrue(Audit.objects.filter(report_id=REPORT_ID).exists())
        mock_remove_workbook_artifacts.assert_not_called()
        mock_remove_singleauditreport_pd.assert_not_called()<|MERGE_RESOLUTION|>--- conflicted
+++ resolved
@@ -409,10 +409,7 @@
     ):
         AUDITEE_UEI = "ABCDHJH74DW7"
         REPORT_ID = "1900-01-GSAFAC-0000000001"
-<<<<<<< HEAD
-=======
         UPDATED_AT = "2023-03-01"
->>>>>>> d1caf9f7
 
         audit = baker.make(
             Audit,
@@ -420,21 +417,14 @@
             submission_status=STATUS.FLAGGED_FOR_REMOVAL,
             audit={"general_information": {"auditee_uei": AUDITEE_UEI}},
             version=0,
-<<<<<<< HEAD
-=======
             updated_at=UPDATED_AT,
->>>>>>> d1caf9f7
         )
         baker.make(
             History,
             event=EventType.FLAGGED_SUBMISSION_FOR_REMOVAL,
             report_id=REPORT_ID,
             version=audit.version,
-<<<<<<< HEAD
-            updated_at="2023-03-01",
-=======
             updated_at=UPDATED_AT,
->>>>>>> d1caf9f7
             updated_by=audit.created_by,
             event_data=audit.audit,
         )
