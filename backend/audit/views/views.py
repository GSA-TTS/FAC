--- conflicted
+++ resolved
@@ -818,17 +818,10 @@
     compliance_requirements = set()
     for finding in audit_data.get("findings_uniform_guidance", []):
         for mask in FINDINGS_FIELD_TO_BITMASK:
-<<<<<<< HEAD
-            if finding.get(mask, "N") == "Y":
-                findings &= mask.mask
-        if finding.get("finding", {}).get("repeat_prior_reference", "N") == "Y":
-            findings &= FINDINGS_BITMASK.REPEAT_FINDING
-=======
             if finding.get(mask.field, "N") == "Y":
                 findings |= mask.mask
         if finding.get("finding", {}).get("repeat_prior_reference", "N") == "Y":
             findings |= FINDINGS_BITMASK.REPEAT_FINDING
->>>>>>> 1e29c782
 
         compliance_requirement = finding.get("program", {}).get("compliance_requirement", "")
         compliance_requirements.add(compliance_requirement)
