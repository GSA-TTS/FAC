--- conflicted
+++ resolved
@@ -12,10 +12,6 @@
     LateChangeError,
     SingleAuditChecklist,
     SingleAuditReportFile,
-<<<<<<< HEAD
-    SubmissionEvent,
-=======
->>>>>>> 1db00b1b
     Audit,
 )
 from audit.forms import UploadReportForm
@@ -127,7 +123,6 @@
         report_id = kwargs["report_id"]
 
         try:
-            # TODO: Will need to pull from the audit instead of sac.
             sac = SingleAuditChecklist.objects.get(report_id=report_id)
             audit = Audit.objects.find_audit_or_none(report_id)
             form = UploadReportForm(request.POST, request.FILES)
@@ -155,10 +150,6 @@
                     sar_file.save(
                         event_user=request.user,
                         event_type=EventType.AUDIT_REPORT_PDF_UPDATED,
-                    )
-
-                    self._save_audit(
-                        report_id=report_id, sar_file=sar_file, request=request
                     )
 
                     self._save_audit(
@@ -224,10 +215,6 @@
                 "audit_id": audit_id,
             }
         )
-<<<<<<< HEAD
-
-=======
->>>>>>> 1db00b1b
         return sar_file
 
     @staticmethod
@@ -245,9 +232,5 @@
             )
             audit.save(
                 event_user=request.user,
-<<<<<<< HEAD
-                event_type=SubmissionEvent.EventType.AUDIT_REPORT_PDF_UPDATED,
-=======
                 event_type=EventType.AUDIT_REPORT_PDF_UPDATED,
->>>>>>> 1db00b1b
             )